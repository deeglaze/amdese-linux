--- conflicted
+++ resolved
@@ -800,15 +800,6 @@
 		return;
 
 	folio_clear_readahead(folio);
-<<<<<<< HEAD
-
-	/*
-	 * Defer asynchronous read-ahead on IO congestion.
-	 */
-	if (inode_read_congested(ractl->mapping->host))
-		return;
-=======
->>>>>>> 95cd2cdc
 
 	if (blk_cgroup_congested())
 		return;
