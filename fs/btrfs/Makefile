# SPDX-License-Identifier: GPL-2.0

obj-$(CONFIG_BTRFS_FS) := btrfs.o

btrfs-y += super.o ctree.o extent-tree.o print-tree.o root-tree.o dir-item.o \
	   file-item.o inode-item.o inode-map.o disk-io.o \
	   transaction.o inode.o file.o tree-defrag.o \
	   extent_map.o sysfs.o struct-funcs.o xattr.o ordered-data.o \
	   extent_io.o volumes.o async-thread.o ioctl.o locking.o orphan.o \
	   export.o tree-log.o free-space-cache.o zlib.o lzo.o zstd.o \
	   compression.o delayed-ref.o relocation.o delayed-inode.o scrub.o \
	   reada.o backref.o ulist.o qgroup.o send.o dev-replace.o raid56.o \
	   uuid-tree.o props.o free-space-tree.o tree-checker.o space-info.o \
<<<<<<< HEAD
	   block-rsv.o delalloc-space.o block-group.o discard.o
=======
	   block-rsv.o delalloc-space.o block-group.o discard.o reflink.o
>>>>>>> 04d5ce62

btrfs-$(CONFIG_BTRFS_FS_POSIX_ACL) += acl.o
btrfs-$(CONFIG_BTRFS_FS_CHECK_INTEGRITY) += check-integrity.o
btrfs-$(CONFIG_BTRFS_FS_REF_VERIFY) += ref-verify.o

btrfs-$(CONFIG_BTRFS_FS_RUN_SANITY_TESTS) += tests/free-space-tests.o \
	tests/extent-buffer-tests.o tests/btrfs-tests.o \
	tests/extent-io-tests.o tests/inode-tests.o tests/qgroup-tests.o \
	tests/free-space-tree-tests.o tests/extent-map-tests.o<|MERGE_RESOLUTION|>--- conflicted
+++ resolved
@@ -11,11 +11,7 @@
 	   compression.o delayed-ref.o relocation.o delayed-inode.o scrub.o \
 	   reada.o backref.o ulist.o qgroup.o send.o dev-replace.o raid56.o \
 	   uuid-tree.o props.o free-space-tree.o tree-checker.o space-info.o \
-<<<<<<< HEAD
-	   block-rsv.o delalloc-space.o block-group.o discard.o
-=======
 	   block-rsv.o delalloc-space.o block-group.o discard.o reflink.o
->>>>>>> 04d5ce62
 
 btrfs-$(CONFIG_BTRFS_FS_POSIX_ACL) += acl.o
 btrfs-$(CONFIG_BTRFS_FS_CHECK_INTEGRITY) += check-integrity.o
