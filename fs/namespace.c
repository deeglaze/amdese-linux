--- conflicted
+++ resolved
@@ -4058,7 +4058,6 @@
 	if (err) {
 		struct mount *p;
 
-<<<<<<< HEAD
 		/*
 		 * If we had to call mnt_hold_writers() MNT_WRITE_HOLD will
 		 * be set in @mnt_flags. The loop unsets MNT_WRITE_HOLD for all
@@ -4075,12 +4074,6 @@
 			 */
 			if (p == m)
 				break;
-=======
-		for (p = mnt; p != m; p = next_mnt(p, mnt)) {
-			/* If we had to hold writers unblock them. */
-			if (p->mnt.mnt_flags & MNT_WRITE_HOLD)
-				mnt_unhold_writers(p);
->>>>>>> fd78f28f
 		}
 	}
 	return err;
@@ -4164,7 +4157,6 @@
 	if (!is_mounted(&mnt->mnt))
 		goto out;
 
-<<<<<<< HEAD
 	/*
 	 * If this is an attached mount make sure it's located in the callers
 	 * mount namespace. If it's not don't let the caller interact with it.
@@ -4183,26 +4175,6 @@
 	if (!err)
 		mount_setattr_commit(kattr, mnt);
 
-=======
-	/*
-	 * If this is an attached mount make sure it's located in the callers
-	 * mount namespace. If it's not don't let the caller interact with it.
-	 * If this is a detached mount make sure it has an anonymous mount
-	 * namespace attached to it, i.e. we've created it via OPEN_TREE_CLONE.
-	 */
-	if (!(mnt_has_parent(mnt) ? check_mnt(mnt) : is_anon_ns(mnt->mnt_ns)))
-		goto out;
-
-	/*
-	 * First, we get the mount tree in a shape where we can change mount
-	 * properties without failure. If we succeeded to do so we commit all
-	 * changes and if we failed we clean up.
-	 */
-	err = mount_setattr_prepare(kattr, mnt);
-	if (!err)
-		mount_setattr_commit(kattr, mnt);
-
->>>>>>> fd78f28f
 out:
 	unlock_mount_hash();
 
