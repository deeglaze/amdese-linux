/*
 * Copyright © 2012 Intel Corporation
 *
 * Permission is hereby granted, free of charge, to any person obtaining a
 * copy of this software and associated documentation files (the "Software"),
 * to deal in the Software without restriction, including without limitation
 * the rights to use, copy, modify, merge, publish, distribute, sublicense,
 * and/or sell copies of the Software, and to permit persons to whom the
 * Software is furnished to do so, subject to the following conditions:
 *
 * The above copyright notice and this permission notice (including the next
 * paragraph) shall be included in all copies or substantial portions of the
 * Software.
 *
 * THE SOFTWARE IS PROVIDED "AS IS", WITHOUT WARRANTY OF ANY KIND, EXPRESS OR
 * IMPLIED, INCLUDING BUT NOT LIMITED TO THE WARRANTIES OF MERCHANTABILITY,
 * FITNESS FOR A PARTICULAR PURPOSE AND NONINFRINGEMENT.  IN NO EVENT SHALL
 * THE AUTHORS OR COPYRIGHT HOLDERS BE LIABLE FOR ANY CLAIM, DAMAGES OR OTHER
 * LIABILITY, WHETHER IN AN ACTION OF CONTRACT, TORT OR OTHERWISE, ARISING
 * FROM, OUT OF OR IN CONNECTION WITH THE SOFTWARE OR THE USE OR OTHER DEALINGS
 * IN THE SOFTWARE.
 *
 * Authors:
 *    Eugeni Dodonov <eugeni.dodonov@intel.com>
 *
 */

#include <linux/iopoll.h>
#include <linux/string_helpers.h>

#include <drm/display/drm_scdc_helper.h>
#include <drm/drm_privacy_screen_consumer.h>

#include "i915_drv.h"
#include "i915_reg.h"
#include "icl_dsi.h"
#include "intel_audio.h"
#include "intel_audio_regs.h"
#include "intel_backlight.h"
#include "intel_combo_phy.h"
#include "intel_combo_phy_regs.h"
#include "intel_connector.h"
#include "intel_crtc.h"
#include "intel_cx0_phy.h"
#include "intel_cx0_phy_regs.h"
#include "intel_ddi.h"
#include "intel_ddi_buf_trans.h"
#include "intel_de.h"
#include "intel_display_power.h"
#include "intel_display_types.h"
#include "intel_dkl_phy.h"
#include "intel_dkl_phy_regs.h"
#include "intel_dp.h"
#include "intel_dp_aux.h"
#include "intel_dp_link_training.h"
#include "intel_dp_mst.h"
#include "intel_dp_tunnel.h"
#include "intel_dpio_phy.h"
#include "intel_dsi.h"
#include "intel_fdi.h"
#include "intel_fifo_underrun.h"
#include "intel_gmbus.h"
#include "intel_hdcp.h"
#include "intel_hdmi.h"
#include "intel_hotplug.h"
#include "intel_hti.h"
#include "intel_lspcon.h"
#include "intel_mg_phy_regs.h"
#include "intel_modeset_lock.h"
#include "intel_pps.h"
#include "intel_psr.h"
#include "intel_quirks.h"
#include "intel_snps_phy.h"
#include "intel_tc.h"
#include "intel_vdsc.h"
#include "intel_vdsc_regs.h"
#include "skl_scaler.h"
#include "skl_universal_plane.h"

static const u8 index_to_dp_signal_levels[] = {
	[0] = DP_TRAIN_VOLTAGE_SWING_LEVEL_0 | DP_TRAIN_PRE_EMPH_LEVEL_0,
	[1] = DP_TRAIN_VOLTAGE_SWING_LEVEL_0 | DP_TRAIN_PRE_EMPH_LEVEL_1,
	[2] = DP_TRAIN_VOLTAGE_SWING_LEVEL_0 | DP_TRAIN_PRE_EMPH_LEVEL_2,
	[3] = DP_TRAIN_VOLTAGE_SWING_LEVEL_0 | DP_TRAIN_PRE_EMPH_LEVEL_3,
	[4] = DP_TRAIN_VOLTAGE_SWING_LEVEL_1 | DP_TRAIN_PRE_EMPH_LEVEL_0,
	[5] = DP_TRAIN_VOLTAGE_SWING_LEVEL_1 | DP_TRAIN_PRE_EMPH_LEVEL_1,
	[6] = DP_TRAIN_VOLTAGE_SWING_LEVEL_1 | DP_TRAIN_PRE_EMPH_LEVEL_2,
	[7] = DP_TRAIN_VOLTAGE_SWING_LEVEL_2 | DP_TRAIN_PRE_EMPH_LEVEL_0,
	[8] = DP_TRAIN_VOLTAGE_SWING_LEVEL_2 | DP_TRAIN_PRE_EMPH_LEVEL_1,
	[9] = DP_TRAIN_VOLTAGE_SWING_LEVEL_3 | DP_TRAIN_PRE_EMPH_LEVEL_0,
};

static int intel_ddi_hdmi_level(struct intel_encoder *encoder,
				const struct intel_ddi_buf_trans *trans)
{
	int level;

	level = intel_bios_hdmi_level_shift(encoder->devdata);
	if (level < 0)
		level = trans->hdmi_default_entry;

	return level;
}

static bool has_buf_trans_select(struct drm_i915_private *i915)
{
	return DISPLAY_VER(i915) < 10 && !IS_BROXTON(i915);
}

static bool has_iboost(struct drm_i915_private *i915)
{
	return DISPLAY_VER(i915) == 9 && !IS_BROXTON(i915);
}

/*
 * Starting with Haswell, DDI port buffers must be programmed with correct
 * values in advance. This function programs the correct values for
 * DP/eDP/FDI use cases.
 */
void hsw_prepare_dp_ddi_buffers(struct intel_encoder *encoder,
				const struct intel_crtc_state *crtc_state)
{
	struct drm_i915_private *dev_priv = to_i915(encoder->base.dev);
	u32 iboost_bit = 0;
	int i, n_entries;
	enum port port = encoder->port;
	const struct intel_ddi_buf_trans *trans;

	trans = encoder->get_buf_trans(encoder, crtc_state, &n_entries);
	if (drm_WARN_ON_ONCE(&dev_priv->drm, !trans))
		return;

	/* If we're boosting the current, set bit 31 of trans1 */
	if (has_iboost(dev_priv) &&
	    intel_bios_dp_boost_level(encoder->devdata))
		iboost_bit = DDI_BUF_BALANCE_LEG_ENABLE;

	for (i = 0; i < n_entries; i++) {
		intel_de_write(dev_priv, DDI_BUF_TRANS_LO(port, i),
			       trans->entries[i].hsw.trans1 | iboost_bit);
		intel_de_write(dev_priv, DDI_BUF_TRANS_HI(port, i),
			       trans->entries[i].hsw.trans2);
	}
}

/*
 * Starting with Haswell, DDI port buffers must be programmed with correct
 * values in advance. This function programs the correct values for
 * HDMI/DVI use cases.
 */
static void hsw_prepare_hdmi_ddi_buffers(struct intel_encoder *encoder,
					 const struct intel_crtc_state *crtc_state)
{
	struct drm_i915_private *dev_priv = to_i915(encoder->base.dev);
	int level = intel_ddi_level(encoder, crtc_state, 0);
	u32 iboost_bit = 0;
	int n_entries;
	enum port port = encoder->port;
	const struct intel_ddi_buf_trans *trans;

	trans = encoder->get_buf_trans(encoder, crtc_state, &n_entries);
	if (drm_WARN_ON_ONCE(&dev_priv->drm, !trans))
		return;

	/* If we're boosting the current, set bit 31 of trans1 */
	if (has_iboost(dev_priv) &&
	    intel_bios_hdmi_boost_level(encoder->devdata))
		iboost_bit = DDI_BUF_BALANCE_LEG_ENABLE;

	/* Entry 9 is for HDMI: */
	intel_de_write(dev_priv, DDI_BUF_TRANS_LO(port, 9),
		       trans->entries[level].hsw.trans1 | iboost_bit);
	intel_de_write(dev_priv, DDI_BUF_TRANS_HI(port, 9),
		       trans->entries[level].hsw.trans2);
}

static void mtl_wait_ddi_buf_idle(struct drm_i915_private *i915, enum port port)
{
	int ret;

	/* FIXME: find out why Bspec's 100us timeout is too short */
	ret = wait_for_us((intel_de_read(i915, XELPDP_PORT_BUF_CTL1(i915, port)) &
			   XELPDP_PORT_BUF_PHY_IDLE), 10000);
	if (ret)
		drm_err(&i915->drm, "Timeout waiting for DDI BUF %c to get idle\n",
			port_name(port));
}

void intel_wait_ddi_buf_idle(struct drm_i915_private *dev_priv,
			     enum port port)
{
	if (IS_BROXTON(dev_priv)) {
		udelay(16);
		return;
	}

	if (wait_for_us((intel_de_read(dev_priv, DDI_BUF_CTL(port)) &
			 DDI_BUF_IS_IDLE), 8))
		drm_err(&dev_priv->drm, "Timeout waiting for DDI BUF %c to get idle\n",
			port_name(port));
}

static void intel_wait_ddi_buf_active(struct intel_encoder *encoder)
{
	struct drm_i915_private *dev_priv = to_i915(encoder->base.dev);
	enum port port = encoder->port;
	int timeout_us;
	int ret;

	/* Wait > 518 usecs for DDI_BUF_CTL to be non idle */
	if (DISPLAY_VER(dev_priv) < 10) {
		usleep_range(518, 1000);
		return;
	}

	if (DISPLAY_VER(dev_priv) >= 14) {
		timeout_us = 10000;
	} else if (IS_DG2(dev_priv)) {
		timeout_us = 1200;
	} else if (DISPLAY_VER(dev_priv) >= 12) {
		if (intel_encoder_is_tc(encoder))
			timeout_us = 3000;
		else
			timeout_us = 1000;
	} else {
		timeout_us = 500;
	}

	if (DISPLAY_VER(dev_priv) >= 14)
		ret = _wait_for(!(intel_de_read(dev_priv,
						XELPDP_PORT_BUF_CTL1(dev_priv, port)) &
				  XELPDP_PORT_BUF_PHY_IDLE),
				timeout_us, 10, 10);
	else
		ret = _wait_for(!(intel_de_read(dev_priv, DDI_BUF_CTL(port)) & DDI_BUF_IS_IDLE),
				timeout_us, 10, 10);

	if (ret)
		drm_err(&dev_priv->drm, "Timeout waiting for DDI BUF %c to get active\n",
			port_name(port));
}

static u32 hsw_pll_to_ddi_pll_sel(const struct intel_shared_dpll *pll)
{
	switch (pll->info->id) {
	case DPLL_ID_WRPLL1:
		return PORT_CLK_SEL_WRPLL1;
	case DPLL_ID_WRPLL2:
		return PORT_CLK_SEL_WRPLL2;
	case DPLL_ID_SPLL:
		return PORT_CLK_SEL_SPLL;
	case DPLL_ID_LCPLL_810:
		return PORT_CLK_SEL_LCPLL_810;
	case DPLL_ID_LCPLL_1350:
		return PORT_CLK_SEL_LCPLL_1350;
	case DPLL_ID_LCPLL_2700:
		return PORT_CLK_SEL_LCPLL_2700;
	default:
		MISSING_CASE(pll->info->id);
		return PORT_CLK_SEL_NONE;
	}
}

static u32 icl_pll_to_ddi_clk_sel(struct intel_encoder *encoder,
				  const struct intel_crtc_state *crtc_state)
{
	const struct intel_shared_dpll *pll = crtc_state->shared_dpll;
	int clock = crtc_state->port_clock;
	const enum intel_dpll_id id = pll->info->id;

	switch (id) {
	default:
		/*
		 * DPLL_ID_ICL_DPLL0 and DPLL_ID_ICL_DPLL1 should not be used
		 * here, so do warn if this get passed in
		 */
		MISSING_CASE(id);
		return DDI_CLK_SEL_NONE;
	case DPLL_ID_ICL_TBTPLL:
		switch (clock) {
		case 162000:
			return DDI_CLK_SEL_TBT_162;
		case 270000:
			return DDI_CLK_SEL_TBT_270;
		case 540000:
			return DDI_CLK_SEL_TBT_540;
		case 810000:
			return DDI_CLK_SEL_TBT_810;
		default:
			MISSING_CASE(clock);
			return DDI_CLK_SEL_NONE;
		}
	case DPLL_ID_ICL_MGPLL1:
	case DPLL_ID_ICL_MGPLL2:
	case DPLL_ID_ICL_MGPLL3:
	case DPLL_ID_ICL_MGPLL4:
	case DPLL_ID_TGL_MGPLL5:
	case DPLL_ID_TGL_MGPLL6:
		return DDI_CLK_SEL_MG;
	}
}

static u32 ddi_buf_phy_link_rate(int port_clock)
{
	switch (port_clock) {
	case 162000:
		return DDI_BUF_PHY_LINK_RATE(0);
	case 216000:
		return DDI_BUF_PHY_LINK_RATE(4);
	case 243000:
		return DDI_BUF_PHY_LINK_RATE(5);
	case 270000:
		return DDI_BUF_PHY_LINK_RATE(1);
	case 324000:
		return DDI_BUF_PHY_LINK_RATE(6);
	case 432000:
		return DDI_BUF_PHY_LINK_RATE(7);
	case 540000:
		return DDI_BUF_PHY_LINK_RATE(2);
	case 810000:
		return DDI_BUF_PHY_LINK_RATE(3);
	default:
		MISSING_CASE(port_clock);
		return DDI_BUF_PHY_LINK_RATE(0);
	}
}

static void intel_ddi_init_dp_buf_reg(struct intel_encoder *encoder,
				      const struct intel_crtc_state *crtc_state)
{
	struct drm_i915_private *i915 = to_i915(encoder->base.dev);
	struct intel_dp *intel_dp = enc_to_intel_dp(encoder);
	struct intel_digital_port *dig_port = enc_to_dig_port(encoder);

	/* DDI_BUF_CTL_ENABLE will be set by intel_ddi_prepare_link_retrain() later */
	intel_dp->DP = dig_port->saved_port_bits |
		DDI_PORT_WIDTH(crtc_state->lane_count) |
		DDI_BUF_TRANS_SELECT(0);

	if (DISPLAY_VER(i915) >= 14) {
		if (intel_dp_is_uhbr(crtc_state))
			intel_dp->DP |= DDI_BUF_PORT_DATA_40BIT;
		else
			intel_dp->DP |= DDI_BUF_PORT_DATA_10BIT;
	}

	if (IS_ALDERLAKE_P(i915) && intel_encoder_is_tc(encoder)) {
		intel_dp->DP |= ddi_buf_phy_link_rate(crtc_state->port_clock);
		if (!intel_tc_port_in_tbt_alt_mode(dig_port))
			intel_dp->DP |= DDI_BUF_CTL_TC_PHY_OWNERSHIP;
	}
}

static int icl_calc_tbt_pll_link(struct drm_i915_private *dev_priv,
				 enum port port)
{
	u32 val = intel_de_read(dev_priv, DDI_CLK_SEL(port)) & DDI_CLK_SEL_MASK;

	switch (val) {
	case DDI_CLK_SEL_NONE:
		return 0;
	case DDI_CLK_SEL_TBT_162:
		return 162000;
	case DDI_CLK_SEL_TBT_270:
		return 270000;
	case DDI_CLK_SEL_TBT_540:
		return 540000;
	case DDI_CLK_SEL_TBT_810:
		return 810000;
	default:
		MISSING_CASE(val);
		return 0;
	}
}

static void ddi_dotclock_get(struct intel_crtc_state *pipe_config)
{
	/* CRT dotclock is determined via other means */
	if (pipe_config->has_pch_encoder)
		return;

	pipe_config->hw.adjusted_mode.crtc_clock =
		intel_crtc_dotclock(pipe_config);
}

void intel_ddi_set_dp_msa(const struct intel_crtc_state *crtc_state,
			  const struct drm_connector_state *conn_state)
{
	struct intel_crtc *crtc = to_intel_crtc(crtc_state->uapi.crtc);
	struct drm_i915_private *dev_priv = to_i915(crtc->base.dev);
	enum transcoder cpu_transcoder = crtc_state->cpu_transcoder;
	u32 temp;

	if (!intel_crtc_has_dp_encoder(crtc_state))
		return;

	drm_WARN_ON(&dev_priv->drm, transcoder_is_dsi(cpu_transcoder));

	temp = DP_MSA_MISC_SYNC_CLOCK;

	switch (crtc_state->pipe_bpp) {
	case 18:
		temp |= DP_MSA_MISC_6_BPC;
		break;
	case 24:
		temp |= DP_MSA_MISC_8_BPC;
		break;
	case 30:
		temp |= DP_MSA_MISC_10_BPC;
		break;
	case 36:
		temp |= DP_MSA_MISC_12_BPC;
		break;
	default:
		MISSING_CASE(crtc_state->pipe_bpp);
		break;
	}

	/* nonsense combination */
	drm_WARN_ON(&dev_priv->drm, crtc_state->limited_color_range &&
		    crtc_state->output_format != INTEL_OUTPUT_FORMAT_RGB);

	if (crtc_state->limited_color_range)
		temp |= DP_MSA_MISC_COLOR_CEA_RGB;

	/*
	 * As per DP 1.2 spec section 2.3.4.3 while sending
	 * YCBCR 444 signals we should program MSA MISC1/0 fields with
	 * colorspace information.
	 */
	if (crtc_state->output_format == INTEL_OUTPUT_FORMAT_YCBCR444)
		temp |= DP_MSA_MISC_COLOR_YCBCR_444_BT709;

	/*
	 * As per DP 1.4a spec section 2.2.4.3 [MSA Field for Indication
	 * of Color Encoding Format and Content Color Gamut] while sending
	 * YCBCR 420, HDR BT.2020 signals we should program MSA MISC1 fields
	 * which indicate VSC SDP for the Pixel Encoding/Colorimetry Format.
	 */
	if (intel_dp_needs_vsc_sdp(crtc_state, conn_state))
		temp |= DP_MSA_MISC_COLOR_VSC_SDP;

	intel_de_write(dev_priv, TRANS_MSA_MISC(cpu_transcoder), temp);
}

static u32 bdw_trans_port_sync_master_select(enum transcoder master_transcoder)
{
	if (master_transcoder == TRANSCODER_EDP)
		return 0;
	else
		return master_transcoder + 1;
}

static void
intel_ddi_config_transcoder_dp2(struct intel_encoder *encoder,
				const struct intel_crtc_state *crtc_state)
{
	struct drm_i915_private *i915 = to_i915(encoder->base.dev);
	enum transcoder cpu_transcoder = crtc_state->cpu_transcoder;
	u32 val = 0;

	if (intel_dp_is_uhbr(crtc_state))
		val = TRANS_DP2_128B132B_CHANNEL_CODING;

	intel_de_write(i915, TRANS_DP2_CTL(cpu_transcoder), val);
}

/*
 * Returns the TRANS_DDI_FUNC_CTL value based on CRTC state.
 *
 * Only intended to be used by intel_ddi_enable_transcoder_func() and
 * intel_ddi_config_transcoder_func().
 */
static u32
intel_ddi_transcoder_func_reg_val_get(struct intel_encoder *encoder,
				      const struct intel_crtc_state *crtc_state)
{
	struct intel_crtc *crtc = to_intel_crtc(crtc_state->uapi.crtc);
	struct drm_i915_private *dev_priv = to_i915(crtc->base.dev);
	enum pipe pipe = crtc->pipe;
	enum transcoder cpu_transcoder = crtc_state->cpu_transcoder;
	enum port port = encoder->port;
	u32 temp;

	/* Enable TRANS_DDI_FUNC_CTL for the pipe to work in HDMI mode */
	temp = TRANS_DDI_FUNC_ENABLE;
	if (DISPLAY_VER(dev_priv) >= 12)
		temp |= TGL_TRANS_DDI_SELECT_PORT(port);
	else
		temp |= TRANS_DDI_SELECT_PORT(port);

	switch (crtc_state->pipe_bpp) {
	default:
		MISSING_CASE(crtc_state->pipe_bpp);
		fallthrough;
	case 18:
		temp |= TRANS_DDI_BPC_6;
		break;
	case 24:
		temp |= TRANS_DDI_BPC_8;
		break;
	case 30:
		temp |= TRANS_DDI_BPC_10;
		break;
	case 36:
		temp |= TRANS_DDI_BPC_12;
		break;
	}

	if (crtc_state->hw.adjusted_mode.flags & DRM_MODE_FLAG_PVSYNC)
		temp |= TRANS_DDI_PVSYNC;
	if (crtc_state->hw.adjusted_mode.flags & DRM_MODE_FLAG_PHSYNC)
		temp |= TRANS_DDI_PHSYNC;

	if (cpu_transcoder == TRANSCODER_EDP) {
		switch (pipe) {
		default:
			MISSING_CASE(pipe);
			fallthrough;
		case PIPE_A:
			/* On Haswell, can only use the always-on power well for
			 * eDP when not using the panel fitter, and when not
			 * using motion blur mitigation (which we don't
			 * support). */
			if (crtc_state->pch_pfit.force_thru)
				temp |= TRANS_DDI_EDP_INPUT_A_ONOFF;
			else
				temp |= TRANS_DDI_EDP_INPUT_A_ON;
			break;
		case PIPE_B:
			temp |= TRANS_DDI_EDP_INPUT_B_ONOFF;
			break;
		case PIPE_C:
			temp |= TRANS_DDI_EDP_INPUT_C_ONOFF;
			break;
		}
	}

	if (intel_crtc_has_type(crtc_state, INTEL_OUTPUT_HDMI)) {
		if (crtc_state->has_hdmi_sink)
			temp |= TRANS_DDI_MODE_SELECT_HDMI;
		else
			temp |= TRANS_DDI_MODE_SELECT_DVI;

		if (crtc_state->hdmi_scrambling)
			temp |= TRANS_DDI_HDMI_SCRAMBLING;
		if (crtc_state->hdmi_high_tmds_clock_ratio)
			temp |= TRANS_DDI_HIGH_TMDS_CHAR_RATE;
		if (DISPLAY_VER(dev_priv) >= 14)
			temp |= TRANS_DDI_PORT_WIDTH(crtc_state->lane_count);
	} else if (intel_crtc_has_type(crtc_state, INTEL_OUTPUT_ANALOG)) {
		temp |= TRANS_DDI_MODE_SELECT_FDI_OR_128B132B;
		temp |= (crtc_state->fdi_lanes - 1) << 1;
	} else if (intel_crtc_has_type(crtc_state, INTEL_OUTPUT_DP_MST)) {
		if (intel_dp_is_uhbr(crtc_state))
			temp |= TRANS_DDI_MODE_SELECT_FDI_OR_128B132B;
		else
			temp |= TRANS_DDI_MODE_SELECT_DP_MST;
		temp |= DDI_PORT_WIDTH(crtc_state->lane_count);

		if (DISPLAY_VER(dev_priv) >= 12) {
			enum transcoder master;

			master = crtc_state->mst_master_transcoder;
			drm_WARN_ON(&dev_priv->drm,
				    master == INVALID_TRANSCODER);
			temp |= TRANS_DDI_MST_TRANSPORT_SELECT(master);
		}
	} else {
		temp |= TRANS_DDI_MODE_SELECT_DP_SST;
		temp |= DDI_PORT_WIDTH(crtc_state->lane_count);
	}

	if (IS_DISPLAY_VER(dev_priv, 8, 10) &&
	    crtc_state->master_transcoder != INVALID_TRANSCODER) {
		u8 master_select =
			bdw_trans_port_sync_master_select(crtc_state->master_transcoder);

		temp |= TRANS_DDI_PORT_SYNC_ENABLE |
			TRANS_DDI_PORT_SYNC_MASTER_SELECT(master_select);
	}

	return temp;
}

void intel_ddi_enable_transcoder_func(struct intel_encoder *encoder,
				      const struct intel_crtc_state *crtc_state)
{
	struct intel_crtc *crtc = to_intel_crtc(crtc_state->uapi.crtc);
	struct drm_i915_private *dev_priv = to_i915(crtc->base.dev);
	enum transcoder cpu_transcoder = crtc_state->cpu_transcoder;

	if (DISPLAY_VER(dev_priv) >= 11) {
		enum transcoder master_transcoder = crtc_state->master_transcoder;
		u32 ctl2 = 0;

		if (master_transcoder != INVALID_TRANSCODER) {
			u8 master_select =
				bdw_trans_port_sync_master_select(master_transcoder);

			ctl2 |= PORT_SYNC_MODE_ENABLE |
				PORT_SYNC_MODE_MASTER_SELECT(master_select);
		}

		intel_de_write(dev_priv,
			       TRANS_DDI_FUNC_CTL2(cpu_transcoder), ctl2);
	}

	intel_de_write(dev_priv, TRANS_DDI_FUNC_CTL(cpu_transcoder),
		       intel_ddi_transcoder_func_reg_val_get(encoder,
							     crtc_state));
}

/*
 * Same as intel_ddi_enable_transcoder_func(), but it does not set the enable
 * bit.
 */
static void
intel_ddi_config_transcoder_func(struct intel_encoder *encoder,
				 const struct intel_crtc_state *crtc_state)
{
	struct intel_crtc *crtc = to_intel_crtc(crtc_state->uapi.crtc);
	struct drm_i915_private *dev_priv = to_i915(crtc->base.dev);
	enum transcoder cpu_transcoder = crtc_state->cpu_transcoder;
	u32 ctl;

	ctl = intel_ddi_transcoder_func_reg_val_get(encoder, crtc_state);
	ctl &= ~TRANS_DDI_FUNC_ENABLE;
	intel_de_write(dev_priv, TRANS_DDI_FUNC_CTL(cpu_transcoder), ctl);
}

void intel_ddi_disable_transcoder_func(const struct intel_crtc_state *crtc_state)
{
	struct intel_display *display = to_intel_display(crtc_state);
	struct intel_crtc *crtc = to_intel_crtc(crtc_state->uapi.crtc);
	struct drm_i915_private *dev_priv = to_i915(crtc->base.dev);
	enum transcoder cpu_transcoder = crtc_state->cpu_transcoder;
	u32 ctl;

	if (DISPLAY_VER(dev_priv) >= 11)
		intel_de_write(dev_priv,
			       TRANS_DDI_FUNC_CTL2(cpu_transcoder), 0);

	ctl = intel_de_read(dev_priv, TRANS_DDI_FUNC_CTL(cpu_transcoder));

	drm_WARN_ON(crtc->base.dev, ctl & TRANS_DDI_HDCP_SIGNALLING);

	ctl &= ~TRANS_DDI_FUNC_ENABLE;

	if (IS_DISPLAY_VER(dev_priv, 8, 10))
		ctl &= ~(TRANS_DDI_PORT_SYNC_ENABLE |
			 TRANS_DDI_PORT_SYNC_MASTER_SELECT_MASK);

	if (DISPLAY_VER(dev_priv) >= 12) {
		if (!intel_dp_mst_is_master_trans(crtc_state)) {
			ctl &= ~(TGL_TRANS_DDI_PORT_MASK |
				 TRANS_DDI_MODE_SELECT_MASK);
		}
	} else {
		ctl &= ~(TRANS_DDI_PORT_MASK | TRANS_DDI_MODE_SELECT_MASK);
	}

	intel_de_write(dev_priv, TRANS_DDI_FUNC_CTL(cpu_transcoder), ctl);

	if (intel_has_quirk(display, QUIRK_INCREASE_DDI_DISABLED_TIME) &&
	    intel_crtc_has_type(crtc_state, INTEL_OUTPUT_HDMI)) {
		drm_dbg_kms(display->drm, "Quirk Increase DDI disabled time\n");
		/* Quirk time at 100ms for reliable operation */
		msleep(100);
	}
}

int intel_ddi_toggle_hdcp_bits(struct intel_encoder *intel_encoder,
			       enum transcoder cpu_transcoder,
			       bool enable, u32 hdcp_mask)
{
	struct drm_device *dev = intel_encoder->base.dev;
	struct drm_i915_private *dev_priv = to_i915(dev);
	intel_wakeref_t wakeref;
	int ret = 0;

	wakeref = intel_display_power_get_if_enabled(dev_priv,
						     intel_encoder->power_domain);
	if (drm_WARN_ON(dev, !wakeref))
		return -ENXIO;

	intel_de_rmw(dev_priv, TRANS_DDI_FUNC_CTL(cpu_transcoder),
		     hdcp_mask, enable ? hdcp_mask : 0);
	intel_display_power_put(dev_priv, intel_encoder->power_domain, wakeref);
	return ret;
}

bool intel_ddi_connector_get_hw_state(struct intel_connector *intel_connector)
{
	struct drm_device *dev = intel_connector->base.dev;
	struct drm_i915_private *dev_priv = to_i915(dev);
	struct intel_encoder *encoder = intel_attached_encoder(intel_connector);
	int type = intel_connector->base.connector_type;
	enum port port = encoder->port;
	enum transcoder cpu_transcoder;
	intel_wakeref_t wakeref;
	enum pipe pipe = 0;
	u32 tmp;
	bool ret;

	wakeref = intel_display_power_get_if_enabled(dev_priv,
						     encoder->power_domain);
	if (!wakeref)
		return false;

	if (!encoder->get_hw_state(encoder, &pipe)) {
		ret = false;
		goto out;
	}

	if (HAS_TRANSCODER(dev_priv, TRANSCODER_EDP) && port == PORT_A)
		cpu_transcoder = TRANSCODER_EDP;
	else
		cpu_transcoder = (enum transcoder) pipe;

	tmp = intel_de_read(dev_priv, TRANS_DDI_FUNC_CTL(cpu_transcoder));

	switch (tmp & TRANS_DDI_MODE_SELECT_MASK) {
	case TRANS_DDI_MODE_SELECT_HDMI:
	case TRANS_DDI_MODE_SELECT_DVI:
		ret = type == DRM_MODE_CONNECTOR_HDMIA;
		break;

	case TRANS_DDI_MODE_SELECT_DP_SST:
		ret = type == DRM_MODE_CONNECTOR_eDP ||
		      type == DRM_MODE_CONNECTOR_DisplayPort;
		break;

	case TRANS_DDI_MODE_SELECT_DP_MST:
		/* if the transcoder is in MST state then
		 * connector isn't connected */
		ret = false;
		break;

	case TRANS_DDI_MODE_SELECT_FDI_OR_128B132B:
		if (HAS_DP20(dev_priv))
			/* 128b/132b */
			ret = false;
		else
			/* FDI */
			ret = type == DRM_MODE_CONNECTOR_VGA;
		break;

	default:
		ret = false;
		break;
	}

out:
	intel_display_power_put(dev_priv, encoder->power_domain, wakeref);

	return ret;
}

static void intel_ddi_get_encoder_pipes(struct intel_encoder *encoder,
					u8 *pipe_mask, bool *is_dp_mst)
{
	struct drm_device *dev = encoder->base.dev;
	struct drm_i915_private *dev_priv = to_i915(dev);
	enum port port = encoder->port;
	intel_wakeref_t wakeref;
	enum pipe p;
	u32 tmp;
	u8 mst_pipe_mask;

	*pipe_mask = 0;
	*is_dp_mst = false;

	wakeref = intel_display_power_get_if_enabled(dev_priv,
						     encoder->power_domain);
	if (!wakeref)
		return;

	tmp = intel_de_read(dev_priv, DDI_BUF_CTL(port));
	if (!(tmp & DDI_BUF_CTL_ENABLE))
		goto out;

	if (HAS_TRANSCODER(dev_priv, TRANSCODER_EDP) && port == PORT_A) {
		tmp = intel_de_read(dev_priv,
				    TRANS_DDI_FUNC_CTL(TRANSCODER_EDP));

		switch (tmp & TRANS_DDI_EDP_INPUT_MASK) {
		default:
			MISSING_CASE(tmp & TRANS_DDI_EDP_INPUT_MASK);
			fallthrough;
		case TRANS_DDI_EDP_INPUT_A_ON:
		case TRANS_DDI_EDP_INPUT_A_ONOFF:
			*pipe_mask = BIT(PIPE_A);
			break;
		case TRANS_DDI_EDP_INPUT_B_ONOFF:
			*pipe_mask = BIT(PIPE_B);
			break;
		case TRANS_DDI_EDP_INPUT_C_ONOFF:
			*pipe_mask = BIT(PIPE_C);
			break;
		}

		goto out;
	}

	mst_pipe_mask = 0;
	for_each_pipe(dev_priv, p) {
		enum transcoder cpu_transcoder = (enum transcoder)p;
		unsigned int port_mask, ddi_select;
		intel_wakeref_t trans_wakeref;

		trans_wakeref = intel_display_power_get_if_enabled(dev_priv,
								   POWER_DOMAIN_TRANSCODER(cpu_transcoder));
		if (!trans_wakeref)
			continue;

		if (DISPLAY_VER(dev_priv) >= 12) {
			port_mask = TGL_TRANS_DDI_PORT_MASK;
			ddi_select = TGL_TRANS_DDI_SELECT_PORT(port);
		} else {
			port_mask = TRANS_DDI_PORT_MASK;
			ddi_select = TRANS_DDI_SELECT_PORT(port);
		}

		tmp = intel_de_read(dev_priv,
				    TRANS_DDI_FUNC_CTL(cpu_transcoder));
		intel_display_power_put(dev_priv, POWER_DOMAIN_TRANSCODER(cpu_transcoder),
					trans_wakeref);

		if ((tmp & port_mask) != ddi_select)
			continue;

		if ((tmp & TRANS_DDI_MODE_SELECT_MASK) == TRANS_DDI_MODE_SELECT_DP_MST ||
		    (HAS_DP20(dev_priv) &&
		     (tmp & TRANS_DDI_MODE_SELECT_MASK) == TRANS_DDI_MODE_SELECT_FDI_OR_128B132B))
			mst_pipe_mask |= BIT(p);

		*pipe_mask |= BIT(p);
	}

	if (!*pipe_mask)
		drm_dbg_kms(&dev_priv->drm,
			    "No pipe for [ENCODER:%d:%s] found\n",
			    encoder->base.base.id, encoder->base.name);

	if (!mst_pipe_mask && hweight8(*pipe_mask) > 1) {
		drm_dbg_kms(&dev_priv->drm,
			    "Multiple pipes for [ENCODER:%d:%s] (pipe_mask %02x)\n",
			    encoder->base.base.id, encoder->base.name,
			    *pipe_mask);
		*pipe_mask = BIT(ffs(*pipe_mask) - 1);
	}

	if (mst_pipe_mask && mst_pipe_mask != *pipe_mask)
		drm_dbg_kms(&dev_priv->drm,
			    "Conflicting MST and non-MST state for [ENCODER:%d:%s] (pipe_mask %02x mst_pipe_mask %02x)\n",
			    encoder->base.base.id, encoder->base.name,
			    *pipe_mask, mst_pipe_mask);
	else
		*is_dp_mst = mst_pipe_mask;

out:
	if (*pipe_mask && (IS_GEMINILAKE(dev_priv) || IS_BROXTON(dev_priv))) {
		tmp = intel_de_read(dev_priv, BXT_PHY_CTL(port));
		if ((tmp & (BXT_PHY_CMNLANE_POWERDOWN_ACK |
			    BXT_PHY_LANE_POWERDOWN_ACK |
			    BXT_PHY_LANE_ENABLED)) != BXT_PHY_LANE_ENABLED)
			drm_err(&dev_priv->drm,
				"[ENCODER:%d:%s] enabled but PHY powered down? (PHY_CTL %08x)\n",
				encoder->base.base.id, encoder->base.name, tmp);
	}

	intel_display_power_put(dev_priv, encoder->power_domain, wakeref);
}

bool intel_ddi_get_hw_state(struct intel_encoder *encoder,
			    enum pipe *pipe)
{
	u8 pipe_mask;
	bool is_mst;

	intel_ddi_get_encoder_pipes(encoder, &pipe_mask, &is_mst);

	if (is_mst || !pipe_mask)
		return false;

	*pipe = ffs(pipe_mask) - 1;

	return true;
}

static enum intel_display_power_domain
intel_ddi_main_link_aux_domain(struct intel_digital_port *dig_port,
			       const struct intel_crtc_state *crtc_state)
{
	struct drm_i915_private *i915 = to_i915(dig_port->base.base.dev);

	/*
	 * ICL+ HW requires corresponding AUX IOs to be powered up for PSR with
	 * DC states enabled at the same time, while for driver initiated AUX
	 * transfers we need the same AUX IOs to be powered but with DC states
	 * disabled. Accordingly use the AUX_IO_<port> power domain here which
	 * leaves DC states enabled.
	 *
	 * Before MTL TypeC PHYs (in all TypeC modes and both DP/HDMI) also require
	 * AUX IO to be enabled, but all these require DC_OFF to be enabled as
	 * well, so we can acquire a wider AUX_<port> power domain reference
	 * instead of a specific AUX_IO_<port> reference without powering up any
	 * extra wells.
	 */
	if (intel_encoder_can_psr(&dig_port->base))
		return intel_display_power_aux_io_domain(i915, dig_port->aux_ch);
	else if (DISPLAY_VER(i915) < 14 &&
		 (intel_crtc_has_dp_encoder(crtc_state) ||
		  intel_encoder_is_tc(&dig_port->base)))
		return intel_aux_power_domain(dig_port);
	else
		return POWER_DOMAIN_INVALID;
}

static void
main_link_aux_power_domain_get(struct intel_digital_port *dig_port,
			       const struct intel_crtc_state *crtc_state)
{
	struct drm_i915_private *i915 = to_i915(dig_port->base.base.dev);
	enum intel_display_power_domain domain =
		intel_ddi_main_link_aux_domain(dig_port, crtc_state);

	drm_WARN_ON(&i915->drm, dig_port->aux_wakeref);

	if (domain == POWER_DOMAIN_INVALID)
		return;

	dig_port->aux_wakeref = intel_display_power_get(i915, domain);
}

static void
main_link_aux_power_domain_put(struct intel_digital_port *dig_port,
			       const struct intel_crtc_state *crtc_state)
{
	struct drm_i915_private *i915 = to_i915(dig_port->base.base.dev);
	enum intel_display_power_domain domain =
		intel_ddi_main_link_aux_domain(dig_port, crtc_state);
	intel_wakeref_t wf;

	wf = fetch_and_zero(&dig_port->aux_wakeref);
	if (!wf)
		return;

	intel_display_power_put(i915, domain, wf);
}

static void intel_ddi_get_power_domains(struct intel_encoder *encoder,
					struct intel_crtc_state *crtc_state)
{
	struct drm_i915_private *dev_priv = to_i915(encoder->base.dev);
	struct intel_digital_port *dig_port;

	/*
	 * TODO: Add support for MST encoders. Atm, the following should never
	 * happen since fake-MST encoders don't set their get_power_domains()
	 * hook.
	 */
	if (drm_WARN_ON(&dev_priv->drm,
			intel_crtc_has_type(crtc_state, INTEL_OUTPUT_DP_MST)))
		return;

	dig_port = enc_to_dig_port(encoder);

	if (!intel_tc_port_in_tbt_alt_mode(dig_port)) {
		drm_WARN_ON(&dev_priv->drm, dig_port->ddi_io_wakeref);
		dig_port->ddi_io_wakeref = intel_display_power_get(dev_priv,
								   dig_port->ddi_io_power_domain);
	}

	main_link_aux_power_domain_get(dig_port, crtc_state);
}

void intel_ddi_enable_transcoder_clock(struct intel_encoder *encoder,
				       const struct intel_crtc_state *crtc_state)
{
	struct intel_crtc *crtc = to_intel_crtc(crtc_state->uapi.crtc);
	struct drm_i915_private *dev_priv = to_i915(crtc->base.dev);
	enum transcoder cpu_transcoder = crtc_state->cpu_transcoder;
	enum phy phy = intel_encoder_to_phy(encoder);
	u32 val;

	if (cpu_transcoder == TRANSCODER_EDP)
		return;

	if (DISPLAY_VER(dev_priv) >= 13)
		val = TGL_TRANS_CLK_SEL_PORT(phy);
	else if (DISPLAY_VER(dev_priv) >= 12)
		val = TGL_TRANS_CLK_SEL_PORT(encoder->port);
	else
		val = TRANS_CLK_SEL_PORT(encoder->port);

	intel_de_write(dev_priv, TRANS_CLK_SEL(cpu_transcoder), val);
}

void intel_ddi_disable_transcoder_clock(const struct intel_crtc_state *crtc_state)
{
	struct drm_i915_private *dev_priv = to_i915(crtc_state->uapi.crtc->dev);
	enum transcoder cpu_transcoder = crtc_state->cpu_transcoder;
	u32 val;

	if (cpu_transcoder == TRANSCODER_EDP)
		return;

	if (DISPLAY_VER(dev_priv) >= 12)
		val = TGL_TRANS_CLK_SEL_DISABLED;
	else
		val = TRANS_CLK_SEL_DISABLED;

	intel_de_write(dev_priv, TRANS_CLK_SEL(cpu_transcoder), val);
}

static void _skl_ddi_set_iboost(struct drm_i915_private *dev_priv,
				enum port port, u8 iboost)
{
	u32 tmp;

	tmp = intel_de_read(dev_priv, DISPIO_CR_TX_BMU_CR0);
	tmp &= ~(BALANCE_LEG_MASK(port) | BALANCE_LEG_DISABLE(port));
	if (iboost)
		tmp |= iboost << BALANCE_LEG_SHIFT(port);
	else
		tmp |= BALANCE_LEG_DISABLE(port);
	intel_de_write(dev_priv, DISPIO_CR_TX_BMU_CR0, tmp);
}

static void skl_ddi_set_iboost(struct intel_encoder *encoder,
			       const struct intel_crtc_state *crtc_state,
			       int level)
{
	struct intel_digital_port *dig_port = enc_to_dig_port(encoder);
	struct drm_i915_private *dev_priv = to_i915(encoder->base.dev);
	u8 iboost;

	if (intel_crtc_has_type(crtc_state, INTEL_OUTPUT_HDMI))
		iboost = intel_bios_hdmi_boost_level(encoder->devdata);
	else
		iboost = intel_bios_dp_boost_level(encoder->devdata);

	if (iboost == 0) {
		const struct intel_ddi_buf_trans *trans;
		int n_entries;

		trans = encoder->get_buf_trans(encoder, crtc_state, &n_entries);
		if (drm_WARN_ON_ONCE(&dev_priv->drm, !trans))
			return;

		iboost = trans->entries[level].hsw.i_boost;
	}

	/* Make sure that the requested I_boost is valid */
	if (iboost && iboost != 0x1 && iboost != 0x3 && iboost != 0x7) {
		drm_err(&dev_priv->drm, "Invalid I_boost value %u\n", iboost);
		return;
	}

	_skl_ddi_set_iboost(dev_priv, encoder->port, iboost);

	if (encoder->port == PORT_A && dig_port->max_lanes == 4)
		_skl_ddi_set_iboost(dev_priv, PORT_E, iboost);
}

static u8 intel_ddi_dp_voltage_max(struct intel_dp *intel_dp,
				   const struct intel_crtc_state *crtc_state)
{
	struct intel_encoder *encoder = &dp_to_dig_port(intel_dp)->base;
	struct drm_i915_private *dev_priv = to_i915(encoder->base.dev);
	int n_entries;

	encoder->get_buf_trans(encoder, crtc_state, &n_entries);

	if (drm_WARN_ON(&dev_priv->drm, n_entries < 1))
		n_entries = 1;
	if (drm_WARN_ON(&dev_priv->drm,
			n_entries > ARRAY_SIZE(index_to_dp_signal_levels)))
		n_entries = ARRAY_SIZE(index_to_dp_signal_levels);

	return index_to_dp_signal_levels[n_entries - 1] &
		DP_TRAIN_VOLTAGE_SWING_MASK;
}

/*
 * We assume that the full set of pre-emphasis values can be
 * used on all DDI platforms. Should that change we need to
 * rethink this code.
 */
static u8 intel_ddi_dp_preemph_max(struct intel_dp *intel_dp)
{
	return DP_TRAIN_PRE_EMPH_LEVEL_3;
}

static u32 icl_combo_phy_loadgen_select(const struct intel_crtc_state *crtc_state,
					int lane)
{
	if (crtc_state->port_clock > 600000)
		return 0;

	if (crtc_state->lane_count == 4)
		return lane >= 1 ? LOADGEN_SELECT : 0;
	else
		return lane == 1 || lane == 2 ? LOADGEN_SELECT : 0;
}

static void icl_ddi_combo_vswing_program(struct intel_encoder *encoder,
					 const struct intel_crtc_state *crtc_state)
{
	struct drm_i915_private *dev_priv = to_i915(encoder->base.dev);
	const struct intel_ddi_buf_trans *trans;
	enum phy phy = intel_encoder_to_phy(encoder);
	int n_entries, ln;
	u32 val;

	trans = encoder->get_buf_trans(encoder, crtc_state, &n_entries);
	if (drm_WARN_ON_ONCE(&dev_priv->drm, !trans))
		return;

	if (intel_crtc_has_type(crtc_state, INTEL_OUTPUT_EDP)) {
		struct intel_dp *intel_dp = enc_to_intel_dp(encoder);

		val = EDP4K2K_MODE_OVRD_EN | EDP4K2K_MODE_OVRD_OPTIMIZED;
		intel_dp->hobl_active = is_hobl_buf_trans(trans);
		intel_de_rmw(dev_priv, ICL_PORT_CL_DW10(phy), val,
			     intel_dp->hobl_active ? val : 0);
	}

	/* Set PORT_TX_DW5 */
	val = intel_de_read(dev_priv, ICL_PORT_TX_DW5_LN(0, phy));
	val &= ~(SCALING_MODE_SEL_MASK | RTERM_SELECT_MASK |
		  TAP2_DISABLE | TAP3_DISABLE);
	val |= SCALING_MODE_SEL(0x2);
	val |= RTERM_SELECT(0x6);
	val |= TAP3_DISABLE;
	intel_de_write(dev_priv, ICL_PORT_TX_DW5_GRP(phy), val);

	/* Program PORT_TX_DW2 */
	for (ln = 0; ln < 4; ln++) {
		int level = intel_ddi_level(encoder, crtc_state, ln);

		intel_de_rmw(dev_priv, ICL_PORT_TX_DW2_LN(ln, phy),
			     SWING_SEL_UPPER_MASK | SWING_SEL_LOWER_MASK | RCOMP_SCALAR_MASK,
			     SWING_SEL_UPPER(trans->entries[level].icl.dw2_swing_sel) |
			     SWING_SEL_LOWER(trans->entries[level].icl.dw2_swing_sel) |
			     RCOMP_SCALAR(0x98));
	}

	/* Program PORT_TX_DW4 */
	/* We cannot write to GRP. It would overwrite individual loadgen. */
	for (ln = 0; ln < 4; ln++) {
		int level = intel_ddi_level(encoder, crtc_state, ln);

		intel_de_rmw(dev_priv, ICL_PORT_TX_DW4_LN(ln, phy),
			     POST_CURSOR_1_MASK | POST_CURSOR_2_MASK | CURSOR_COEFF_MASK,
			     POST_CURSOR_1(trans->entries[level].icl.dw4_post_cursor_1) |
			     POST_CURSOR_2(trans->entries[level].icl.dw4_post_cursor_2) |
			     CURSOR_COEFF(trans->entries[level].icl.dw4_cursor_coeff));
	}

	/* Program PORT_TX_DW7 */
	for (ln = 0; ln < 4; ln++) {
		int level = intel_ddi_level(encoder, crtc_state, ln);

		intel_de_rmw(dev_priv, ICL_PORT_TX_DW7_LN(ln, phy),
			     N_SCALAR_MASK,
			     N_SCALAR(trans->entries[level].icl.dw7_n_scalar));
	}
}

static void icl_combo_phy_set_signal_levels(struct intel_encoder *encoder,
					    const struct intel_crtc_state *crtc_state)
{
	struct drm_i915_private *dev_priv = to_i915(encoder->base.dev);
	enum phy phy = intel_encoder_to_phy(encoder);
	u32 val;
	int ln;

	/*
	 * 1. If port type is eDP or DP,
	 * set PORT_PCS_DW1 cmnkeeper_enable to 1b,
	 * else clear to 0b.
	 */
	val = intel_de_read(dev_priv, ICL_PORT_PCS_DW1_LN(0, phy));
	if (intel_crtc_has_type(crtc_state, INTEL_OUTPUT_HDMI))
		val &= ~COMMON_KEEPER_EN;
	else
		val |= COMMON_KEEPER_EN;
	intel_de_write(dev_priv, ICL_PORT_PCS_DW1_GRP(phy), val);

	/* 2. Program loadgen select */
	/*
	 * Program PORT_TX_DW4 depending on Bit rate and used lanes
	 * <= 6 GHz and 4 lanes (LN0=0, LN1=1, LN2=1, LN3=1)
	 * <= 6 GHz and 1,2 lanes (LN0=0, LN1=1, LN2=1, LN3=0)
	 * > 6 GHz (LN0=0, LN1=0, LN2=0, LN3=0)
	 */
	for (ln = 0; ln < 4; ln++) {
		intel_de_rmw(dev_priv, ICL_PORT_TX_DW4_LN(ln, phy),
			     LOADGEN_SELECT,
			     icl_combo_phy_loadgen_select(crtc_state, ln));
	}

	/* 3. Set PORT_CL_DW5 SUS Clock Config to 11b */
	intel_de_rmw(dev_priv, ICL_PORT_CL_DW5(phy),
		     0, SUS_CLOCK_CONFIG);

	/* 4. Clear training enable to change swing values */
	val = intel_de_read(dev_priv, ICL_PORT_TX_DW5_LN(0, phy));
	val &= ~TX_TRAINING_EN;
	intel_de_write(dev_priv, ICL_PORT_TX_DW5_GRP(phy), val);

	/* 5. Program swing and de-emphasis */
	icl_ddi_combo_vswing_program(encoder, crtc_state);

	/* 6. Set training enable to trigger update */
	val = intel_de_read(dev_priv, ICL_PORT_TX_DW5_LN(0, phy));
	val |= TX_TRAINING_EN;
	intel_de_write(dev_priv, ICL_PORT_TX_DW5_GRP(phy), val);
}

static void icl_mg_phy_set_signal_levels(struct intel_encoder *encoder,
					 const struct intel_crtc_state *crtc_state)
{
	struct drm_i915_private *dev_priv = to_i915(encoder->base.dev);
	enum tc_port tc_port = intel_encoder_to_tc(encoder);
	const struct intel_ddi_buf_trans *trans;
	int n_entries, ln;

	if (intel_tc_port_in_tbt_alt_mode(enc_to_dig_port(encoder)))
		return;

	trans = encoder->get_buf_trans(encoder, crtc_state, &n_entries);
	if (drm_WARN_ON_ONCE(&dev_priv->drm, !trans))
		return;

	for (ln = 0; ln < 2; ln++) {
		intel_de_rmw(dev_priv, MG_TX1_LINK_PARAMS(ln, tc_port),
			     CRI_USE_FS32, 0);
		intel_de_rmw(dev_priv, MG_TX2_LINK_PARAMS(ln, tc_port),
			     CRI_USE_FS32, 0);
	}

	/* Program MG_TX_SWINGCTRL with values from vswing table */
	for (ln = 0; ln < 2; ln++) {
		int level;

		level = intel_ddi_level(encoder, crtc_state, 2*ln+0);

		intel_de_rmw(dev_priv, MG_TX1_SWINGCTRL(ln, tc_port),
			     CRI_TXDEEMPH_OVERRIDE_17_12_MASK,
			     CRI_TXDEEMPH_OVERRIDE_17_12(trans->entries[level].mg.cri_txdeemph_override_17_12));

		level = intel_ddi_level(encoder, crtc_state, 2*ln+1);

		intel_de_rmw(dev_priv, MG_TX2_SWINGCTRL(ln, tc_port),
			     CRI_TXDEEMPH_OVERRIDE_17_12_MASK,
			     CRI_TXDEEMPH_OVERRIDE_17_12(trans->entries[level].mg.cri_txdeemph_override_17_12));
	}

	/* Program MG_TX_DRVCTRL with values from vswing table */
	for (ln = 0; ln < 2; ln++) {
		int level;

		level = intel_ddi_level(encoder, crtc_state, 2*ln+0);

		intel_de_rmw(dev_priv, MG_TX1_DRVCTRL(ln, tc_port),
			     CRI_TXDEEMPH_OVERRIDE_11_6_MASK |
			     CRI_TXDEEMPH_OVERRIDE_5_0_MASK,
			     CRI_TXDEEMPH_OVERRIDE_11_6(trans->entries[level].mg.cri_txdeemph_override_11_6) |
			     CRI_TXDEEMPH_OVERRIDE_5_0(trans->entries[level].mg.cri_txdeemph_override_5_0) |
			     CRI_TXDEEMPH_OVERRIDE_EN);

		level = intel_ddi_level(encoder, crtc_state, 2*ln+1);

		intel_de_rmw(dev_priv, MG_TX2_DRVCTRL(ln, tc_port),
			     CRI_TXDEEMPH_OVERRIDE_11_6_MASK |
			     CRI_TXDEEMPH_OVERRIDE_5_0_MASK,
			     CRI_TXDEEMPH_OVERRIDE_11_6(trans->entries[level].mg.cri_txdeemph_override_11_6) |
			     CRI_TXDEEMPH_OVERRIDE_5_0(trans->entries[level].mg.cri_txdeemph_override_5_0) |
			     CRI_TXDEEMPH_OVERRIDE_EN);

		/* FIXME: Program CRI_LOADGEN_SEL after the spec is updated */
	}

	/*
	 * Program MG_CLKHUB<LN, port being used> with value from frequency table
	 * In case of Legacy mode on MG PHY, both TX1 and TX2 enabled so use the
	 * values from table for which TX1 and TX2 enabled.
	 */
	for (ln = 0; ln < 2; ln++) {
		intel_de_rmw(dev_priv, MG_CLKHUB(ln, tc_port),
			     CFG_LOW_RATE_LKREN_EN,
			     crtc_state->port_clock < 300000 ? CFG_LOW_RATE_LKREN_EN : 0);
	}

	/* Program the MG_TX_DCC<LN, port being used> based on the link frequency */
	for (ln = 0; ln < 2; ln++) {
		intel_de_rmw(dev_priv, MG_TX1_DCC(ln, tc_port),
			     CFG_AMI_CK_DIV_OVERRIDE_VAL_MASK |
			     CFG_AMI_CK_DIV_OVERRIDE_EN,
			     crtc_state->port_clock > 500000 ?
			     CFG_AMI_CK_DIV_OVERRIDE_VAL(1) |
			     CFG_AMI_CK_DIV_OVERRIDE_EN : 0);

		intel_de_rmw(dev_priv, MG_TX2_DCC(ln, tc_port),
			     CFG_AMI_CK_DIV_OVERRIDE_VAL_MASK |
			     CFG_AMI_CK_DIV_OVERRIDE_EN,
			     crtc_state->port_clock > 500000 ?
			     CFG_AMI_CK_DIV_OVERRIDE_VAL(1) |
			     CFG_AMI_CK_DIV_OVERRIDE_EN : 0);
	}

	/* Program MG_TX_PISO_READLOAD with values from vswing table */
	for (ln = 0; ln < 2; ln++) {
		intel_de_rmw(dev_priv, MG_TX1_PISO_READLOAD(ln, tc_port),
			     0, CRI_CALCINIT);
		intel_de_rmw(dev_priv, MG_TX2_PISO_READLOAD(ln, tc_port),
			     0, CRI_CALCINIT);
	}
}

static void tgl_dkl_phy_set_signal_levels(struct intel_encoder *encoder,
					  const struct intel_crtc_state *crtc_state)
{
	struct drm_i915_private *dev_priv = to_i915(encoder->base.dev);
	enum tc_port tc_port = intel_encoder_to_tc(encoder);
	const struct intel_ddi_buf_trans *trans;
	int n_entries, ln;

	if (intel_tc_port_in_tbt_alt_mode(enc_to_dig_port(encoder)))
		return;

	trans = encoder->get_buf_trans(encoder, crtc_state, &n_entries);
	if (drm_WARN_ON_ONCE(&dev_priv->drm, !trans))
		return;

	for (ln = 0; ln < 2; ln++) {
		int level;

		intel_dkl_phy_write(dev_priv, DKL_TX_PMD_LANE_SUS(tc_port, ln), 0);

		level = intel_ddi_level(encoder, crtc_state, 2*ln+0);

		intel_dkl_phy_rmw(dev_priv, DKL_TX_DPCNTL0(tc_port, ln),
				  DKL_TX_PRESHOOT_COEFF_MASK |
				  DKL_TX_DE_EMPAHSIS_COEFF_MASK |
				  DKL_TX_VSWING_CONTROL_MASK,
				  DKL_TX_PRESHOOT_COEFF(trans->entries[level].dkl.preshoot) |
				  DKL_TX_DE_EMPHASIS_COEFF(trans->entries[level].dkl.de_emphasis) |
				  DKL_TX_VSWING_CONTROL(trans->entries[level].dkl.vswing));

		level = intel_ddi_level(encoder, crtc_state, 2*ln+1);

		intel_dkl_phy_rmw(dev_priv, DKL_TX_DPCNTL1(tc_port, ln),
				  DKL_TX_PRESHOOT_COEFF_MASK |
				  DKL_TX_DE_EMPAHSIS_COEFF_MASK |
				  DKL_TX_VSWING_CONTROL_MASK,
				  DKL_TX_PRESHOOT_COEFF(trans->entries[level].dkl.preshoot) |
				  DKL_TX_DE_EMPHASIS_COEFF(trans->entries[level].dkl.de_emphasis) |
				  DKL_TX_VSWING_CONTROL(trans->entries[level].dkl.vswing));

		intel_dkl_phy_rmw(dev_priv, DKL_TX_DPCNTL2(tc_port, ln),
				  DKL_TX_DP20BITMODE, 0);

		if (IS_ALDERLAKE_P(dev_priv)) {
			u32 val;

			if (intel_crtc_has_type(crtc_state, INTEL_OUTPUT_HDMI)) {
				if (ln == 0) {
					val = DKL_TX_DPCNTL2_CFG_LOADGENSELECT_TX1(0);
					val |= DKL_TX_DPCNTL2_CFG_LOADGENSELECT_TX2(2);
				} else {
					val = DKL_TX_DPCNTL2_CFG_LOADGENSELECT_TX1(3);
					val |= DKL_TX_DPCNTL2_CFG_LOADGENSELECT_TX2(3);
				}
			} else {
				val = DKL_TX_DPCNTL2_CFG_LOADGENSELECT_TX1(0);
				val |= DKL_TX_DPCNTL2_CFG_LOADGENSELECT_TX2(0);
			}

			intel_dkl_phy_rmw(dev_priv, DKL_TX_DPCNTL2(tc_port, ln),
					  DKL_TX_DPCNTL2_CFG_LOADGENSELECT_TX1_MASK |
					  DKL_TX_DPCNTL2_CFG_LOADGENSELECT_TX2_MASK,
					  val);
		}
	}
}

static int translate_signal_level(struct intel_dp *intel_dp,
				  u8 signal_levels)
{
	struct drm_i915_private *i915 = dp_to_i915(intel_dp);
	int i;

	for (i = 0; i < ARRAY_SIZE(index_to_dp_signal_levels); i++) {
		if (index_to_dp_signal_levels[i] == signal_levels)
			return i;
	}

	drm_WARN(&i915->drm, 1,
		 "Unsupported voltage swing/pre-emphasis level: 0x%x\n",
		 signal_levels);

	return 0;
}

static int intel_ddi_dp_level(struct intel_dp *intel_dp,
			      const struct intel_crtc_state *crtc_state,
			      int lane)
{
	u8 train_set = intel_dp->train_set[lane];

	if (intel_dp_is_uhbr(crtc_state)) {
		return train_set & DP_TX_FFE_PRESET_VALUE_MASK;
	} else {
		u8 signal_levels = train_set & (DP_TRAIN_VOLTAGE_SWING_MASK |
						DP_TRAIN_PRE_EMPHASIS_MASK);

		return translate_signal_level(intel_dp, signal_levels);
	}
}

int intel_ddi_level(struct intel_encoder *encoder,
		    const struct intel_crtc_state *crtc_state,
		    int lane)
{
	struct drm_i915_private *i915 = to_i915(encoder->base.dev);
	const struct intel_ddi_buf_trans *trans;
	int level, n_entries;

	trans = encoder->get_buf_trans(encoder, crtc_state, &n_entries);
	if (drm_WARN_ON_ONCE(&i915->drm, !trans))
		return 0;

	if (intel_crtc_has_type(crtc_state, INTEL_OUTPUT_HDMI))
		level = intel_ddi_hdmi_level(encoder, trans);
	else
		level = intel_ddi_dp_level(enc_to_intel_dp(encoder), crtc_state,
					   lane);

	if (drm_WARN_ON_ONCE(&i915->drm, level >= n_entries))
		level = n_entries - 1;

	return level;
}

static void
hsw_set_signal_levels(struct intel_encoder *encoder,
		      const struct intel_crtc_state *crtc_state)
{
	struct drm_i915_private *dev_priv = to_i915(encoder->base.dev);
	struct intel_dp *intel_dp = enc_to_intel_dp(encoder);
	int level = intel_ddi_level(encoder, crtc_state, 0);
	enum port port = encoder->port;
	u32 signal_levels;

	if (has_iboost(dev_priv))
		skl_ddi_set_iboost(encoder, crtc_state, level);

	/* HDMI ignores the rest */
	if (intel_crtc_has_type(crtc_state, INTEL_OUTPUT_HDMI))
		return;

	signal_levels = DDI_BUF_TRANS_SELECT(level);

	drm_dbg_kms(&dev_priv->drm, "Using signal levels %08x\n",
		    signal_levels);

	intel_dp->DP &= ~DDI_BUF_EMP_MASK;
	intel_dp->DP |= signal_levels;

	intel_de_write(dev_priv, DDI_BUF_CTL(port), intel_dp->DP);
	intel_de_posting_read(dev_priv, DDI_BUF_CTL(port));
}

static void _icl_ddi_enable_clock(struct drm_i915_private *i915, i915_reg_t reg,
				  u32 clk_sel_mask, u32 clk_sel, u32 clk_off)
{
	mutex_lock(&i915->display.dpll.lock);

	intel_de_rmw(i915, reg, clk_sel_mask, clk_sel);

	/*
	 * "This step and the step before must be
	 *  done with separate register writes."
	 */
	intel_de_rmw(i915, reg, clk_off, 0);

	mutex_unlock(&i915->display.dpll.lock);
}

static void _icl_ddi_disable_clock(struct drm_i915_private *i915, i915_reg_t reg,
				   u32 clk_off)
{
	mutex_lock(&i915->display.dpll.lock);

	intel_de_rmw(i915, reg, 0, clk_off);

	mutex_unlock(&i915->display.dpll.lock);
}

static bool _icl_ddi_is_clock_enabled(struct drm_i915_private *i915, i915_reg_t reg,
				      u32 clk_off)
{
	return !(intel_de_read(i915, reg) & clk_off);
}

static struct intel_shared_dpll *
_icl_ddi_get_pll(struct drm_i915_private *i915, i915_reg_t reg,
		 u32 clk_sel_mask, u32 clk_sel_shift)
{
	enum intel_dpll_id id;

	id = (intel_de_read(i915, reg) & clk_sel_mask) >> clk_sel_shift;

	return intel_get_shared_dpll_by_id(i915, id);
}

static void adls_ddi_enable_clock(struct intel_encoder *encoder,
				  const struct intel_crtc_state *crtc_state)
{
	struct drm_i915_private *i915 = to_i915(encoder->base.dev);
	const struct intel_shared_dpll *pll = crtc_state->shared_dpll;
	enum phy phy = intel_encoder_to_phy(encoder);

	if (drm_WARN_ON(&i915->drm, !pll))
		return;

	_icl_ddi_enable_clock(i915, ADLS_DPCLKA_CFGCR(phy),
			      ADLS_DPCLKA_CFGCR_DDI_CLK_SEL_MASK(phy),
			      pll->info->id << ADLS_DPCLKA_CFGCR_DDI_SHIFT(phy),
			      ICL_DPCLKA_CFGCR0_DDI_CLK_OFF(phy));
}

static void adls_ddi_disable_clock(struct intel_encoder *encoder)
{
	struct drm_i915_private *i915 = to_i915(encoder->base.dev);
	enum phy phy = intel_encoder_to_phy(encoder);

	_icl_ddi_disable_clock(i915, ADLS_DPCLKA_CFGCR(phy),
			       ICL_DPCLKA_CFGCR0_DDI_CLK_OFF(phy));
}

static bool adls_ddi_is_clock_enabled(struct intel_encoder *encoder)
{
	struct drm_i915_private *i915 = to_i915(encoder->base.dev);
	enum phy phy = intel_encoder_to_phy(encoder);

	return _icl_ddi_is_clock_enabled(i915, ADLS_DPCLKA_CFGCR(phy),
					 ICL_DPCLKA_CFGCR0_DDI_CLK_OFF(phy));
}

static struct intel_shared_dpll *adls_ddi_get_pll(struct intel_encoder *encoder)
{
	struct drm_i915_private *i915 = to_i915(encoder->base.dev);
	enum phy phy = intel_encoder_to_phy(encoder);

	return _icl_ddi_get_pll(i915, ADLS_DPCLKA_CFGCR(phy),
				ADLS_DPCLKA_CFGCR_DDI_CLK_SEL_MASK(phy),
				ADLS_DPCLKA_CFGCR_DDI_SHIFT(phy));
}

static void rkl_ddi_enable_clock(struct intel_encoder *encoder,
				 const struct intel_crtc_state *crtc_state)
{
	struct drm_i915_private *i915 = to_i915(encoder->base.dev);
	const struct intel_shared_dpll *pll = crtc_state->shared_dpll;
	enum phy phy = intel_encoder_to_phy(encoder);

	if (drm_WARN_ON(&i915->drm, !pll))
		return;

	_icl_ddi_enable_clock(i915, ICL_DPCLKA_CFGCR0,
			      RKL_DPCLKA_CFGCR0_DDI_CLK_SEL_MASK(phy),
			      RKL_DPCLKA_CFGCR0_DDI_CLK_SEL(pll->info->id, phy),
			      RKL_DPCLKA_CFGCR0_DDI_CLK_OFF(phy));
}

static void rkl_ddi_disable_clock(struct intel_encoder *encoder)
{
	struct drm_i915_private *i915 = to_i915(encoder->base.dev);
	enum phy phy = intel_encoder_to_phy(encoder);

	_icl_ddi_disable_clock(i915, ICL_DPCLKA_CFGCR0,
			       RKL_DPCLKA_CFGCR0_DDI_CLK_OFF(phy));
}

static bool rkl_ddi_is_clock_enabled(struct intel_encoder *encoder)
{
	struct drm_i915_private *i915 = to_i915(encoder->base.dev);
	enum phy phy = intel_encoder_to_phy(encoder);

	return _icl_ddi_is_clock_enabled(i915, ICL_DPCLKA_CFGCR0,
					 RKL_DPCLKA_CFGCR0_DDI_CLK_OFF(phy));
}

static struct intel_shared_dpll *rkl_ddi_get_pll(struct intel_encoder *encoder)
{
	struct drm_i915_private *i915 = to_i915(encoder->base.dev);
	enum phy phy = intel_encoder_to_phy(encoder);

	return _icl_ddi_get_pll(i915, ICL_DPCLKA_CFGCR0,
				RKL_DPCLKA_CFGCR0_DDI_CLK_SEL_MASK(phy),
				RKL_DPCLKA_CFGCR0_DDI_CLK_SEL_SHIFT(phy));
}

static void dg1_ddi_enable_clock(struct intel_encoder *encoder,
				 const struct intel_crtc_state *crtc_state)
{
	struct drm_i915_private *i915 = to_i915(encoder->base.dev);
	const struct intel_shared_dpll *pll = crtc_state->shared_dpll;
	enum phy phy = intel_encoder_to_phy(encoder);

	if (drm_WARN_ON(&i915->drm, !pll))
		return;

	/*
	 * If we fail this, something went very wrong: first 2 PLLs should be
	 * used by first 2 phys and last 2 PLLs by last phys
	 */
	if (drm_WARN_ON(&i915->drm,
			(pll->info->id < DPLL_ID_DG1_DPLL2 && phy >= PHY_C) ||
			(pll->info->id >= DPLL_ID_DG1_DPLL2 && phy < PHY_C)))
		return;

	_icl_ddi_enable_clock(i915, DG1_DPCLKA_CFGCR0(phy),
			      DG1_DPCLKA_CFGCR0_DDI_CLK_SEL_MASK(phy),
			      DG1_DPCLKA_CFGCR0_DDI_CLK_SEL(pll->info->id, phy),
			      DG1_DPCLKA_CFGCR0_DDI_CLK_OFF(phy));
}

static void dg1_ddi_disable_clock(struct intel_encoder *encoder)
{
	struct drm_i915_private *i915 = to_i915(encoder->base.dev);
	enum phy phy = intel_encoder_to_phy(encoder);

	_icl_ddi_disable_clock(i915, DG1_DPCLKA_CFGCR0(phy),
			       DG1_DPCLKA_CFGCR0_DDI_CLK_OFF(phy));
}

static bool dg1_ddi_is_clock_enabled(struct intel_encoder *encoder)
{
	struct drm_i915_private *i915 = to_i915(encoder->base.dev);
	enum phy phy = intel_encoder_to_phy(encoder);

	return _icl_ddi_is_clock_enabled(i915, DG1_DPCLKA_CFGCR0(phy),
					 DG1_DPCLKA_CFGCR0_DDI_CLK_OFF(phy));
}

static struct intel_shared_dpll *dg1_ddi_get_pll(struct intel_encoder *encoder)
{
	struct drm_i915_private *i915 = to_i915(encoder->base.dev);
	enum phy phy = intel_encoder_to_phy(encoder);
	enum intel_dpll_id id;
	u32 val;

	val = intel_de_read(i915, DG1_DPCLKA_CFGCR0(phy));
	val &= DG1_DPCLKA_CFGCR0_DDI_CLK_SEL_MASK(phy);
	val >>= DG1_DPCLKA_CFGCR0_DDI_CLK_SEL_SHIFT(phy);
	id = val;

	/*
	 * _DG1_DPCLKA0_CFGCR0 maps between DPLL 0 and 1 with one bit for phy A
	 * and B while _DG1_DPCLKA1_CFGCR0 maps between DPLL 2 and 3 with one
	 * bit for phy C and D.
	 */
	if (phy >= PHY_C)
		id += DPLL_ID_DG1_DPLL2;

	return intel_get_shared_dpll_by_id(i915, id);
}

static void icl_ddi_combo_enable_clock(struct intel_encoder *encoder,
				       const struct intel_crtc_state *crtc_state)
{
	struct drm_i915_private *i915 = to_i915(encoder->base.dev);
	const struct intel_shared_dpll *pll = crtc_state->shared_dpll;
	enum phy phy = intel_encoder_to_phy(encoder);

	if (drm_WARN_ON(&i915->drm, !pll))
		return;

	_icl_ddi_enable_clock(i915, ICL_DPCLKA_CFGCR0,
			      ICL_DPCLKA_CFGCR0_DDI_CLK_SEL_MASK(phy),
			      ICL_DPCLKA_CFGCR0_DDI_CLK_SEL(pll->info->id, phy),
			      ICL_DPCLKA_CFGCR0_DDI_CLK_OFF(phy));
}

static void icl_ddi_combo_disable_clock(struct intel_encoder *encoder)
{
	struct drm_i915_private *i915 = to_i915(encoder->base.dev);
	enum phy phy = intel_encoder_to_phy(encoder);

	_icl_ddi_disable_clock(i915, ICL_DPCLKA_CFGCR0,
			       ICL_DPCLKA_CFGCR0_DDI_CLK_OFF(phy));
}

static bool icl_ddi_combo_is_clock_enabled(struct intel_encoder *encoder)
{
	struct drm_i915_private *i915 = to_i915(encoder->base.dev);
	enum phy phy = intel_encoder_to_phy(encoder);

	return _icl_ddi_is_clock_enabled(i915, ICL_DPCLKA_CFGCR0,
					 ICL_DPCLKA_CFGCR0_DDI_CLK_OFF(phy));
}

struct intel_shared_dpll *icl_ddi_combo_get_pll(struct intel_encoder *encoder)
{
	struct drm_i915_private *i915 = to_i915(encoder->base.dev);
	enum phy phy = intel_encoder_to_phy(encoder);

	return _icl_ddi_get_pll(i915, ICL_DPCLKA_CFGCR0,
				ICL_DPCLKA_CFGCR0_DDI_CLK_SEL_MASK(phy),
				ICL_DPCLKA_CFGCR0_DDI_CLK_SEL_SHIFT(phy));
}

static void jsl_ddi_tc_enable_clock(struct intel_encoder *encoder,
				    const struct intel_crtc_state *crtc_state)
{
	struct drm_i915_private *i915 = to_i915(encoder->base.dev);
	const struct intel_shared_dpll *pll = crtc_state->shared_dpll;
	enum port port = encoder->port;

	if (drm_WARN_ON(&i915->drm, !pll))
		return;

	/*
	 * "For DDIC and DDID, program DDI_CLK_SEL to map the MG clock to the port.
	 *  MG does not exist, but the programming is required to ungate DDIC and DDID."
	 */
	intel_de_write(i915, DDI_CLK_SEL(port), DDI_CLK_SEL_MG);

	icl_ddi_combo_enable_clock(encoder, crtc_state);
}

static void jsl_ddi_tc_disable_clock(struct intel_encoder *encoder)
{
	struct drm_i915_private *i915 = to_i915(encoder->base.dev);
	enum port port = encoder->port;

	icl_ddi_combo_disable_clock(encoder);

	intel_de_write(i915, DDI_CLK_SEL(port), DDI_CLK_SEL_NONE);
}

static bool jsl_ddi_tc_is_clock_enabled(struct intel_encoder *encoder)
{
	struct drm_i915_private *i915 = to_i915(encoder->base.dev);
	enum port port = encoder->port;
	u32 tmp;

	tmp = intel_de_read(i915, DDI_CLK_SEL(port));

	if ((tmp & DDI_CLK_SEL_MASK) == DDI_CLK_SEL_NONE)
		return false;

	return icl_ddi_combo_is_clock_enabled(encoder);
}

static void icl_ddi_tc_enable_clock(struct intel_encoder *encoder,
				    const struct intel_crtc_state *crtc_state)
{
	struct drm_i915_private *i915 = to_i915(encoder->base.dev);
	const struct intel_shared_dpll *pll = crtc_state->shared_dpll;
	enum tc_port tc_port = intel_encoder_to_tc(encoder);
	enum port port = encoder->port;

	if (drm_WARN_ON(&i915->drm, !pll))
		return;

	intel_de_write(i915, DDI_CLK_SEL(port),
		       icl_pll_to_ddi_clk_sel(encoder, crtc_state));

	mutex_lock(&i915->display.dpll.lock);

	intel_de_rmw(i915, ICL_DPCLKA_CFGCR0,
		     ICL_DPCLKA_CFGCR0_TC_CLK_OFF(tc_port), 0);

	mutex_unlock(&i915->display.dpll.lock);
}

static void icl_ddi_tc_disable_clock(struct intel_encoder *encoder)
{
	struct drm_i915_private *i915 = to_i915(encoder->base.dev);
	enum tc_port tc_port = intel_encoder_to_tc(encoder);
	enum port port = encoder->port;

	mutex_lock(&i915->display.dpll.lock);

	intel_de_rmw(i915, ICL_DPCLKA_CFGCR0,
		     0, ICL_DPCLKA_CFGCR0_TC_CLK_OFF(tc_port));

	mutex_unlock(&i915->display.dpll.lock);

	intel_de_write(i915, DDI_CLK_SEL(port), DDI_CLK_SEL_NONE);
}

static bool icl_ddi_tc_is_clock_enabled(struct intel_encoder *encoder)
{
	struct drm_i915_private *i915 = to_i915(encoder->base.dev);
	enum tc_port tc_port = intel_encoder_to_tc(encoder);
	enum port port = encoder->port;
	u32 tmp;

	tmp = intel_de_read(i915, DDI_CLK_SEL(port));

	if ((tmp & DDI_CLK_SEL_MASK) == DDI_CLK_SEL_NONE)
		return false;

	tmp = intel_de_read(i915, ICL_DPCLKA_CFGCR0);

	return !(tmp & ICL_DPCLKA_CFGCR0_TC_CLK_OFF(tc_port));
}

static struct intel_shared_dpll *icl_ddi_tc_get_pll(struct intel_encoder *encoder)
{
	struct drm_i915_private *i915 = to_i915(encoder->base.dev);
	enum tc_port tc_port = intel_encoder_to_tc(encoder);
	enum port port = encoder->port;
	enum intel_dpll_id id;
	u32 tmp;

	tmp = intel_de_read(i915, DDI_CLK_SEL(port));

	switch (tmp & DDI_CLK_SEL_MASK) {
	case DDI_CLK_SEL_TBT_162:
	case DDI_CLK_SEL_TBT_270:
	case DDI_CLK_SEL_TBT_540:
	case DDI_CLK_SEL_TBT_810:
		id = DPLL_ID_ICL_TBTPLL;
		break;
	case DDI_CLK_SEL_MG:
		id = icl_tc_port_to_pll_id(tc_port);
		break;
	default:
		MISSING_CASE(tmp);
		fallthrough;
	case DDI_CLK_SEL_NONE:
		return NULL;
	}

	return intel_get_shared_dpll_by_id(i915, id);
}

static struct intel_shared_dpll *bxt_ddi_get_pll(struct intel_encoder *encoder)
{
	struct drm_i915_private *i915 = to_i915(encoder->base.dev);
	enum intel_dpll_id id;

	switch (encoder->port) {
	case PORT_A:
		id = DPLL_ID_SKL_DPLL0;
		break;
	case PORT_B:
		id = DPLL_ID_SKL_DPLL1;
		break;
	case PORT_C:
		id = DPLL_ID_SKL_DPLL2;
		break;
	default:
		MISSING_CASE(encoder->port);
		return NULL;
	}

	return intel_get_shared_dpll_by_id(i915, id);
}

static void skl_ddi_enable_clock(struct intel_encoder *encoder,
				 const struct intel_crtc_state *crtc_state)
{
	struct drm_i915_private *i915 = to_i915(encoder->base.dev);
	const struct intel_shared_dpll *pll = crtc_state->shared_dpll;
	enum port port = encoder->port;

	if (drm_WARN_ON(&i915->drm, !pll))
		return;

	mutex_lock(&i915->display.dpll.lock);

	intel_de_rmw(i915, DPLL_CTRL2,
		     DPLL_CTRL2_DDI_CLK_OFF(port) |
		     DPLL_CTRL2_DDI_CLK_SEL_MASK(port),
		     DPLL_CTRL2_DDI_CLK_SEL(pll->info->id, port) |
		     DPLL_CTRL2_DDI_SEL_OVERRIDE(port));

	mutex_unlock(&i915->display.dpll.lock);
}

static void skl_ddi_disable_clock(struct intel_encoder *encoder)
{
	struct drm_i915_private *i915 = to_i915(encoder->base.dev);
	enum port port = encoder->port;

	mutex_lock(&i915->display.dpll.lock);

	intel_de_rmw(i915, DPLL_CTRL2,
		     0, DPLL_CTRL2_DDI_CLK_OFF(port));

	mutex_unlock(&i915->display.dpll.lock);
}

static bool skl_ddi_is_clock_enabled(struct intel_encoder *encoder)
{
	struct drm_i915_private *i915 = to_i915(encoder->base.dev);
	enum port port = encoder->port;

	/*
	 * FIXME Not sure if the override affects both
	 * the PLL selection and the CLK_OFF bit.
	 */
	return !(intel_de_read(i915, DPLL_CTRL2) & DPLL_CTRL2_DDI_CLK_OFF(port));
}

static struct intel_shared_dpll *skl_ddi_get_pll(struct intel_encoder *encoder)
{
	struct drm_i915_private *i915 = to_i915(encoder->base.dev);
	enum port port = encoder->port;
	enum intel_dpll_id id;
	u32 tmp;

	tmp = intel_de_read(i915, DPLL_CTRL2);

	/*
	 * FIXME Not sure if the override affects both
	 * the PLL selection and the CLK_OFF bit.
	 */
	if ((tmp & DPLL_CTRL2_DDI_SEL_OVERRIDE(port)) == 0)
		return NULL;

	id = (tmp & DPLL_CTRL2_DDI_CLK_SEL_MASK(port)) >>
		DPLL_CTRL2_DDI_CLK_SEL_SHIFT(port);

	return intel_get_shared_dpll_by_id(i915, id);
}

void hsw_ddi_enable_clock(struct intel_encoder *encoder,
			  const struct intel_crtc_state *crtc_state)
{
	struct drm_i915_private *i915 = to_i915(encoder->base.dev);
	const struct intel_shared_dpll *pll = crtc_state->shared_dpll;
	enum port port = encoder->port;

	if (drm_WARN_ON(&i915->drm, !pll))
		return;

	intel_de_write(i915, PORT_CLK_SEL(port), hsw_pll_to_ddi_pll_sel(pll));
}

void hsw_ddi_disable_clock(struct intel_encoder *encoder)
{
	struct drm_i915_private *i915 = to_i915(encoder->base.dev);
	enum port port = encoder->port;

	intel_de_write(i915, PORT_CLK_SEL(port), PORT_CLK_SEL_NONE);
}

bool hsw_ddi_is_clock_enabled(struct intel_encoder *encoder)
{
	struct drm_i915_private *i915 = to_i915(encoder->base.dev);
	enum port port = encoder->port;

	return intel_de_read(i915, PORT_CLK_SEL(port)) != PORT_CLK_SEL_NONE;
}

static struct intel_shared_dpll *hsw_ddi_get_pll(struct intel_encoder *encoder)
{
	struct drm_i915_private *i915 = to_i915(encoder->base.dev);
	enum port port = encoder->port;
	enum intel_dpll_id id;
	u32 tmp;

	tmp = intel_de_read(i915, PORT_CLK_SEL(port));

	switch (tmp & PORT_CLK_SEL_MASK) {
	case PORT_CLK_SEL_WRPLL1:
		id = DPLL_ID_WRPLL1;
		break;
	case PORT_CLK_SEL_WRPLL2:
		id = DPLL_ID_WRPLL2;
		break;
	case PORT_CLK_SEL_SPLL:
		id = DPLL_ID_SPLL;
		break;
	case PORT_CLK_SEL_LCPLL_810:
		id = DPLL_ID_LCPLL_810;
		break;
	case PORT_CLK_SEL_LCPLL_1350:
		id = DPLL_ID_LCPLL_1350;
		break;
	case PORT_CLK_SEL_LCPLL_2700:
		id = DPLL_ID_LCPLL_2700;
		break;
	default:
		MISSING_CASE(tmp);
		fallthrough;
	case PORT_CLK_SEL_NONE:
		return NULL;
	}

	return intel_get_shared_dpll_by_id(i915, id);
}

void intel_ddi_enable_clock(struct intel_encoder *encoder,
			    const struct intel_crtc_state *crtc_state)
{
	if (encoder->enable_clock)
		encoder->enable_clock(encoder, crtc_state);
}

void intel_ddi_disable_clock(struct intel_encoder *encoder)
{
	if (encoder->disable_clock)
		encoder->disable_clock(encoder);
}

void intel_ddi_sanitize_encoder_pll_mapping(struct intel_encoder *encoder)
{
	struct drm_i915_private *i915 = to_i915(encoder->base.dev);
	u32 port_mask;
	bool ddi_clk_needed;

	/*
	 * In case of DP MST, we sanitize the primary encoder only, not the
	 * virtual ones.
	 */
	if (encoder->type == INTEL_OUTPUT_DP_MST)
		return;

	if (!encoder->base.crtc && intel_encoder_is_dp(encoder)) {
		u8 pipe_mask;
		bool is_mst;

		intel_ddi_get_encoder_pipes(encoder, &pipe_mask, &is_mst);
		/*
		 * In the unlikely case that BIOS enables DP in MST mode, just
		 * warn since our MST HW readout is incomplete.
		 */
		if (drm_WARN_ON(&i915->drm, is_mst))
			return;
	}

	port_mask = BIT(encoder->port);
	ddi_clk_needed = encoder->base.crtc;

	if (encoder->type == INTEL_OUTPUT_DSI) {
		struct intel_encoder *other_encoder;

		port_mask = intel_dsi_encoder_ports(encoder);
		/*
		 * Sanity check that we haven't incorrectly registered another
		 * encoder using any of the ports of this DSI encoder.
		 */
		for_each_intel_encoder(&i915->drm, other_encoder) {
			if (other_encoder == encoder)
				continue;

			if (drm_WARN_ON(&i915->drm,
					port_mask & BIT(other_encoder->port)))
				return;
		}
		/*
		 * For DSI we keep the ddi clocks gated
		 * except during enable/disable sequence.
		 */
		ddi_clk_needed = false;
	}

	if (ddi_clk_needed || !encoder->is_clock_enabled ||
	    !encoder->is_clock_enabled(encoder))
		return;

	drm_notice(&i915->drm,
		   "[ENCODER:%d:%s] is disabled/in DSI mode with an ungated DDI clock, gate it\n",
		   encoder->base.base.id, encoder->base.name);

	encoder->disable_clock(encoder);
}

static void
icl_program_mg_dp_mode(struct intel_digital_port *dig_port,
		       const struct intel_crtc_state *crtc_state)
{
	struct drm_i915_private *dev_priv = to_i915(dig_port->base.base.dev);
	enum tc_port tc_port = intel_encoder_to_tc(&dig_port->base);
	u32 ln0, ln1, pin_assignment;
	u8 width;

	if (DISPLAY_VER(dev_priv) >= 14)
		return;

	if (!intel_encoder_is_tc(&dig_port->base) ||
	    intel_tc_port_in_tbt_alt_mode(dig_port))
		return;

	if (DISPLAY_VER(dev_priv) >= 12) {
		ln0 = intel_dkl_phy_read(dev_priv, DKL_DP_MODE(tc_port, 0));
		ln1 = intel_dkl_phy_read(dev_priv, DKL_DP_MODE(tc_port, 1));
	} else {
		ln0 = intel_de_read(dev_priv, MG_DP_MODE(0, tc_port));
		ln1 = intel_de_read(dev_priv, MG_DP_MODE(1, tc_port));
	}

	ln0 &= ~(MG_DP_MODE_CFG_DP_X1_MODE | MG_DP_MODE_CFG_DP_X2_MODE);
	ln1 &= ~(MG_DP_MODE_CFG_DP_X1_MODE | MG_DP_MODE_CFG_DP_X2_MODE);

	/* DPPATC */
	pin_assignment = intel_tc_port_get_pin_assignment_mask(dig_port);
	width = crtc_state->lane_count;

	switch (pin_assignment) {
	case 0x0:
		drm_WARN_ON(&dev_priv->drm,
			    !intel_tc_port_in_legacy_mode(dig_port));
		if (width == 1) {
			ln1 |= MG_DP_MODE_CFG_DP_X1_MODE;
		} else {
			ln0 |= MG_DP_MODE_CFG_DP_X2_MODE;
			ln1 |= MG_DP_MODE_CFG_DP_X2_MODE;
		}
		break;
	case 0x1:
		if (width == 4) {
			ln0 |= MG_DP_MODE_CFG_DP_X2_MODE;
			ln1 |= MG_DP_MODE_CFG_DP_X2_MODE;
		}
		break;
	case 0x2:
		if (width == 2) {
			ln0 |= MG_DP_MODE_CFG_DP_X2_MODE;
			ln1 |= MG_DP_MODE_CFG_DP_X2_MODE;
		}
		break;
	case 0x3:
	case 0x5:
		if (width == 1) {
			ln0 |= MG_DP_MODE_CFG_DP_X1_MODE;
			ln1 |= MG_DP_MODE_CFG_DP_X1_MODE;
		} else {
			ln0 |= MG_DP_MODE_CFG_DP_X2_MODE;
			ln1 |= MG_DP_MODE_CFG_DP_X2_MODE;
		}
		break;
	case 0x4:
	case 0x6:
		if (width == 1) {
			ln0 |= MG_DP_MODE_CFG_DP_X1_MODE;
			ln1 |= MG_DP_MODE_CFG_DP_X1_MODE;
		} else {
			ln0 |= MG_DP_MODE_CFG_DP_X2_MODE;
			ln1 |= MG_DP_MODE_CFG_DP_X2_MODE;
		}
		break;
	default:
		MISSING_CASE(pin_assignment);
	}

	if (DISPLAY_VER(dev_priv) >= 12) {
		intel_dkl_phy_write(dev_priv, DKL_DP_MODE(tc_port, 0), ln0);
		intel_dkl_phy_write(dev_priv, DKL_DP_MODE(tc_port, 1), ln1);
	} else {
		intel_de_write(dev_priv, MG_DP_MODE(0, tc_port), ln0);
		intel_de_write(dev_priv, MG_DP_MODE(1, tc_port), ln1);
	}
}

static enum transcoder
tgl_dp_tp_transcoder(const struct intel_crtc_state *crtc_state)
{
	if (intel_crtc_has_type(crtc_state, INTEL_OUTPUT_DP_MST))
		return crtc_state->mst_master_transcoder;
	else
		return crtc_state->cpu_transcoder;
}

i915_reg_t dp_tp_ctl_reg(struct intel_encoder *encoder,
			 const struct intel_crtc_state *crtc_state)
{
	struct drm_i915_private *dev_priv = to_i915(encoder->base.dev);

	if (DISPLAY_VER(dev_priv) >= 12)
		return TGL_DP_TP_CTL(tgl_dp_tp_transcoder(crtc_state));
	else
		return DP_TP_CTL(encoder->port);
}

i915_reg_t dp_tp_status_reg(struct intel_encoder *encoder,
			    const struct intel_crtc_state *crtc_state)
{
	struct drm_i915_private *dev_priv = to_i915(encoder->base.dev);

	if (DISPLAY_VER(dev_priv) >= 12)
		return TGL_DP_TP_STATUS(tgl_dp_tp_transcoder(crtc_state));
	else
		return DP_TP_STATUS(encoder->port);
}

static void intel_dp_sink_set_msa_timing_par_ignore_state(struct intel_dp *intel_dp,
							  const struct intel_crtc_state *crtc_state,
							  bool enable)
{
	struct drm_i915_private *i915 = dp_to_i915(intel_dp);

	if (!crtc_state->vrr.enable)
		return;

	if (drm_dp_dpcd_writeb(&intel_dp->aux, DP_DOWNSPREAD_CTRL,
			       enable ? DP_MSA_TIMING_PAR_IGNORE_EN : 0) <= 0)
		drm_dbg_kms(&i915->drm,
			    "Failed to %s MSA_TIMING_PAR_IGNORE in the sink\n",
			    str_enable_disable(enable));
}

static void intel_dp_sink_set_fec_ready(struct intel_dp *intel_dp,
					const struct intel_crtc_state *crtc_state,
					bool enable)
{
	struct drm_i915_private *i915 = dp_to_i915(intel_dp);

	if (!crtc_state->fec_enable)
		return;

	if (drm_dp_dpcd_writeb(&intel_dp->aux, DP_FEC_CONFIGURATION,
			       enable ? DP_FEC_READY : 0) <= 0)
		drm_dbg_kms(&i915->drm, "Failed to set FEC_READY to %s in the sink\n",
			    enable ? "enabled" : "disabled");

	if (enable &&
	    drm_dp_dpcd_writeb(&intel_dp->aux, DP_FEC_STATUS,
			       DP_FEC_DECODE_EN_DETECTED | DP_FEC_DECODE_DIS_DETECTED) <= 0)
		drm_dbg_kms(&i915->drm, "Failed to clear FEC detected flags\n");
}

static int read_fec_detected_status(struct drm_dp_aux *aux)
{
	int ret;
	u8 status;

	ret = drm_dp_dpcd_readb(aux, DP_FEC_STATUS, &status);
	if (ret < 0)
		return ret;

	return status;
}

static void wait_for_fec_detected(struct drm_dp_aux *aux, bool enabled)
{
	struct drm_i915_private *i915 = to_i915(aux->drm_dev);
	int mask = enabled ? DP_FEC_DECODE_EN_DETECTED : DP_FEC_DECODE_DIS_DETECTED;
	int status;
	int err;

	err = readx_poll_timeout(read_fec_detected_status, aux, status,
				 status & mask || status < 0,
				 10000, 200000);

	if (!err && status >= 0)
		return;

	if (err == -ETIMEDOUT)
		drm_dbg_kms(&i915->drm, "Timeout waiting for FEC %s to get detected\n",
			    str_enabled_disabled(enabled));
	else
		drm_dbg_kms(&i915->drm, "FEC detected status read error: %d\n", status);
}

void intel_ddi_wait_for_fec_status(struct intel_encoder *encoder,
				   const struct intel_crtc_state *crtc_state,
				   bool enabled)
{
	struct drm_i915_private *i915 = to_i915(crtc_state->uapi.crtc->dev);
	struct intel_dp *intel_dp = enc_to_intel_dp(encoder);
	int ret;

	if (!crtc_state->fec_enable)
		return;

	if (enabled)
		ret = intel_de_wait_for_set(i915, dp_tp_status_reg(encoder, crtc_state),
					    DP_TP_STATUS_FEC_ENABLE_LIVE, 1);
	else
		ret = intel_de_wait_for_clear(i915, dp_tp_status_reg(encoder, crtc_state),
					      DP_TP_STATUS_FEC_ENABLE_LIVE, 1);

	if (ret)
		drm_err(&i915->drm,
			"Timeout waiting for FEC live state to get %s\n",
			str_enabled_disabled(enabled));

	/*
	 * At least the Synoptics MST hub doesn't set the detected flag for
	 * FEC decoding disabling so skip waiting for that.
	 */
	if (enabled)
		wait_for_fec_detected(&intel_dp->aux, enabled);
}

static void intel_ddi_enable_fec(struct intel_encoder *encoder,
				 const struct intel_crtc_state *crtc_state)
{
	struct drm_i915_private *dev_priv = to_i915(encoder->base.dev);

	if (!crtc_state->fec_enable)
		return;

	intel_de_rmw(dev_priv, dp_tp_ctl_reg(encoder, crtc_state),
		     0, DP_TP_CTL_FEC_ENABLE);
}

static void intel_ddi_disable_fec(struct intel_encoder *encoder,
				  const struct intel_crtc_state *crtc_state)
{
	struct drm_i915_private *dev_priv = to_i915(encoder->base.dev);

	if (!crtc_state->fec_enable)
		return;

	intel_de_rmw(dev_priv, dp_tp_ctl_reg(encoder, crtc_state),
		     DP_TP_CTL_FEC_ENABLE, 0);
	intel_de_posting_read(dev_priv, dp_tp_ctl_reg(encoder, crtc_state));
}

static void intel_ddi_power_up_lanes(struct intel_encoder *encoder,
				     const struct intel_crtc_state *crtc_state)
{
	struct drm_i915_private *i915 = to_i915(encoder->base.dev);
	struct intel_digital_port *dig_port = enc_to_dig_port(encoder);

	if (intel_encoder_is_combo(encoder)) {
		enum phy phy = intel_encoder_to_phy(encoder);
		bool lane_reversal =
			dig_port->saved_port_bits & DDI_BUF_PORT_REVERSAL;

		intel_combo_phy_power_up_lanes(i915, phy, false,
					       crtc_state->lane_count,
					       lane_reversal);
	}
}

/*
 * Splitter enable for eDP MSO is limited to certain pipes, on certain
 * platforms.
 */
static u8 intel_ddi_splitter_pipe_mask(struct drm_i915_private *i915)
{
	if (DISPLAY_VER(i915) > 20)
		return ~0;
	else if (IS_ALDERLAKE_P(i915))
		return BIT(PIPE_A) | BIT(PIPE_B);
	else
		return BIT(PIPE_A);
}

static void intel_ddi_mso_get_config(struct intel_encoder *encoder,
				     struct intel_crtc_state *pipe_config)
{
	struct intel_crtc *crtc = to_intel_crtc(pipe_config->uapi.crtc);
	struct drm_i915_private *i915 = to_i915(crtc->base.dev);
	enum pipe pipe = crtc->pipe;
	u32 dss1;

	if (!HAS_MSO(i915))
		return;

	dss1 = intel_de_read(i915, ICL_PIPE_DSS_CTL1(pipe));

	pipe_config->splitter.enable = dss1 & SPLITTER_ENABLE;
	if (!pipe_config->splitter.enable)
		return;

	if (drm_WARN_ON(&i915->drm, !(intel_ddi_splitter_pipe_mask(i915) & BIT(pipe)))) {
		pipe_config->splitter.enable = false;
		return;
	}

	switch (dss1 & SPLITTER_CONFIGURATION_MASK) {
	default:
		drm_WARN(&i915->drm, true,
			 "Invalid splitter configuration, dss1=0x%08x\n", dss1);
		fallthrough;
	case SPLITTER_CONFIGURATION_2_SEGMENT:
		pipe_config->splitter.link_count = 2;
		break;
	case SPLITTER_CONFIGURATION_4_SEGMENT:
		pipe_config->splitter.link_count = 4;
		break;
	}

	pipe_config->splitter.pixel_overlap = REG_FIELD_GET(OVERLAP_PIXELS_MASK, dss1);
}

static void intel_ddi_mso_configure(const struct intel_crtc_state *crtc_state)
{
	struct intel_crtc *crtc = to_intel_crtc(crtc_state->uapi.crtc);
	struct drm_i915_private *i915 = to_i915(crtc->base.dev);
	enum pipe pipe = crtc->pipe;
	u32 dss1 = 0;

	if (!HAS_MSO(i915))
		return;

	if (crtc_state->splitter.enable) {
		dss1 |= SPLITTER_ENABLE;
		dss1 |= OVERLAP_PIXELS(crtc_state->splitter.pixel_overlap);
		if (crtc_state->splitter.link_count == 2)
			dss1 |= SPLITTER_CONFIGURATION_2_SEGMENT;
		else
			dss1 |= SPLITTER_CONFIGURATION_4_SEGMENT;
	}

	intel_de_rmw(i915, ICL_PIPE_DSS_CTL1(pipe),
		     SPLITTER_ENABLE | SPLITTER_CONFIGURATION_MASK |
		     OVERLAP_PIXELS_MASK, dss1);
}

static u8 mtl_get_port_width(u8 lane_count)
{
	switch (lane_count) {
	case 1:
		return 0;
	case 2:
		return 1;
	case 3:
		return 4;
	case 4:
		return 3;
	default:
		MISSING_CASE(lane_count);
		return 4;
	}
}

static void
mtl_ddi_enable_d2d(struct intel_encoder *encoder)
{
	struct drm_i915_private *dev_priv = to_i915(encoder->base.dev);
	enum port port = encoder->port;
	i915_reg_t reg;
	u32 set_bits, wait_bits;

	if (DISPLAY_VER(dev_priv) >= 20) {
		reg = DDI_BUF_CTL(port);
		set_bits = XE2LPD_DDI_BUF_D2D_LINK_ENABLE;
		wait_bits = XE2LPD_DDI_BUF_D2D_LINK_STATE;
	} else {
		reg = XELPDP_PORT_BUF_CTL1(dev_priv, port);
		set_bits = XELPDP_PORT_BUF_D2D_LINK_ENABLE;
		wait_bits = XELPDP_PORT_BUF_D2D_LINK_STATE;
	}

	intel_de_rmw(dev_priv, reg, 0, set_bits);
	if (wait_for_us(intel_de_read(dev_priv, reg) & wait_bits, 100)) {
		drm_err(&dev_priv->drm, "Timeout waiting for D2D Link enable for DDI/PORT_BUF_CTL %c\n",
			port_name(port));
	}
}

static void mtl_port_buf_ctl_program(struct intel_encoder *encoder,
				     const struct intel_crtc_state *crtc_state)
{
	struct drm_i915_private *i915 = to_i915(encoder->base.dev);
	struct intel_digital_port *dig_port = enc_to_dig_port(encoder);
	enum port port = encoder->port;
	u32 val;

	val = intel_de_read(i915, XELPDP_PORT_BUF_CTL1(i915, port));
	val &= ~XELPDP_PORT_WIDTH_MASK;
	val |= XELPDP_PORT_WIDTH(mtl_get_port_width(crtc_state->lane_count));

	val &= ~XELPDP_PORT_BUF_PORT_DATA_WIDTH_MASK;
	if (intel_dp_is_uhbr(crtc_state))
		val |= XELPDP_PORT_BUF_PORT_DATA_40BIT;
	else
		val |= XELPDP_PORT_BUF_PORT_DATA_10BIT;

	if (dig_port->saved_port_bits & DDI_BUF_PORT_REVERSAL)
		val |= XELPDP_PORT_REVERSAL;

	intel_de_write(i915, XELPDP_PORT_BUF_CTL1(i915, port), val);
}

static void mtl_port_buf_ctl_io_selection(struct intel_encoder *encoder)
{
	struct drm_i915_private *i915 = to_i915(encoder->base.dev);
	struct intel_digital_port *dig_port = enc_to_dig_port(encoder);
	u32 val;

	val = intel_tc_port_in_tbt_alt_mode(dig_port) ?
	      XELPDP_PORT_BUF_IO_SELECT_TBT : 0;
	intel_de_rmw(i915, XELPDP_PORT_BUF_CTL1(i915, encoder->port),
		     XELPDP_PORT_BUF_IO_SELECT_TBT, val);
}

static void mtl_ddi_pre_enable_dp(struct intel_atomic_state *state,
				  struct intel_encoder *encoder,
				  const struct intel_crtc_state *crtc_state,
				  const struct drm_connector_state *conn_state)
{
	struct intel_dp *intel_dp = enc_to_intel_dp(encoder);
	bool is_mst = intel_crtc_has_type(crtc_state, INTEL_OUTPUT_DP_MST);

	intel_dp_set_link_params(intel_dp,
				 crtc_state->port_clock,
				 crtc_state->lane_count);

	/*
	 * We only configure what the register value will be here.  Actual
	 * enabling happens during link training farther down.
	 */
	intel_ddi_init_dp_buf_reg(encoder, crtc_state);

	/*
	 * 1. Enable Power Wells
	 *
	 * This was handled at the beginning of intel_atomic_commit_tail(),
	 * before we called down into this function.
	 */

	/* 2. PMdemand was already set */

	/* 3. Select Thunderbolt */
	mtl_port_buf_ctl_io_selection(encoder);

	/* 4. Enable Panel Power if PPS is required */
	intel_pps_on(intel_dp);

	/* 5. Enable the port PLL */
	intel_ddi_enable_clock(encoder, crtc_state);

	/*
	 * 6.a Configure Transcoder Clock Select to direct the Port clock to the
	 * Transcoder.
	 */
	intel_ddi_enable_transcoder_clock(encoder, crtc_state);

	/*
	 * 6.b If DP v2.0/128b mode - Configure TRANS_DP2_CTL register settings.
	 */
	intel_ddi_config_transcoder_dp2(encoder, crtc_state);

	/*
	 * 6.c Configure TRANS_DDI_FUNC_CTL DDI Select, DDI Mode Select & MST
	 * Transport Select
	 */
	intel_ddi_config_transcoder_func(encoder, crtc_state);

	/*
	 * 6.e Program CoG/MSO configuration bits in DSS_CTL1 if selected.
	 */
	intel_ddi_mso_configure(crtc_state);

	if (!is_mst)
		intel_dp_set_power(intel_dp, DP_SET_POWER_D0);

	intel_dp_configure_protocol_converter(intel_dp, crtc_state);
	if (!is_mst)
		intel_dp_sink_enable_decompression(state,
						   to_intel_connector(conn_state->connector),
						   crtc_state);

	/*
	 * DDI FEC: "anticipates enabling FEC encoding sets the FEC_READY bit
	 * in the FEC_CONFIGURATION register to 1 before initiating link
	 * training
	 */
	intel_dp_sink_set_fec_ready(intel_dp, crtc_state, true);

	intel_dp_check_frl_training(intel_dp);
	intel_dp_pcon_dsc_configure(intel_dp, crtc_state);

	/*
	 * 6. The rest of the below are substeps under the bspec's "Enable and
	 * Train Display Port" step.  Note that steps that are specific to
	 * MST will be handled by intel_mst_pre_enable_dp() before/after it
	 * calls into this function.  Also intel_mst_pre_enable_dp() only calls
	 * us when active_mst_links==0, so any steps designated for "single
	 * stream or multi-stream master transcoder" can just be performed
	 * unconditionally here.
	 *
	 * mtl_ddi_prepare_link_retrain() that is called by
	 * intel_dp_start_link_train() will execute steps: 6.d, 6.f, 6.g, 6.h,
	 * 6.i and 6.j
	 *
	 * 6.k Follow DisplayPort specification training sequence (see notes for
	 *     failure handling)
	 * 6.m If DisplayPort multi-stream - Set DP_TP_CTL link training to Idle
	 *     Pattern, wait for 5 idle patterns (DP_TP_STATUS Min_Idles_Sent)
	 *     (timeout after 800 us)
	 */
	intel_dp_start_link_train(intel_dp, crtc_state);

	/* 6.n Set DP_TP_CTL link training to Normal */
	if (!is_trans_port_sync_mode(crtc_state))
		intel_dp_stop_link_train(intel_dp, crtc_state);

	/* 6.o Configure and enable FEC if needed */
	intel_ddi_enable_fec(encoder, crtc_state);

	if (!is_mst)
		intel_dsc_dp_pps_write(encoder, crtc_state);
}

static void tgl_ddi_pre_enable_dp(struct intel_atomic_state *state,
				  struct intel_encoder *encoder,
				  const struct intel_crtc_state *crtc_state,
				  const struct drm_connector_state *conn_state)
{
	struct intel_dp *intel_dp = enc_to_intel_dp(encoder);
	struct drm_i915_private *dev_priv = to_i915(encoder->base.dev);
	struct intel_digital_port *dig_port = enc_to_dig_port(encoder);
	bool is_mst = intel_crtc_has_type(crtc_state, INTEL_OUTPUT_DP_MST);

	intel_dp_set_link_params(intel_dp,
				 crtc_state->port_clock,
				 crtc_state->lane_count);

	/*
	 * We only configure what the register value will be here.  Actual
	 * enabling happens during link training farther down.
	 */
	intel_ddi_init_dp_buf_reg(encoder, crtc_state);

	/*
	 * 1. Enable Power Wells
	 *
	 * This was handled at the beginning of intel_atomic_commit_tail(),
	 * before we called down into this function.
	 */

	/* 2. Enable Panel Power if PPS is required */
	intel_pps_on(intel_dp);

	/*
	 * 3. For non-TBT Type-C ports, set FIA lane count
	 * (DFLEXDPSP.DPX4TXLATC)
	 *
	 * This was done before tgl_ddi_pre_enable_dp by
	 * hsw_crtc_enable()->intel_encoders_pre_pll_enable().
	 */

	/*
	 * 4. Enable the port PLL.
	 *
	 * The PLL enabling itself was already done before this function by
	 * hsw_crtc_enable()->intel_enable_shared_dpll().  We need only
	 * configure the PLL to port mapping here.
	 */
	intel_ddi_enable_clock(encoder, crtc_state);

	/* 5. If IO power is controlled through PWR_WELL_CTL, Enable IO Power */
	if (!intel_tc_port_in_tbt_alt_mode(dig_port)) {
		drm_WARN_ON(&dev_priv->drm, dig_port->ddi_io_wakeref);
		dig_port->ddi_io_wakeref = intel_display_power_get(dev_priv,
								   dig_port->ddi_io_power_domain);
	}

	/* 6. Program DP_MODE */
	icl_program_mg_dp_mode(dig_port, crtc_state);

	/*
	 * 7. The rest of the below are substeps under the bspec's "Enable and
	 * Train Display Port" step.  Note that steps that are specific to
	 * MST will be handled by intel_mst_pre_enable_dp() before/after it
	 * calls into this function.  Also intel_mst_pre_enable_dp() only calls
	 * us when active_mst_links==0, so any steps designated for "single
	 * stream or multi-stream master transcoder" can just be performed
	 * unconditionally here.
	 */

	/*
	 * 7.a Configure Transcoder Clock Select to direct the Port clock to the
	 * Transcoder.
	 */
	intel_ddi_enable_transcoder_clock(encoder, crtc_state);

	if (HAS_DP20(dev_priv))
		intel_ddi_config_transcoder_dp2(encoder, crtc_state);

	/*
	 * 7.b Configure TRANS_DDI_FUNC_CTL DDI Select, DDI Mode Select & MST
	 * Transport Select
	 */
	intel_ddi_config_transcoder_func(encoder, crtc_state);

	/*
	 * 7.c Configure & enable DP_TP_CTL with link training pattern 1
	 * selected
	 *
	 * This will be handled by the intel_dp_start_link_train() farther
	 * down this function.
	 */

	/* 7.e Configure voltage swing and related IO settings */
	encoder->set_signal_levels(encoder, crtc_state);

	/*
	 * 7.f Combo PHY: Configure PORT_CL_DW10 Static Power Down to power up
	 * the used lanes of the DDI.
	 */
	intel_ddi_power_up_lanes(encoder, crtc_state);

	/*
	 * 7.g Program CoG/MSO configuration bits in DSS_CTL1 if selected.
	 */
	intel_ddi_mso_configure(crtc_state);

	if (!is_mst)
		intel_dp_set_power(intel_dp, DP_SET_POWER_D0);

	intel_dp_configure_protocol_converter(intel_dp, crtc_state);
	if (!is_mst)
		intel_dp_sink_enable_decompression(state,
						   to_intel_connector(conn_state->connector),
						   crtc_state);
	/*
	 * DDI FEC: "anticipates enabling FEC encoding sets the FEC_READY bit
	 * in the FEC_CONFIGURATION register to 1 before initiating link
	 * training
	 */
	intel_dp_sink_set_fec_ready(intel_dp, crtc_state, true);

	intel_dp_check_frl_training(intel_dp);
	intel_dp_pcon_dsc_configure(intel_dp, crtc_state);

	/*
	 * 7.i Follow DisplayPort specification training sequence (see notes for
	 *     failure handling)
	 * 7.j If DisplayPort multi-stream - Set DP_TP_CTL link training to Idle
	 *     Pattern, wait for 5 idle patterns (DP_TP_STATUS Min_Idles_Sent)
	 *     (timeout after 800 us)
	 */
	intel_dp_start_link_train(intel_dp, crtc_state);

	/* 7.k Set DP_TP_CTL link training to Normal */
	if (!is_trans_port_sync_mode(crtc_state))
		intel_dp_stop_link_train(intel_dp, crtc_state);

	/* 7.l Configure and enable FEC if needed */
	intel_ddi_enable_fec(encoder, crtc_state);

	if (!is_mst)
		intel_dsc_dp_pps_write(encoder, crtc_state);
}

static void hsw_ddi_pre_enable_dp(struct intel_atomic_state *state,
				  struct intel_encoder *encoder,
				  const struct intel_crtc_state *crtc_state,
				  const struct drm_connector_state *conn_state)
{
	struct intel_dp *intel_dp = enc_to_intel_dp(encoder);
	struct drm_i915_private *dev_priv = to_i915(encoder->base.dev);
	enum port port = encoder->port;
	struct intel_digital_port *dig_port = enc_to_dig_port(encoder);
	bool is_mst = intel_crtc_has_type(crtc_state, INTEL_OUTPUT_DP_MST);

	if (DISPLAY_VER(dev_priv) < 11)
		drm_WARN_ON(&dev_priv->drm,
			    is_mst && (port == PORT_A || port == PORT_E));
	else
		drm_WARN_ON(&dev_priv->drm, is_mst && port == PORT_A);

	intel_dp_set_link_params(intel_dp,
				 crtc_state->port_clock,
				 crtc_state->lane_count);

	/*
	 * We only configure what the register value will be here.  Actual
	 * enabling happens during link training farther down.
	 */
	intel_ddi_init_dp_buf_reg(encoder, crtc_state);

	intel_pps_on(intel_dp);

	intel_ddi_enable_clock(encoder, crtc_state);

	if (!intel_tc_port_in_tbt_alt_mode(dig_port)) {
		drm_WARN_ON(&dev_priv->drm, dig_port->ddi_io_wakeref);
		dig_port->ddi_io_wakeref = intel_display_power_get(dev_priv,
								   dig_port->ddi_io_power_domain);
	}

	icl_program_mg_dp_mode(dig_port, crtc_state);

	if (has_buf_trans_select(dev_priv))
		hsw_prepare_dp_ddi_buffers(encoder, crtc_state);

	encoder->set_signal_levels(encoder, crtc_state);

	intel_ddi_power_up_lanes(encoder, crtc_state);

	if (!is_mst)
		intel_dp_set_power(intel_dp, DP_SET_POWER_D0);
	intel_dp_configure_protocol_converter(intel_dp, crtc_state);
	if (!is_mst)
		intel_dp_sink_enable_decompression(state,
						   to_intel_connector(conn_state->connector),
						   crtc_state);
	intel_dp_sink_set_fec_ready(intel_dp, crtc_state, true);
	intel_dp_start_link_train(intel_dp, crtc_state);
	if ((port != PORT_A || DISPLAY_VER(dev_priv) >= 9) &&
	    !is_trans_port_sync_mode(crtc_state))
		intel_dp_stop_link_train(intel_dp, crtc_state);

	intel_ddi_enable_fec(encoder, crtc_state);

	if (!is_mst) {
		intel_ddi_enable_transcoder_clock(encoder, crtc_state);
		intel_dsc_dp_pps_write(encoder, crtc_state);
	}
}

static void intel_ddi_pre_enable_dp(struct intel_atomic_state *state,
				    struct intel_encoder *encoder,
				    const struct intel_crtc_state *crtc_state,
				    const struct drm_connector_state *conn_state)
{
	struct drm_i915_private *dev_priv = to_i915(encoder->base.dev);
	struct intel_dp *intel_dp = enc_to_intel_dp(encoder);

	if (HAS_DP20(dev_priv)) {
		intel_dp_128b132b_sdp_crc16(enc_to_intel_dp(encoder),
					    crtc_state);
		if (crtc_state->has_panel_replay)
			drm_dp_dpcd_writeb(&intel_dp->aux, PANEL_REPLAY_CONFIG,
					   DP_PANEL_REPLAY_ENABLE);
	}

	/* Panel replay has to be enabled in sink dpcd before link training. */
	if (crtc_state->has_panel_replay)
		intel_psr_enable_sink(enc_to_intel_dp(encoder), crtc_state);

	if (DISPLAY_VER(dev_priv) >= 14)
		mtl_ddi_pre_enable_dp(state, encoder, crtc_state, conn_state);
	else if (DISPLAY_VER(dev_priv) >= 12)
		tgl_ddi_pre_enable_dp(state, encoder, crtc_state, conn_state);
	else
		hsw_ddi_pre_enable_dp(state, encoder, crtc_state, conn_state);

	/* MST will call a setting of MSA after an allocating of Virtual Channel
	 * from MST encoder pre_enable callback.
	 */
	if (!intel_crtc_has_type(crtc_state, INTEL_OUTPUT_DP_MST))
		intel_ddi_set_dp_msa(crtc_state, conn_state);
}

static void intel_ddi_pre_enable_hdmi(struct intel_atomic_state *state,
				      struct intel_encoder *encoder,
				      const struct intel_crtc_state *crtc_state,
				      const struct drm_connector_state *conn_state)
{
	struct intel_digital_port *dig_port = enc_to_dig_port(encoder);
	struct intel_hdmi *intel_hdmi = &dig_port->hdmi;
	struct drm_i915_private *dev_priv = to_i915(encoder->base.dev);

	intel_dp_dual_mode_set_tmds_output(intel_hdmi, true);
	intel_ddi_enable_clock(encoder, crtc_state);

	drm_WARN_ON(&dev_priv->drm, dig_port->ddi_io_wakeref);
	dig_port->ddi_io_wakeref = intel_display_power_get(dev_priv,
							   dig_port->ddi_io_power_domain);

	icl_program_mg_dp_mode(dig_port, crtc_state);

	intel_ddi_enable_transcoder_clock(encoder, crtc_state);

	dig_port->set_infoframes(encoder,
				 crtc_state->has_infoframe,
				 crtc_state, conn_state);
}

static void intel_ddi_pre_enable(struct intel_atomic_state *state,
				 struct intel_encoder *encoder,
				 const struct intel_crtc_state *crtc_state,
				 const struct drm_connector_state *conn_state)
{
	struct intel_crtc *crtc = to_intel_crtc(crtc_state->uapi.crtc);
	struct drm_i915_private *dev_priv = to_i915(crtc->base.dev);
	enum pipe pipe = crtc->pipe;

	/*
	 * When called from DP MST code:
	 * - conn_state will be NULL
	 * - encoder will be the main encoder (ie. mst->primary)
	 * - the main connector associated with this port
	 *   won't be active or linked to a crtc
	 * - crtc_state will be the state of the first stream to
	 *   be activated on this port, and it may not be the same
	 *   stream that will be deactivated last, but each stream
	 *   should have a state that is identical when it comes to
	 *   the DP link parameteres
	 */

	drm_WARN_ON(&dev_priv->drm, crtc_state->has_pch_encoder);

	intel_set_cpu_fifo_underrun_reporting(dev_priv, pipe, true);

	if (intel_crtc_has_type(crtc_state, INTEL_OUTPUT_HDMI)) {
		intel_ddi_pre_enable_hdmi(state, encoder, crtc_state,
					  conn_state);
	} else {
		struct intel_digital_port *dig_port = enc_to_dig_port(encoder);

		intel_ddi_pre_enable_dp(state, encoder, crtc_state,
					conn_state);

		/* FIXME precompute everything properly */
		/* FIXME how do we turn infoframes off again? */
		if (dig_port->lspcon.active && intel_dp_has_hdmi_sink(&dig_port->dp))
			dig_port->set_infoframes(encoder,
						 crtc_state->has_infoframe,
						 crtc_state, conn_state);
	}
}

static void
mtl_ddi_disable_d2d_link(struct intel_encoder *encoder)
{
	struct drm_i915_private *dev_priv = to_i915(encoder->base.dev);
	enum port port = encoder->port;
	i915_reg_t reg;
	u32 clr_bits, wait_bits;

	if (DISPLAY_VER(dev_priv) >= 20) {
		reg = DDI_BUF_CTL(port);
		clr_bits = XE2LPD_DDI_BUF_D2D_LINK_ENABLE;
		wait_bits = XE2LPD_DDI_BUF_D2D_LINK_STATE;
	} else {
		reg = XELPDP_PORT_BUF_CTL1(dev_priv, port);
		clr_bits = XELPDP_PORT_BUF_D2D_LINK_ENABLE;
		wait_bits = XELPDP_PORT_BUF_D2D_LINK_STATE;
	}

	intel_de_rmw(dev_priv, reg, clr_bits, 0);
	if (wait_for_us(!(intel_de_read(dev_priv, reg) & wait_bits), 100))
		drm_err(&dev_priv->drm, "Timeout waiting for D2D Link disable for DDI/PORT_BUF_CTL %c\n",
			port_name(port));
}

static void mtl_disable_ddi_buf(struct intel_encoder *encoder,
				const struct intel_crtc_state *crtc_state)
{
	struct drm_i915_private *dev_priv = to_i915(encoder->base.dev);
	enum port port = encoder->port;
	u32 val;

	/* 3.b Clear DDI_CTL_DE Enable to 0. */
	val = intel_de_read(dev_priv, DDI_BUF_CTL(port));
	if (val & DDI_BUF_CTL_ENABLE) {
		val &= ~DDI_BUF_CTL_ENABLE;
		intel_de_write(dev_priv, DDI_BUF_CTL(port), val);

		/* 3.c Poll for PORT_BUF_CTL Idle Status == 1, timeout after 100us */
		mtl_wait_ddi_buf_idle(dev_priv, port);
	}

	/* 3.d Disable D2D Link */
	mtl_ddi_disable_d2d_link(encoder);

	/* 3.e Disable DP_TP_CTL */
	if (intel_crtc_has_dp_encoder(crtc_state)) {
		intel_de_rmw(dev_priv, dp_tp_ctl_reg(encoder, crtc_state),
			     DP_TP_CTL_ENABLE, 0);
	}
}

static void disable_ddi_buf(struct intel_encoder *encoder,
			    const struct intel_crtc_state *crtc_state)
{
	struct drm_i915_private *dev_priv = to_i915(encoder->base.dev);
	enum port port = encoder->port;
	bool wait = false;
	u32 val;

	val = intel_de_read(dev_priv, DDI_BUF_CTL(port));
	if (val & DDI_BUF_CTL_ENABLE) {
		val &= ~DDI_BUF_CTL_ENABLE;
		intel_de_write(dev_priv, DDI_BUF_CTL(port), val);
		wait = true;
	}

	if (intel_crtc_has_dp_encoder(crtc_state))
		intel_de_rmw(dev_priv, dp_tp_ctl_reg(encoder, crtc_state),
			     DP_TP_CTL_ENABLE, 0);

	intel_ddi_disable_fec(encoder, crtc_state);

	if (wait)
		intel_wait_ddi_buf_idle(dev_priv, port);
}

static void intel_disable_ddi_buf(struct intel_encoder *encoder,
				  const struct intel_crtc_state *crtc_state)
{
	struct drm_i915_private *dev_priv = to_i915(encoder->base.dev);

	if (DISPLAY_VER(dev_priv) >= 14) {
		mtl_disable_ddi_buf(encoder, crtc_state);

		/* 3.f Disable DP_TP_CTL FEC Enable if it is needed */
		intel_ddi_disable_fec(encoder, crtc_state);
	} else {
		disable_ddi_buf(encoder, crtc_state);
	}

	intel_ddi_wait_for_fec_status(encoder, crtc_state, false);
}

static void intel_ddi_post_disable_dp(struct intel_atomic_state *state,
				      struct intel_encoder *encoder,
				      const struct intel_crtc_state *old_crtc_state,
				      const struct drm_connector_state *old_conn_state)
{
	struct drm_i915_private *dev_priv = to_i915(encoder->base.dev);
	struct intel_digital_port *dig_port = enc_to_dig_port(encoder);
	struct intel_dp *intel_dp = &dig_port->dp;
	intel_wakeref_t wakeref;
	bool is_mst = intel_crtc_has_type(old_crtc_state,
					  INTEL_OUTPUT_DP_MST);

	if (!is_mst)
		intel_dp_set_infoframes(encoder, false,
					old_crtc_state, old_conn_state);

	/*
	 * Power down sink before disabling the port, otherwise we end
	 * up getting interrupts from the sink on detecting link loss.
	 */
	intel_dp_set_power(intel_dp, DP_SET_POWER_D3);

	if (DISPLAY_VER(dev_priv) >= 12) {
		if (is_mst) {
			enum transcoder cpu_transcoder = old_crtc_state->cpu_transcoder;

			intel_de_rmw(dev_priv, TRANS_DDI_FUNC_CTL(cpu_transcoder),
				     TGL_TRANS_DDI_PORT_MASK | TRANS_DDI_MODE_SELECT_MASK,
				     0);
		}
	} else {
		if (!is_mst)
			intel_ddi_disable_transcoder_clock(old_crtc_state);
	}

	intel_disable_ddi_buf(encoder, old_crtc_state);

	intel_dp_sink_set_fec_ready(intel_dp, old_crtc_state, false);

	/*
	 * From TGL spec: "If single stream or multi-stream master transcoder:
	 * Configure Transcoder Clock select to direct no clock to the
	 * transcoder"
	 */
	if (DISPLAY_VER(dev_priv) >= 12)
		intel_ddi_disable_transcoder_clock(old_crtc_state);

	intel_pps_vdd_on(intel_dp);
	intel_pps_off(intel_dp);

	wakeref = fetch_and_zero(&dig_port->ddi_io_wakeref);

	if (wakeref)
		intel_display_power_put(dev_priv,
					dig_port->ddi_io_power_domain,
					wakeref);

	intel_ddi_disable_clock(encoder);

	/* De-select Thunderbolt */
	if (DISPLAY_VER(dev_priv) >= 14)
		intel_de_rmw(dev_priv, XELPDP_PORT_BUF_CTL1(dev_priv, encoder->port),
			     XELPDP_PORT_BUF_IO_SELECT_TBT, 0);
}

static void intel_ddi_post_disable_hdmi(struct intel_atomic_state *state,
					struct intel_encoder *encoder,
					const struct intel_crtc_state *old_crtc_state,
					const struct drm_connector_state *old_conn_state)
{
	struct drm_i915_private *dev_priv = to_i915(encoder->base.dev);
	struct intel_digital_port *dig_port = enc_to_dig_port(encoder);
	struct intel_hdmi *intel_hdmi = &dig_port->hdmi;
	intel_wakeref_t wakeref;

	dig_port->set_infoframes(encoder, false,
				 old_crtc_state, old_conn_state);

	if (DISPLAY_VER(dev_priv) < 12)
		intel_ddi_disable_transcoder_clock(old_crtc_state);

	intel_disable_ddi_buf(encoder, old_crtc_state);

	if (DISPLAY_VER(dev_priv) >= 12)
		intel_ddi_disable_transcoder_clock(old_crtc_state);

	wakeref = fetch_and_zero(&dig_port->ddi_io_wakeref);
	if (wakeref)
		intel_display_power_put(dev_priv,
					dig_port->ddi_io_power_domain,
					wakeref);

	intel_ddi_disable_clock(encoder);

	intel_dp_dual_mode_set_tmds_output(intel_hdmi, false);
}

static void intel_ddi_post_disable_hdmi_or_sst(struct intel_atomic_state *state,
					       struct intel_encoder *encoder,
					       const struct intel_crtc_state *old_crtc_state,
					       const struct drm_connector_state *old_conn_state)
{
	struct drm_i915_private *dev_priv = to_i915(encoder->base.dev);
	struct intel_crtc *pipe_crtc;

	for_each_intel_crtc_in_pipe_mask(&dev_priv->drm, pipe_crtc,
					 intel_crtc_joined_pipe_mask(old_crtc_state)) {
		const struct intel_crtc_state *old_pipe_crtc_state =
			intel_atomic_get_old_crtc_state(state, pipe_crtc);

		intel_crtc_vblank_off(old_pipe_crtc_state);
	}

	intel_disable_transcoder(old_crtc_state);

	intel_ddi_disable_transcoder_func(old_crtc_state);

	for_each_intel_crtc_in_pipe_mask(&dev_priv->drm, pipe_crtc,
					 intel_crtc_joined_pipe_mask(old_crtc_state)) {
		const struct intel_crtc_state *old_pipe_crtc_state =
			intel_atomic_get_old_crtc_state(state, pipe_crtc);

		intel_dsc_disable(old_pipe_crtc_state);

		if (DISPLAY_VER(dev_priv) >= 9)
			skl_scaler_disable(old_pipe_crtc_state);
		else
			ilk_pfit_disable(old_pipe_crtc_state);
	}
}

static void intel_ddi_post_disable(struct intel_atomic_state *state,
				   struct intel_encoder *encoder,
				   const struct intel_crtc_state *old_crtc_state,
				   const struct drm_connector_state *old_conn_state)
{
	if (!intel_crtc_has_type(old_crtc_state, INTEL_OUTPUT_DP_MST))
		intel_ddi_post_disable_hdmi_or_sst(state, encoder, old_crtc_state,
						   old_conn_state);

	/*
	 * When called from DP MST code:
	 * - old_conn_state will be NULL
	 * - encoder will be the main encoder (ie. mst->primary)
	 * - the main connector associated with this port
	 *   won't be active or linked to a crtc
	 * - old_crtc_state will be the state of the last stream to
	 *   be deactivated on this port, and it may not be the same
	 *   stream that was activated last, but each stream
	 *   should have a state that is identical when it comes to
	 *   the DP link parameteres
	 */

	if (intel_crtc_has_type(old_crtc_state, INTEL_OUTPUT_HDMI))
		intel_ddi_post_disable_hdmi(state, encoder, old_crtc_state,
					    old_conn_state);
	else
		intel_ddi_post_disable_dp(state, encoder, old_crtc_state,
					  old_conn_state);
}

static void intel_ddi_post_pll_disable(struct intel_atomic_state *state,
				       struct intel_encoder *encoder,
				       const struct intel_crtc_state *old_crtc_state,
				       const struct drm_connector_state *old_conn_state)
{
	struct intel_digital_port *dig_port = enc_to_dig_port(encoder);

	main_link_aux_power_domain_put(dig_port, old_crtc_state);

	if (intel_encoder_is_tc(encoder))
		intel_tc_port_put_link(dig_port);
}

static void trans_port_sync_stop_link_train(struct intel_atomic_state *state,
					    struct intel_encoder *encoder,
					    const struct intel_crtc_state *crtc_state)
{
	const struct drm_connector_state *conn_state;
	struct drm_connector *conn;
	int i;

	if (!crtc_state->sync_mode_slaves_mask)
		return;

	for_each_new_connector_in_state(&state->base, conn, conn_state, i) {
		struct intel_encoder *slave_encoder =
			to_intel_encoder(conn_state->best_encoder);
		struct intel_crtc *slave_crtc = to_intel_crtc(conn_state->crtc);
		const struct intel_crtc_state *slave_crtc_state;

		if (!slave_crtc)
			continue;

		slave_crtc_state =
			intel_atomic_get_new_crtc_state(state, slave_crtc);

		if (slave_crtc_state->master_transcoder !=
		    crtc_state->cpu_transcoder)
			continue;

		intel_dp_stop_link_train(enc_to_intel_dp(slave_encoder),
					 slave_crtc_state);
	}

	usleep_range(200, 400);

	intel_dp_stop_link_train(enc_to_intel_dp(encoder),
				 crtc_state);
}

static void intel_enable_ddi_dp(struct intel_atomic_state *state,
				struct intel_encoder *encoder,
				const struct intel_crtc_state *crtc_state,
				const struct drm_connector_state *conn_state)
{
	struct drm_i915_private *dev_priv = to_i915(encoder->base.dev);
	struct intel_dp *intel_dp = enc_to_intel_dp(encoder);
	struct intel_digital_port *dig_port = enc_to_dig_port(encoder);
	enum port port = encoder->port;

	if (port == PORT_A && DISPLAY_VER(dev_priv) < 9)
		intel_dp_stop_link_train(intel_dp, crtc_state);

	drm_connector_update_privacy_screen(conn_state);
	intel_edp_backlight_on(crtc_state, conn_state);

	if (!dig_port->lspcon.active || intel_dp_has_hdmi_sink(&dig_port->dp))
		intel_dp_set_infoframes(encoder, true, crtc_state, conn_state);

	trans_port_sync_stop_link_train(state, encoder, crtc_state);
}

/* FIXME bad home for this function */
i915_reg_t hsw_chicken_trans_reg(struct drm_i915_private *i915,
				 enum transcoder cpu_transcoder)
{
	return DISPLAY_VER(i915) >= 14 ?
		MTL_CHICKEN_TRANS(cpu_transcoder) :
		CHICKEN_TRANS(cpu_transcoder);
}

static i915_reg_t
gen9_chicken_trans_reg_by_port(struct drm_i915_private *dev_priv,
			       enum port port)
{
	static const enum transcoder trans[] = {
		[PORT_A] = TRANSCODER_EDP,
		[PORT_B] = TRANSCODER_A,
		[PORT_C] = TRANSCODER_B,
		[PORT_D] = TRANSCODER_C,
		[PORT_E] = TRANSCODER_A,
	};

	drm_WARN_ON(&dev_priv->drm, DISPLAY_VER(dev_priv) < 9);

	if (drm_WARN_ON(&dev_priv->drm, port < PORT_A || port > PORT_E))
		port = PORT_A;

	return CHICKEN_TRANS(trans[port]);
}

static void intel_enable_ddi_hdmi(struct intel_atomic_state *state,
				  struct intel_encoder *encoder,
				  const struct intel_crtc_state *crtc_state,
				  const struct drm_connector_state *conn_state)
{
	struct drm_i915_private *dev_priv = to_i915(encoder->base.dev);
	struct intel_digital_port *dig_port = enc_to_dig_port(encoder);
	struct drm_connector *connector = conn_state->connector;
	enum port port = encoder->port;
	u32 buf_ctl;

	if (!intel_hdmi_handle_sink_scrambling(encoder, connector,
					       crtc_state->hdmi_high_tmds_clock_ratio,
					       crtc_state->hdmi_scrambling))
		drm_dbg_kms(&dev_priv->drm,
			    "[CONNECTOR:%d:%s] Failed to configure sink scrambling/TMDS bit clock ratio\n",
			    connector->base.id, connector->name);

	if (has_buf_trans_select(dev_priv))
		hsw_prepare_hdmi_ddi_buffers(encoder, crtc_state);

	/* e. Enable D2D Link for C10/C20 Phy */
	if (DISPLAY_VER(dev_priv) >= 14)
		mtl_ddi_enable_d2d(encoder);

	encoder->set_signal_levels(encoder, crtc_state);

	/* Display WA #1143: skl,kbl,cfl */
	if (DISPLAY_VER(dev_priv) == 9 && !IS_BROXTON(dev_priv)) {
		/*
		 * For some reason these chicken bits have been
		 * stuffed into a transcoder register, event though
		 * the bits affect a specific DDI port rather than
		 * a specific transcoder.
		 */
		i915_reg_t reg = gen9_chicken_trans_reg_by_port(dev_priv, port);
		u32 val;

		val = intel_de_read(dev_priv, reg);

		if (port == PORT_E)
			val |= DDIE_TRAINING_OVERRIDE_ENABLE |
				DDIE_TRAINING_OVERRIDE_VALUE;
		else
			val |= DDI_TRAINING_OVERRIDE_ENABLE |
				DDI_TRAINING_OVERRIDE_VALUE;

		intel_de_write(dev_priv, reg, val);
		intel_de_posting_read(dev_priv, reg);

		udelay(1);

		if (port == PORT_E)
			val &= ~(DDIE_TRAINING_OVERRIDE_ENABLE |
				 DDIE_TRAINING_OVERRIDE_VALUE);
		else
			val &= ~(DDI_TRAINING_OVERRIDE_ENABLE |
				 DDI_TRAINING_OVERRIDE_VALUE);

		intel_de_write(dev_priv, reg, val);
	}

	intel_ddi_power_up_lanes(encoder, crtc_state);

	/* In HDMI/DVI mode, the port width, and swing/emphasis values
	 * are ignored so nothing special needs to be done besides
	 * enabling the port.
	 *
	 * On ADL_P the PHY link rate and lane count must be programmed but
	 * these are both 0 for HDMI.
	 *
	 * But MTL onwards HDMI2.1 is supported and in TMDS mode this
	 * is filled with lane count, already set in the crtc_state.
	 * The same is required to be filled in PORT_BUF_CTL for C10/20 Phy.
	 */
	buf_ctl = dig_port->saved_port_bits | DDI_BUF_CTL_ENABLE;
	if (DISPLAY_VER(dev_priv) >= 14) {
		u8  lane_count = mtl_get_port_width(crtc_state->lane_count);
		u32 port_buf = 0;

		port_buf |= XELPDP_PORT_WIDTH(lane_count);

		if (dig_port->saved_port_bits & DDI_BUF_PORT_REVERSAL)
			port_buf |= XELPDP_PORT_REVERSAL;

		intel_de_rmw(dev_priv, XELPDP_PORT_BUF_CTL1(dev_priv, port),
			     XELPDP_PORT_WIDTH_MASK | XELPDP_PORT_REVERSAL, port_buf);

		buf_ctl |= DDI_PORT_WIDTH(lane_count);

		if (DISPLAY_VER(dev_priv) >= 20)
			buf_ctl |= XE2LPD_DDI_BUF_D2D_LINK_ENABLE;
<<<<<<< HEAD
	} else if (IS_ALDERLAKE_P(dev_priv) && intel_phy_is_tc(dev_priv, phy)) {
=======
	} else if (IS_ALDERLAKE_P(dev_priv) && intel_encoder_is_tc(encoder)) {
>>>>>>> 0c383648
		drm_WARN_ON(&dev_priv->drm, !intel_tc_port_in_legacy_mode(dig_port));
		buf_ctl |= DDI_BUF_CTL_TC_PHY_OWNERSHIP;
	}

	intel_de_write(dev_priv, DDI_BUF_CTL(port), buf_ctl);

<<<<<<< HEAD
	intel_wait_ddi_buf_active(dev_priv, port);
=======
	intel_wait_ddi_buf_active(encoder);
>>>>>>> 0c383648
}

static void intel_enable_ddi(struct intel_atomic_state *state,
			     struct intel_encoder *encoder,
			     const struct intel_crtc_state *crtc_state,
			     const struct drm_connector_state *conn_state)
{
	struct drm_i915_private *i915 = to_i915(encoder->base.dev);
	struct intel_crtc *pipe_crtc;

	intel_ddi_enable_transcoder_func(encoder, crtc_state);

	/* Enable/Disable DP2.0 SDP split config before transcoder */
	intel_audio_sdp_split_update(crtc_state);

	intel_enable_transcoder(crtc_state);

	intel_ddi_wait_for_fec_status(encoder, crtc_state, true);

<<<<<<< HEAD
	intel_crtc_vblank_on(crtc_state);
=======
	for_each_intel_crtc_in_pipe_mask_reverse(&i915->drm, pipe_crtc,
						 intel_crtc_joined_pipe_mask(crtc_state)) {
		const struct intel_crtc_state *pipe_crtc_state =
			intel_atomic_get_new_crtc_state(state, pipe_crtc);

		intel_crtc_vblank_on(pipe_crtc_state);
	}
>>>>>>> 0c383648

	if (intel_crtc_has_type(crtc_state, INTEL_OUTPUT_HDMI))
		intel_enable_ddi_hdmi(state, encoder, crtc_state, conn_state);
	else
		intel_enable_ddi_dp(state, encoder, crtc_state, conn_state);

	intel_hdcp_enable(state, encoder, crtc_state, conn_state);

}

static void intel_disable_ddi_dp(struct intel_atomic_state *state,
				 struct intel_encoder *encoder,
				 const struct intel_crtc_state *old_crtc_state,
				 const struct drm_connector_state *old_conn_state)
{
	struct intel_dp *intel_dp = enc_to_intel_dp(encoder);
	struct intel_connector *connector =
		to_intel_connector(old_conn_state->connector);

	intel_dp->link_trained = false;

	intel_psr_disable(intel_dp, old_crtc_state);
	intel_edp_backlight_off(old_conn_state);
	/* Disable the decompression in DP Sink */
	intel_dp_sink_disable_decompression(state,
					    connector, old_crtc_state);
	/* Disable Ignore_MSA bit in DP Sink */
	intel_dp_sink_set_msa_timing_par_ignore_state(intel_dp, old_crtc_state,
						      false);
}

static void intel_disable_ddi_hdmi(struct intel_atomic_state *state,
				   struct intel_encoder *encoder,
				   const struct intel_crtc_state *old_crtc_state,
				   const struct drm_connector_state *old_conn_state)
{
	struct drm_i915_private *i915 = to_i915(encoder->base.dev);
	struct drm_connector *connector = old_conn_state->connector;

	if (!intel_hdmi_handle_sink_scrambling(encoder, connector,
					       false, false))
		drm_dbg_kms(&i915->drm,
			    "[CONNECTOR:%d:%s] Failed to reset sink scrambling/TMDS bit clock ratio\n",
			    connector->base.id, connector->name);
}

static void intel_disable_ddi(struct intel_atomic_state *state,
			      struct intel_encoder *encoder,
			      const struct intel_crtc_state *old_crtc_state,
			      const struct drm_connector_state *old_conn_state)
{
	intel_tc_port_link_cancel_reset_work(enc_to_dig_port(encoder));

	intel_hdcp_disable(to_intel_connector(old_conn_state->connector));

	if (intel_crtc_has_type(old_crtc_state, INTEL_OUTPUT_HDMI))
		intel_disable_ddi_hdmi(state, encoder, old_crtc_state,
				       old_conn_state);
	else
		intel_disable_ddi_dp(state, encoder, old_crtc_state,
				     old_conn_state);
}

static void intel_ddi_update_pipe_dp(struct intel_atomic_state *state,
				     struct intel_encoder *encoder,
				     const struct intel_crtc_state *crtc_state,
				     const struct drm_connector_state *conn_state)
{
	intel_ddi_set_dp_msa(crtc_state, conn_state);

	intel_dp_set_infoframes(encoder, true, crtc_state, conn_state);

	intel_backlight_update(state, encoder, crtc_state, conn_state);
	drm_connector_update_privacy_screen(conn_state);
}

void intel_ddi_update_pipe(struct intel_atomic_state *state,
			   struct intel_encoder *encoder,
			   const struct intel_crtc_state *crtc_state,
			   const struct drm_connector_state *conn_state)
{

	if (!intel_crtc_has_type(crtc_state, INTEL_OUTPUT_HDMI) &&
	    !intel_encoder_is_mst(encoder))
		intel_ddi_update_pipe_dp(state, encoder, crtc_state,
					 conn_state);

	intel_hdcp_update_pipe(state, encoder, crtc_state, conn_state);
}

void intel_ddi_update_active_dpll(struct intel_atomic_state *state,
				  struct intel_encoder *encoder,
				  struct intel_crtc *crtc)
{
	struct drm_i915_private *i915 = to_i915(encoder->base.dev);
	const struct intel_crtc_state *crtc_state =
		intel_atomic_get_new_crtc_state(state, crtc);
	struct intel_crtc *pipe_crtc;

	/* FIXME: Add MTL pll_mgr */
	if (DISPLAY_VER(i915) >= 14 || !intel_encoder_is_tc(encoder))
		return;

	for_each_intel_crtc_in_pipe_mask(&i915->drm, pipe_crtc,
					 intel_crtc_joined_pipe_mask(crtc_state))
		intel_update_active_dpll(state, pipe_crtc, encoder);
}

static void
intel_ddi_pre_pll_enable(struct intel_atomic_state *state,
			 struct intel_encoder *encoder,
			 const struct intel_crtc_state *crtc_state,
			 const struct drm_connector_state *conn_state)
{
	struct drm_i915_private *dev_priv = to_i915(encoder->base.dev);
	struct intel_digital_port *dig_port = enc_to_dig_port(encoder);
	bool is_tc_port = intel_encoder_is_tc(encoder);

	if (is_tc_port) {
		struct intel_crtc *master_crtc =
			to_intel_crtc(crtc_state->uapi.crtc);

		intel_tc_port_get_link(dig_port, crtc_state->lane_count);
		intel_ddi_update_active_dpll(state, encoder, master_crtc);
	}

	main_link_aux_power_domain_get(dig_port, crtc_state);

	if (is_tc_port && !intel_tc_port_in_tbt_alt_mode(dig_port))
		/*
		 * Program the lane count for static/dynamic connections on
		 * Type-C ports.  Skip this step for TBT.
		 */
		intel_tc_port_set_fia_lane_count(dig_port, crtc_state->lane_count);
	else if (IS_GEMINILAKE(dev_priv) || IS_BROXTON(dev_priv))
		bxt_dpio_phy_set_lane_optim_mask(encoder,
						 crtc_state->lane_lat_optim_mask);
}

static void adlp_tbt_to_dp_alt_switch_wa(struct intel_encoder *encoder)
{
	struct drm_i915_private *i915 = to_i915(encoder->base.dev);
	enum tc_port tc_port = intel_encoder_to_tc(encoder);
	int ln;

	for (ln = 0; ln < 2; ln++)
		intel_dkl_phy_rmw(i915, DKL_PCS_DW5(tc_port, ln), DKL_PCS_DW5_CORE_SOFTRESET, 0);
}

static void mtl_ddi_prepare_link_retrain(struct intel_dp *intel_dp,
					 const struct intel_crtc_state *crtc_state)
{
	struct intel_digital_port *dig_port = dp_to_dig_port(intel_dp);
	struct intel_encoder *encoder = &dig_port->base;
	struct drm_i915_private *dev_priv = to_i915(encoder->base.dev);
	enum port port = encoder->port;
	u32 dp_tp_ctl;

	/*
	 * TODO: To train with only a different voltage swing entry is not
	 * necessary disable and enable port
	 */
	dp_tp_ctl = intel_de_read(dev_priv, dp_tp_ctl_reg(encoder, crtc_state));
	if (dp_tp_ctl & DP_TP_CTL_ENABLE)
		mtl_disable_ddi_buf(encoder, crtc_state);

	/* 6.d Configure and enable DP_TP_CTL with link training pattern 1 selected */
	dp_tp_ctl = DP_TP_CTL_ENABLE | DP_TP_CTL_LINK_TRAIN_PAT1;
	if (intel_crtc_has_type(crtc_state, INTEL_OUTPUT_DP_MST)) {
		dp_tp_ctl |= DP_TP_CTL_MODE_MST;
	} else {
		dp_tp_ctl |= DP_TP_CTL_MODE_SST;
		if (crtc_state->enhanced_framing)
			dp_tp_ctl |= DP_TP_CTL_ENHANCED_FRAME_ENABLE;
	}
	intel_de_write(dev_priv, dp_tp_ctl_reg(encoder, crtc_state), dp_tp_ctl);
	intel_de_posting_read(dev_priv, dp_tp_ctl_reg(encoder, crtc_state));

	/* 6.f Enable D2D Link */
	mtl_ddi_enable_d2d(encoder);

	/* 6.g Configure voltage swing and related IO settings */
	encoder->set_signal_levels(encoder, crtc_state);

	/* 6.h Configure PORT_BUF_CTL1 */
	mtl_port_buf_ctl_program(encoder, crtc_state);

	/* 6.i Configure and enable DDI_CTL_DE to start sending valid data to port slice */
	intel_dp->DP |= DDI_BUF_CTL_ENABLE;
	if (DISPLAY_VER(dev_priv) >= 20)
		intel_dp->DP |= XE2LPD_DDI_BUF_D2D_LINK_ENABLE;

	intel_de_write(dev_priv, DDI_BUF_CTL(port), intel_dp->DP);
	intel_de_posting_read(dev_priv, DDI_BUF_CTL(port));

	/* 6.j Poll for PORT_BUF_CTL Idle Status == 0, timeout after 100 us */
	intel_wait_ddi_buf_active(encoder);
}

static void intel_ddi_prepare_link_retrain(struct intel_dp *intel_dp,
					   const struct intel_crtc_state *crtc_state)
{
	struct intel_digital_port *dig_port = dp_to_dig_port(intel_dp);
	struct intel_encoder *encoder = &dig_port->base;
	struct drm_i915_private *dev_priv = to_i915(encoder->base.dev);
	enum port port = encoder->port;
	u32 dp_tp_ctl, ddi_buf_ctl;
	bool wait = false;

	dp_tp_ctl = intel_de_read(dev_priv, dp_tp_ctl_reg(encoder, crtc_state));

	if (dp_tp_ctl & DP_TP_CTL_ENABLE) {
		ddi_buf_ctl = intel_de_read(dev_priv, DDI_BUF_CTL(port));
		if (ddi_buf_ctl & DDI_BUF_CTL_ENABLE) {
			intel_de_write(dev_priv, DDI_BUF_CTL(port),
				       ddi_buf_ctl & ~DDI_BUF_CTL_ENABLE);
			wait = true;
		}

		dp_tp_ctl &= ~DP_TP_CTL_ENABLE;
		intel_de_write(dev_priv, dp_tp_ctl_reg(encoder, crtc_state), dp_tp_ctl);
		intel_de_posting_read(dev_priv, dp_tp_ctl_reg(encoder, crtc_state));

		if (wait)
			intel_wait_ddi_buf_idle(dev_priv, port);
	}

	dp_tp_ctl = DP_TP_CTL_ENABLE | DP_TP_CTL_LINK_TRAIN_PAT1;
	if (intel_crtc_has_type(crtc_state, INTEL_OUTPUT_DP_MST)) {
		dp_tp_ctl |= DP_TP_CTL_MODE_MST;
	} else {
		dp_tp_ctl |= DP_TP_CTL_MODE_SST;
		if (crtc_state->enhanced_framing)
			dp_tp_ctl |= DP_TP_CTL_ENHANCED_FRAME_ENABLE;
	}
	intel_de_write(dev_priv, dp_tp_ctl_reg(encoder, crtc_state), dp_tp_ctl);
	intel_de_posting_read(dev_priv, dp_tp_ctl_reg(encoder, crtc_state));

	if (IS_ALDERLAKE_P(dev_priv) &&
	    (intel_tc_port_in_dp_alt_mode(dig_port) || intel_tc_port_in_legacy_mode(dig_port)))
		adlp_tbt_to_dp_alt_switch_wa(encoder);

	intel_dp->DP |= DDI_BUF_CTL_ENABLE;
	intel_de_write(dev_priv, DDI_BUF_CTL(port), intel_dp->DP);
	intel_de_posting_read(dev_priv, DDI_BUF_CTL(port));

	intel_wait_ddi_buf_active(encoder);
}

static void intel_ddi_set_link_train(struct intel_dp *intel_dp,
				     const struct intel_crtc_state *crtc_state,
				     u8 dp_train_pat)
{
	struct intel_encoder *encoder = &dp_to_dig_port(intel_dp)->base;
	struct drm_i915_private *dev_priv = to_i915(encoder->base.dev);
	u32 temp;

	temp = intel_de_read(dev_priv, dp_tp_ctl_reg(encoder, crtc_state));

	temp &= ~DP_TP_CTL_LINK_TRAIN_MASK;
	switch (intel_dp_training_pattern_symbol(dp_train_pat)) {
	case DP_TRAINING_PATTERN_DISABLE:
		temp |= DP_TP_CTL_LINK_TRAIN_NORMAL;
		break;
	case DP_TRAINING_PATTERN_1:
		temp |= DP_TP_CTL_LINK_TRAIN_PAT1;
		break;
	case DP_TRAINING_PATTERN_2:
		temp |= DP_TP_CTL_LINK_TRAIN_PAT2;
		break;
	case DP_TRAINING_PATTERN_3:
		temp |= DP_TP_CTL_LINK_TRAIN_PAT3;
		break;
	case DP_TRAINING_PATTERN_4:
		temp |= DP_TP_CTL_LINK_TRAIN_PAT4;
		break;
	}

	intel_de_write(dev_priv, dp_tp_ctl_reg(encoder, crtc_state), temp);
}

static void intel_ddi_set_idle_link_train(struct intel_dp *intel_dp,
					  const struct intel_crtc_state *crtc_state)
{
	struct intel_encoder *encoder = &dp_to_dig_port(intel_dp)->base;
	struct drm_i915_private *dev_priv = to_i915(encoder->base.dev);
	enum port port = encoder->port;

	intel_de_rmw(dev_priv, dp_tp_ctl_reg(encoder, crtc_state),
		     DP_TP_CTL_LINK_TRAIN_MASK, DP_TP_CTL_LINK_TRAIN_IDLE);

	/*
	 * Until TGL on PORT_A we can have only eDP in SST mode. There the only
	 * reason we need to set idle transmission mode is to work around a HW
	 * issue where we enable the pipe while not in idle link-training mode.
	 * In this case there is requirement to wait for a minimum number of
	 * idle patterns to be sent.
	 */
	if (port == PORT_A && DISPLAY_VER(dev_priv) < 12)
		return;

	if (intel_de_wait_for_set(dev_priv,
				  dp_tp_status_reg(encoder, crtc_state),
				  DP_TP_STATUS_IDLE_DONE, 2))
		drm_err(&dev_priv->drm,
			"Timed out waiting for DP idle patterns\n");
}

static bool intel_ddi_is_audio_enabled(struct drm_i915_private *dev_priv,
				       enum transcoder cpu_transcoder)
{
	if (cpu_transcoder == TRANSCODER_EDP)
		return false;

	if (!intel_display_power_is_enabled(dev_priv, POWER_DOMAIN_AUDIO_MMIO))
		return false;

	return intel_de_read(dev_priv, HSW_AUD_PIN_ELD_CP_VLD) &
		AUDIO_OUTPUT_ENABLE(cpu_transcoder);
}

static int tgl_ddi_min_voltage_level(const struct intel_crtc_state *crtc_state)
<<<<<<< HEAD
{
	if (crtc_state->port_clock > 594000)
		return 2;
	else
		return 0;
}

static int jsl_ddi_min_voltage_level(const struct intel_crtc_state *crtc_state)
{
	if (crtc_state->port_clock > 594000)
=======
{
	if (crtc_state->port_clock > 594000)
		return 2;
	else
		return 0;
}

static int jsl_ddi_min_voltage_level(const struct intel_crtc_state *crtc_state)
{
	if (crtc_state->port_clock > 594000)
>>>>>>> 0c383648
		return 3;
	else
		return 0;
}

static int icl_ddi_min_voltage_level(const struct intel_crtc_state *crtc_state)
{
	if (crtc_state->port_clock > 594000)
		return 1;
	else
		return 0;
}

void intel_ddi_compute_min_voltage_level(struct intel_crtc_state *crtc_state)
{
	struct drm_i915_private *dev_priv = to_i915(crtc_state->uapi.crtc->dev);

	if (DISPLAY_VER(dev_priv) >= 14)
		crtc_state->min_voltage_level = icl_ddi_min_voltage_level(crtc_state);
	else if (DISPLAY_VER(dev_priv) >= 12)
		crtc_state->min_voltage_level = tgl_ddi_min_voltage_level(crtc_state);
	else if (IS_JASPERLAKE(dev_priv) || IS_ELKHARTLAKE(dev_priv))
		crtc_state->min_voltage_level = jsl_ddi_min_voltage_level(crtc_state);
	else if (DISPLAY_VER(dev_priv) >= 11)
		crtc_state->min_voltage_level = icl_ddi_min_voltage_level(crtc_state);
}

static enum transcoder bdw_transcoder_master_readout(struct drm_i915_private *dev_priv,
						     enum transcoder cpu_transcoder)
{
	u32 master_select;

	if (DISPLAY_VER(dev_priv) >= 11) {
		u32 ctl2 = intel_de_read(dev_priv, TRANS_DDI_FUNC_CTL2(cpu_transcoder));

		if ((ctl2 & PORT_SYNC_MODE_ENABLE) == 0)
			return INVALID_TRANSCODER;

		master_select = REG_FIELD_GET(PORT_SYNC_MODE_MASTER_SELECT_MASK, ctl2);
	} else {
		u32 ctl = intel_de_read(dev_priv, TRANS_DDI_FUNC_CTL(cpu_transcoder));

		if ((ctl & TRANS_DDI_PORT_SYNC_ENABLE) == 0)
			return INVALID_TRANSCODER;

		master_select = REG_FIELD_GET(TRANS_DDI_PORT_SYNC_MASTER_SELECT_MASK, ctl);
	}

	if (master_select == 0)
		return TRANSCODER_EDP;
	else
		return master_select - 1;
}

static void bdw_get_trans_port_sync_config(struct intel_crtc_state *crtc_state)
{
	struct drm_i915_private *dev_priv = to_i915(crtc_state->uapi.crtc->dev);
	u32 transcoders = BIT(TRANSCODER_A) | BIT(TRANSCODER_B) |
		BIT(TRANSCODER_C) | BIT(TRANSCODER_D);
	enum transcoder cpu_transcoder;

	crtc_state->master_transcoder =
		bdw_transcoder_master_readout(dev_priv, crtc_state->cpu_transcoder);

	for_each_cpu_transcoder_masked(dev_priv, cpu_transcoder, transcoders) {
		enum intel_display_power_domain power_domain;
		intel_wakeref_t trans_wakeref;

		power_domain = POWER_DOMAIN_TRANSCODER(cpu_transcoder);
		trans_wakeref = intel_display_power_get_if_enabled(dev_priv,
								   power_domain);

		if (!trans_wakeref)
			continue;

		if (bdw_transcoder_master_readout(dev_priv, cpu_transcoder) ==
		    crtc_state->cpu_transcoder)
			crtc_state->sync_mode_slaves_mask |= BIT(cpu_transcoder);

		intel_display_power_put(dev_priv, power_domain, trans_wakeref);
	}

	drm_WARN_ON(&dev_priv->drm,
		    crtc_state->master_transcoder != INVALID_TRANSCODER &&
		    crtc_state->sync_mode_slaves_mask);
}

static void intel_ddi_read_func_ctl(struct intel_encoder *encoder,
				    struct intel_crtc_state *pipe_config)
{
	struct drm_i915_private *dev_priv = to_i915(encoder->base.dev);
	struct intel_crtc *crtc = to_intel_crtc(pipe_config->uapi.crtc);
	enum transcoder cpu_transcoder = pipe_config->cpu_transcoder;
	struct intel_digital_port *dig_port = enc_to_dig_port(encoder);
	u32 temp, flags = 0;

	temp = intel_de_read(dev_priv, TRANS_DDI_FUNC_CTL(cpu_transcoder));
	if (temp & TRANS_DDI_PHSYNC)
		flags |= DRM_MODE_FLAG_PHSYNC;
	else
		flags |= DRM_MODE_FLAG_NHSYNC;
	if (temp & TRANS_DDI_PVSYNC)
		flags |= DRM_MODE_FLAG_PVSYNC;
	else
		flags |= DRM_MODE_FLAG_NVSYNC;

	pipe_config->hw.adjusted_mode.flags |= flags;

	switch (temp & TRANS_DDI_BPC_MASK) {
	case TRANS_DDI_BPC_6:
		pipe_config->pipe_bpp = 18;
		break;
	case TRANS_DDI_BPC_8:
		pipe_config->pipe_bpp = 24;
		break;
	case TRANS_DDI_BPC_10:
		pipe_config->pipe_bpp = 30;
		break;
	case TRANS_DDI_BPC_12:
		pipe_config->pipe_bpp = 36;
		break;
	default:
		break;
	}

	switch (temp & TRANS_DDI_MODE_SELECT_MASK) {
	case TRANS_DDI_MODE_SELECT_HDMI:
		pipe_config->has_hdmi_sink = true;

		pipe_config->infoframes.enable |=
			intel_hdmi_infoframes_enabled(encoder, pipe_config);

		if (pipe_config->infoframes.enable)
			pipe_config->has_infoframe = true;

		if (temp & TRANS_DDI_HDMI_SCRAMBLING)
			pipe_config->hdmi_scrambling = true;
		if (temp & TRANS_DDI_HIGH_TMDS_CHAR_RATE)
			pipe_config->hdmi_high_tmds_clock_ratio = true;
		fallthrough;
	case TRANS_DDI_MODE_SELECT_DVI:
		pipe_config->output_types |= BIT(INTEL_OUTPUT_HDMI);
		if (DISPLAY_VER(dev_priv) >= 14)
			pipe_config->lane_count =
				((temp & DDI_PORT_WIDTH_MASK) >> DDI_PORT_WIDTH_SHIFT) + 1;
		else
			pipe_config->lane_count = 4;
		break;
	case TRANS_DDI_MODE_SELECT_DP_SST:
		if (encoder->type == INTEL_OUTPUT_EDP)
			pipe_config->output_types |= BIT(INTEL_OUTPUT_EDP);
		else
			pipe_config->output_types |= BIT(INTEL_OUTPUT_DP);
		pipe_config->lane_count =
			((temp & DDI_PORT_WIDTH_MASK) >> DDI_PORT_WIDTH_SHIFT) + 1;

		intel_cpu_transcoder_get_m1_n1(crtc, cpu_transcoder,
					       &pipe_config->dp_m_n);
		intel_cpu_transcoder_get_m2_n2(crtc, cpu_transcoder,
					       &pipe_config->dp_m2_n2);

		pipe_config->enhanced_framing =
			intel_de_read(dev_priv, dp_tp_ctl_reg(encoder, pipe_config)) &
			DP_TP_CTL_ENHANCED_FRAME_ENABLE;

		if (DISPLAY_VER(dev_priv) >= 11)
			pipe_config->fec_enable =
				intel_de_read(dev_priv,
					      dp_tp_ctl_reg(encoder, pipe_config)) & DP_TP_CTL_FEC_ENABLE;

		if (dig_port->lspcon.active && intel_dp_has_hdmi_sink(&dig_port->dp))
			pipe_config->infoframes.enable |=
				intel_lspcon_infoframes_enabled(encoder, pipe_config);
		else
			pipe_config->infoframes.enable |=
				intel_hdmi_infoframes_enabled(encoder, pipe_config);
		break;
	case TRANS_DDI_MODE_SELECT_FDI_OR_128B132B:
		if (!HAS_DP20(dev_priv)) {
			/* FDI */
			pipe_config->output_types |= BIT(INTEL_OUTPUT_ANALOG);
			pipe_config->enhanced_framing =
				intel_de_read(dev_priv, dp_tp_ctl_reg(encoder, pipe_config)) &
				DP_TP_CTL_ENHANCED_FRAME_ENABLE;
			break;
		}
		fallthrough; /* 128b/132b */
	case TRANS_DDI_MODE_SELECT_DP_MST:
		pipe_config->output_types |= BIT(INTEL_OUTPUT_DP_MST);
		pipe_config->lane_count =
			((temp & DDI_PORT_WIDTH_MASK) >> DDI_PORT_WIDTH_SHIFT) + 1;

		if (DISPLAY_VER(dev_priv) >= 12)
			pipe_config->mst_master_transcoder =
					REG_FIELD_GET(TRANS_DDI_MST_TRANSPORT_SELECT_MASK, temp);

		intel_cpu_transcoder_get_m1_n1(crtc, cpu_transcoder,
					       &pipe_config->dp_m_n);

		if (DISPLAY_VER(dev_priv) >= 11)
			pipe_config->fec_enable =
				intel_de_read(dev_priv,
					      dp_tp_ctl_reg(encoder, pipe_config)) & DP_TP_CTL_FEC_ENABLE;

		pipe_config->infoframes.enable |=
			intel_hdmi_infoframes_enabled(encoder, pipe_config);
		break;
	default:
		break;
	}
}

static void intel_ddi_get_config(struct intel_encoder *encoder,
				 struct intel_crtc_state *pipe_config)
{
	struct drm_i915_private *dev_priv = to_i915(encoder->base.dev);
	enum transcoder cpu_transcoder = pipe_config->cpu_transcoder;

	/* XXX: DSI transcoder paranoia */
	if (drm_WARN_ON(&dev_priv->drm, transcoder_is_dsi(cpu_transcoder)))
		return;

	intel_ddi_read_func_ctl(encoder, pipe_config);

	intel_ddi_mso_get_config(encoder, pipe_config);

	pipe_config->has_audio =
		intel_ddi_is_audio_enabled(dev_priv, cpu_transcoder);

	if (encoder->type == INTEL_OUTPUT_EDP)
		intel_edp_fixup_vbt_bpp(encoder, pipe_config->pipe_bpp);

	ddi_dotclock_get(pipe_config);

	if (IS_GEMINILAKE(dev_priv) || IS_BROXTON(dev_priv))
		pipe_config->lane_lat_optim_mask =
			bxt_dpio_phy_get_lane_lat_optim_mask(encoder);

	intel_ddi_compute_min_voltage_level(pipe_config);

	intel_hdmi_read_gcp_infoframe(encoder, pipe_config);

	intel_read_infoframe(encoder, pipe_config,
			     HDMI_INFOFRAME_TYPE_AVI,
			     &pipe_config->infoframes.avi);
	intel_read_infoframe(encoder, pipe_config,
			     HDMI_INFOFRAME_TYPE_SPD,
			     &pipe_config->infoframes.spd);
	intel_read_infoframe(encoder, pipe_config,
			     HDMI_INFOFRAME_TYPE_VENDOR,
			     &pipe_config->infoframes.hdmi);
	intel_read_infoframe(encoder, pipe_config,
			     HDMI_INFOFRAME_TYPE_DRM,
			     &pipe_config->infoframes.drm);

	if (DISPLAY_VER(dev_priv) >= 8)
		bdw_get_trans_port_sync_config(pipe_config);

	intel_psr_get_config(encoder, pipe_config);

	intel_read_dp_sdp(encoder, pipe_config, HDMI_PACKET_TYPE_GAMUT_METADATA);
	intel_read_dp_sdp(encoder, pipe_config, DP_SDP_VSC);
<<<<<<< HEAD
=======
	intel_read_dp_sdp(encoder, pipe_config, DP_SDP_ADAPTIVE_SYNC);
>>>>>>> 0c383648

	intel_audio_codec_get_config(encoder, pipe_config);
}

void intel_ddi_get_clock(struct intel_encoder *encoder,
			 struct intel_crtc_state *crtc_state,
			 struct intel_shared_dpll *pll)
{
	struct drm_i915_private *i915 = to_i915(encoder->base.dev);
	enum icl_port_dpll_id port_dpll_id = ICL_PORT_DPLL_DEFAULT;
	struct icl_port_dpll *port_dpll = &crtc_state->icl_port_dplls[port_dpll_id];
	bool pll_active;

	if (drm_WARN_ON(&i915->drm, !pll))
		return;

	port_dpll->pll = pll;
	pll_active = intel_dpll_get_hw_state(i915, pll, &port_dpll->hw_state);
	drm_WARN_ON(&i915->drm, !pll_active);

	icl_set_active_port_dpll(crtc_state, port_dpll_id);

	crtc_state->port_clock = intel_dpll_get_freq(i915, crtc_state->shared_dpll,
						     &crtc_state->dpll_hw_state);
}

static void mtl_ddi_get_config(struct intel_encoder *encoder,
			       struct intel_crtc_state *crtc_state)
{
	struct intel_digital_port *dig_port = enc_to_dig_port(encoder);

	if (intel_tc_port_in_tbt_alt_mode(dig_port)) {
		crtc_state->port_clock = intel_mtl_tbt_calc_port_clock(encoder);
	} else {
<<<<<<< HEAD
		intel_cx0pll_readout_hw_state(encoder, &crtc_state->cx0pll_state);
		crtc_state->port_clock = intel_cx0pll_calc_port_clock(encoder, &crtc_state->cx0pll_state);
=======
		intel_cx0pll_readout_hw_state(encoder, &crtc_state->dpll_hw_state.cx0pll);
		crtc_state->port_clock = intel_cx0pll_calc_port_clock(encoder, &crtc_state->dpll_hw_state.cx0pll);
>>>>>>> 0c383648
	}

	intel_ddi_get_config(encoder, crtc_state);
}

static void dg2_ddi_get_config(struct intel_encoder *encoder,
				struct intel_crtc_state *crtc_state)
{
	intel_mpllb_readout_hw_state(encoder, &crtc_state->dpll_hw_state.mpllb);
	crtc_state->port_clock = intel_mpllb_calc_port_clock(encoder, &crtc_state->dpll_hw_state.mpllb);

	intel_ddi_get_config(encoder, crtc_state);
}

static void adls_ddi_get_config(struct intel_encoder *encoder,
				struct intel_crtc_state *crtc_state)
{
	intel_ddi_get_clock(encoder, crtc_state, adls_ddi_get_pll(encoder));
	intel_ddi_get_config(encoder, crtc_state);
}

static void rkl_ddi_get_config(struct intel_encoder *encoder,
			       struct intel_crtc_state *crtc_state)
{
	intel_ddi_get_clock(encoder, crtc_state, rkl_ddi_get_pll(encoder));
	intel_ddi_get_config(encoder, crtc_state);
}

static void dg1_ddi_get_config(struct intel_encoder *encoder,
			       struct intel_crtc_state *crtc_state)
{
	intel_ddi_get_clock(encoder, crtc_state, dg1_ddi_get_pll(encoder));
	intel_ddi_get_config(encoder, crtc_state);
}

static void icl_ddi_combo_get_config(struct intel_encoder *encoder,
				     struct intel_crtc_state *crtc_state)
{
	intel_ddi_get_clock(encoder, crtc_state, icl_ddi_combo_get_pll(encoder));
	intel_ddi_get_config(encoder, crtc_state);
}

static bool icl_ddi_tc_pll_is_tbt(const struct intel_shared_dpll *pll)
{
	return pll->info->id == DPLL_ID_ICL_TBTPLL;
}

static enum icl_port_dpll_id
icl_ddi_tc_port_pll_type(struct intel_encoder *encoder,
			 const struct intel_crtc_state *crtc_state)
{
	struct drm_i915_private *i915 = to_i915(encoder->base.dev);
	const struct intel_shared_dpll *pll = crtc_state->shared_dpll;

	if (drm_WARN_ON(&i915->drm, !pll))
		return ICL_PORT_DPLL_DEFAULT;

	if (icl_ddi_tc_pll_is_tbt(pll))
		return ICL_PORT_DPLL_DEFAULT;
	else
		return ICL_PORT_DPLL_MG_PHY;
}

enum icl_port_dpll_id
intel_ddi_port_pll_type(struct intel_encoder *encoder,
			const struct intel_crtc_state *crtc_state)
{
	if (!encoder->port_pll_type)
		return ICL_PORT_DPLL_DEFAULT;

	return encoder->port_pll_type(encoder, crtc_state);
}

static void icl_ddi_tc_get_clock(struct intel_encoder *encoder,
				 struct intel_crtc_state *crtc_state,
				 struct intel_shared_dpll *pll)
{
	struct drm_i915_private *i915 = to_i915(encoder->base.dev);
	enum icl_port_dpll_id port_dpll_id;
	struct icl_port_dpll *port_dpll;
	bool pll_active;

	if (drm_WARN_ON(&i915->drm, !pll))
		return;

	if (icl_ddi_tc_pll_is_tbt(pll))
		port_dpll_id = ICL_PORT_DPLL_DEFAULT;
	else
		port_dpll_id = ICL_PORT_DPLL_MG_PHY;

	port_dpll = &crtc_state->icl_port_dplls[port_dpll_id];

	port_dpll->pll = pll;
	pll_active = intel_dpll_get_hw_state(i915, pll, &port_dpll->hw_state);
	drm_WARN_ON(&i915->drm, !pll_active);

	icl_set_active_port_dpll(crtc_state, port_dpll_id);

	if (icl_ddi_tc_pll_is_tbt(crtc_state->shared_dpll))
		crtc_state->port_clock = icl_calc_tbt_pll_link(i915, encoder->port);
	else
		crtc_state->port_clock = intel_dpll_get_freq(i915, crtc_state->shared_dpll,
							     &crtc_state->dpll_hw_state);
}

static void icl_ddi_tc_get_config(struct intel_encoder *encoder,
				  struct intel_crtc_state *crtc_state)
{
	icl_ddi_tc_get_clock(encoder, crtc_state, icl_ddi_tc_get_pll(encoder));
	intel_ddi_get_config(encoder, crtc_state);
}

static void bxt_ddi_get_config(struct intel_encoder *encoder,
			       struct intel_crtc_state *crtc_state)
{
	intel_ddi_get_clock(encoder, crtc_state, bxt_ddi_get_pll(encoder));
	intel_ddi_get_config(encoder, crtc_state);
}

static void skl_ddi_get_config(struct intel_encoder *encoder,
			       struct intel_crtc_state *crtc_state)
{
	intel_ddi_get_clock(encoder, crtc_state, skl_ddi_get_pll(encoder));
	intel_ddi_get_config(encoder, crtc_state);
}

void hsw_ddi_get_config(struct intel_encoder *encoder,
			struct intel_crtc_state *crtc_state)
{
	intel_ddi_get_clock(encoder, crtc_state, hsw_ddi_get_pll(encoder));
	intel_ddi_get_config(encoder, crtc_state);
}

static void intel_ddi_sync_state(struct intel_encoder *encoder,
				 const struct intel_crtc_state *crtc_state)
{
	if (intel_encoder_is_tc(encoder))
		intel_tc_port_sanitize_mode(enc_to_dig_port(encoder),
					    crtc_state);

	if (intel_encoder_is_dp(encoder))
		intel_dp_sync_state(encoder, crtc_state);
}

static bool intel_ddi_initial_fastset_check(struct intel_encoder *encoder,
					    struct intel_crtc_state *crtc_state)
{
	struct drm_i915_private *i915 = to_i915(encoder->base.dev);
	bool fastset = true;

	if (intel_encoder_is_tc(encoder)) {
		drm_dbg_kms(&i915->drm, "[ENCODER:%d:%s] Forcing full modeset to compute TC port DPLLs\n",
			    encoder->base.base.id, encoder->base.name);
		crtc_state->uapi.mode_changed = true;
		fastset = false;
	}

	if (intel_crtc_has_dp_encoder(crtc_state) &&
	    !intel_dp_initial_fastset_check(encoder, crtc_state))
		fastset = false;

	return fastset;
}

static enum intel_output_type
intel_ddi_compute_output_type(struct intel_encoder *encoder,
			      struct intel_crtc_state *crtc_state,
			      struct drm_connector_state *conn_state)
{
	switch (conn_state->connector->connector_type) {
	case DRM_MODE_CONNECTOR_HDMIA:
		return INTEL_OUTPUT_HDMI;
	case DRM_MODE_CONNECTOR_eDP:
		return INTEL_OUTPUT_EDP;
	case DRM_MODE_CONNECTOR_DisplayPort:
		return INTEL_OUTPUT_DP;
	default:
		MISSING_CASE(conn_state->connector->connector_type);
		return INTEL_OUTPUT_UNUSED;
	}
}

static int intel_ddi_compute_config(struct intel_encoder *encoder,
				    struct intel_crtc_state *pipe_config,
				    struct drm_connector_state *conn_state)
{
	struct intel_crtc *crtc = to_intel_crtc(pipe_config->uapi.crtc);
	struct drm_i915_private *dev_priv = to_i915(encoder->base.dev);
	enum port port = encoder->port;
	int ret;

	if (HAS_TRANSCODER(dev_priv, TRANSCODER_EDP) && port == PORT_A)
		pipe_config->cpu_transcoder = TRANSCODER_EDP;

	if (intel_crtc_has_type(pipe_config, INTEL_OUTPUT_HDMI)) {
		pipe_config->has_hdmi_sink =
			intel_hdmi_compute_has_hdmi_sink(encoder, pipe_config, conn_state);

		ret = intel_hdmi_compute_config(encoder, pipe_config, conn_state);
	} else {
		ret = intel_dp_compute_config(encoder, pipe_config, conn_state);
	}

	if (ret)
		return ret;

	if (IS_HASWELL(dev_priv) && crtc->pipe == PIPE_A &&
	    pipe_config->cpu_transcoder == TRANSCODER_EDP)
		pipe_config->pch_pfit.force_thru =
			pipe_config->pch_pfit.enabled ||
			pipe_config->crc_enabled;

	if (IS_GEMINILAKE(dev_priv) || IS_BROXTON(dev_priv))
		pipe_config->lane_lat_optim_mask =
			bxt_dpio_phy_calc_lane_lat_optim_mask(pipe_config->lane_count);

	intel_ddi_compute_min_voltage_level(pipe_config);

	return 0;
}

static bool mode_equal(const struct drm_display_mode *mode1,
		       const struct drm_display_mode *mode2)
{
	return drm_mode_match(mode1, mode2,
			      DRM_MODE_MATCH_TIMINGS |
			      DRM_MODE_MATCH_FLAGS |
			      DRM_MODE_MATCH_3D_FLAGS) &&
		mode1->clock == mode2->clock; /* we want an exact match */
}

static bool m_n_equal(const struct intel_link_m_n *m_n_1,
		      const struct intel_link_m_n *m_n_2)
{
	return m_n_1->tu == m_n_2->tu &&
		m_n_1->data_m == m_n_2->data_m &&
		m_n_1->data_n == m_n_2->data_n &&
		m_n_1->link_m == m_n_2->link_m &&
		m_n_1->link_n == m_n_2->link_n;
}

static bool crtcs_port_sync_compatible(const struct intel_crtc_state *crtc_state1,
				       const struct intel_crtc_state *crtc_state2)
{
	/*
	 * FIXME the modeset sequence is currently wrong and
	 * can't deal with bigjoiner + port sync at the same time.
	 */
	return crtc_state1->hw.active && crtc_state2->hw.active &&
		!crtc_state1->bigjoiner_pipes && !crtc_state2->bigjoiner_pipes &&
		crtc_state1->output_types == crtc_state2->output_types &&
		crtc_state1->output_format == crtc_state2->output_format &&
		crtc_state1->lane_count == crtc_state2->lane_count &&
		crtc_state1->port_clock == crtc_state2->port_clock &&
		mode_equal(&crtc_state1->hw.adjusted_mode,
			   &crtc_state2->hw.adjusted_mode) &&
		m_n_equal(&crtc_state1->dp_m_n, &crtc_state2->dp_m_n);
}

static u8
intel_ddi_port_sync_transcoders(const struct intel_crtc_state *ref_crtc_state,
				int tile_group_id)
{
	struct drm_connector *connector;
	const struct drm_connector_state *conn_state;
	struct drm_i915_private *dev_priv = to_i915(ref_crtc_state->uapi.crtc->dev);
	struct intel_atomic_state *state =
		to_intel_atomic_state(ref_crtc_state->uapi.state);
	u8 transcoders = 0;
	int i;

	/*
	 * We don't enable port sync on BDW due to missing w/as and
	 * due to not having adjusted the modeset sequence appropriately.
	 */
	if (DISPLAY_VER(dev_priv) < 9)
		return 0;

	if (!intel_crtc_has_type(ref_crtc_state, INTEL_OUTPUT_DP))
		return 0;

	for_each_new_connector_in_state(&state->base, connector, conn_state, i) {
		struct intel_crtc *crtc = to_intel_crtc(conn_state->crtc);
		const struct intel_crtc_state *crtc_state;

		if (!crtc)
			continue;

		if (!connector->has_tile ||
		    connector->tile_group->id !=
		    tile_group_id)
			continue;
		crtc_state = intel_atomic_get_new_crtc_state(state,
							     crtc);
		if (!crtcs_port_sync_compatible(ref_crtc_state,
						crtc_state))
			continue;
		transcoders |= BIT(crtc_state->cpu_transcoder);
	}

	return transcoders;
}

static int intel_ddi_compute_config_late(struct intel_encoder *encoder,
					 struct intel_crtc_state *crtc_state,
					 struct drm_connector_state *conn_state)
{
	struct drm_i915_private *i915 = to_i915(encoder->base.dev);
	struct drm_connector *connector = conn_state->connector;
	u8 port_sync_transcoders = 0;

	drm_dbg_kms(&i915->drm, "[ENCODER:%d:%s] [CRTC:%d:%s]\n",
		    encoder->base.base.id, encoder->base.name,
		    crtc_state->uapi.crtc->base.id, crtc_state->uapi.crtc->name);

	if (connector->has_tile)
		port_sync_transcoders = intel_ddi_port_sync_transcoders(crtc_state,
									connector->tile_group->id);

	/*
	 * EDP Transcoders cannot be ensalved
	 * make them a master always when present
	 */
	if (port_sync_transcoders & BIT(TRANSCODER_EDP))
		crtc_state->master_transcoder = TRANSCODER_EDP;
	else
		crtc_state->master_transcoder = ffs(port_sync_transcoders) - 1;

	if (crtc_state->master_transcoder == crtc_state->cpu_transcoder) {
		crtc_state->master_transcoder = INVALID_TRANSCODER;
		crtc_state->sync_mode_slaves_mask =
			port_sync_transcoders & ~BIT(crtc_state->cpu_transcoder);
	}

	return 0;
}

static void intel_ddi_encoder_destroy(struct drm_encoder *encoder)
{
	struct drm_i915_private *i915 = to_i915(encoder->dev);
	struct intel_digital_port *dig_port = enc_to_dig_port(to_intel_encoder(encoder));

	intel_dp_encoder_flush_work(encoder);
	if (intel_encoder_is_tc(&dig_port->base))
		intel_tc_port_cleanup(dig_port);
	intel_display_power_flush_work(i915);

	drm_encoder_cleanup(encoder);
	kfree(dig_port->hdcp_port_data.streams);
	kfree(dig_port);
}

static void intel_ddi_encoder_reset(struct drm_encoder *encoder)
{
	struct intel_dp *intel_dp = enc_to_intel_dp(to_intel_encoder(encoder));
	struct intel_digital_port *dig_port = enc_to_dig_port(to_intel_encoder(encoder));

	intel_dp->reset_link_params = true;

	intel_pps_encoder_reset(intel_dp);

	if (intel_encoder_is_tc(&dig_port->base))
		intel_tc_port_init_mode(dig_port);
}

static int intel_ddi_encoder_late_register(struct drm_encoder *_encoder)
{
	struct intel_encoder *encoder = to_intel_encoder(_encoder);

	intel_tc_port_link_reset(enc_to_dig_port(encoder));

	return 0;
}

static const struct drm_encoder_funcs intel_ddi_funcs = {
	.reset = intel_ddi_encoder_reset,
	.destroy = intel_ddi_encoder_destroy,
	.late_register = intel_ddi_encoder_late_register,
};

static struct intel_connector *
intel_ddi_init_dp_connector(struct intel_digital_port *dig_port)
{
	struct drm_i915_private *i915 = to_i915(dig_port->base.base.dev);
	struct intel_connector *connector;
	enum port port = dig_port->base.port;

	connector = intel_connector_alloc();
	if (!connector)
		return NULL;

	dig_port->dp.output_reg = DDI_BUF_CTL(port);
	if (DISPLAY_VER(i915) >= 14)
		dig_port->dp.prepare_link_retrain = mtl_ddi_prepare_link_retrain;
	else
		dig_port->dp.prepare_link_retrain = intel_ddi_prepare_link_retrain;
	dig_port->dp.set_link_train = intel_ddi_set_link_train;
	dig_port->dp.set_idle_link_train = intel_ddi_set_idle_link_train;

	dig_port->dp.voltage_max = intel_ddi_dp_voltage_max;
	dig_port->dp.preemph_max = intel_ddi_dp_preemph_max;

	if (!intel_dp_init_connector(dig_port, connector)) {
		kfree(connector);
		return NULL;
	}

	if (dig_port->base.type == INTEL_OUTPUT_EDP) {
		struct drm_device *dev = dig_port->base.base.dev;
		struct drm_privacy_screen *privacy_screen;

		privacy_screen = drm_privacy_screen_get(dev->dev, NULL);
		if (!IS_ERR(privacy_screen)) {
			drm_connector_attach_privacy_screen_provider(&connector->base,
								     privacy_screen);
		} else if (PTR_ERR(privacy_screen) != -ENODEV) {
			drm_warn(dev, "Error getting privacy-screen\n");
		}
	}

	return connector;
}

static int modeset_pipe(struct drm_crtc *crtc,
			struct drm_modeset_acquire_ctx *ctx)
{
	struct drm_atomic_state *state;
	struct drm_crtc_state *crtc_state;
	int ret;

	state = drm_atomic_state_alloc(crtc->dev);
	if (!state)
		return -ENOMEM;

	state->acquire_ctx = ctx;
	to_intel_atomic_state(state)->internal = true;

	crtc_state = drm_atomic_get_crtc_state(state, crtc);
	if (IS_ERR(crtc_state)) {
		ret = PTR_ERR(crtc_state);
		goto out;
	}

	crtc_state->connectors_changed = true;

	ret = drm_atomic_commit(state);
out:
	drm_atomic_state_put(state);

	return ret;
}

static int intel_hdmi_reset_link(struct intel_encoder *encoder,
				 struct drm_modeset_acquire_ctx *ctx)
{
	struct drm_i915_private *dev_priv = to_i915(encoder->base.dev);
	struct intel_hdmi *hdmi = enc_to_intel_hdmi(encoder);
	struct intel_connector *connector = hdmi->attached_connector;
	struct i2c_adapter *ddc = connector->base.ddc;
	struct drm_connector_state *conn_state;
	struct intel_crtc_state *crtc_state;
	struct intel_crtc *crtc;
	u8 config;
	int ret;

	if (connector->base.status != connector_status_connected)
		return 0;

	ret = drm_modeset_lock(&dev_priv->drm.mode_config.connection_mutex,
			       ctx);
	if (ret)
		return ret;

	conn_state = connector->base.state;

	crtc = to_intel_crtc(conn_state->crtc);
	if (!crtc)
		return 0;

	ret = drm_modeset_lock(&crtc->base.mutex, ctx);
	if (ret)
		return ret;

	crtc_state = to_intel_crtc_state(crtc->base.state);

	drm_WARN_ON(&dev_priv->drm,
		    !intel_crtc_has_type(crtc_state, INTEL_OUTPUT_HDMI));

	if (!crtc_state->hw.active)
		return 0;

	if (!crtc_state->hdmi_high_tmds_clock_ratio &&
	    !crtc_state->hdmi_scrambling)
		return 0;

	if (conn_state->commit &&
	    !try_wait_for_completion(&conn_state->commit->hw_done))
		return 0;

	ret = drm_scdc_readb(ddc, SCDC_TMDS_CONFIG, &config);
	if (ret < 0) {
		drm_err(&dev_priv->drm, "[CONNECTOR:%d:%s] Failed to read TMDS config: %d\n",
			connector->base.base.id, connector->base.name, ret);
		return 0;
	}

	if (!!(config & SCDC_TMDS_BIT_CLOCK_RATIO_BY_40) ==
	    crtc_state->hdmi_high_tmds_clock_ratio &&
	    !!(config & SCDC_SCRAMBLING_ENABLE) ==
	    crtc_state->hdmi_scrambling)
		return 0;

	/*
	 * HDMI 2.0 says that one should not send scrambled data
	 * prior to configuring the sink scrambling, and that
	 * TMDS clock/data transmission should be suspended when
	 * changing the TMDS clock rate in the sink. So let's
	 * just do a full modeset here, even though some sinks
	 * would be perfectly happy if were to just reconfigure
	 * the SCDC settings on the fly.
	 */
	return modeset_pipe(&crtc->base, ctx);
}

static enum intel_hotplug_state
intel_ddi_hotplug(struct intel_encoder *encoder,
		  struct intel_connector *connector)
{
	struct intel_digital_port *dig_port = enc_to_dig_port(encoder);
	struct intel_dp *intel_dp = &dig_port->dp;
	bool is_tc = intel_encoder_is_tc(encoder);
	struct drm_modeset_acquire_ctx ctx;
	enum intel_hotplug_state state;
	int ret;

	if (intel_dp->compliance.test_active &&
	    intel_dp->compliance.test_type == DP_TEST_LINK_PHY_TEST_PATTERN) {
		intel_dp_phy_test(encoder);
		/* just do the PHY test and nothing else */
		return INTEL_HOTPLUG_UNCHANGED;
	}

	state = intel_encoder_hotplug(encoder, connector);

	if (!intel_tc_port_link_reset(dig_port)) {
		intel_modeset_lock_ctx_retry(&ctx, NULL, 0, ret) {
			if (connector->base.connector_type == DRM_MODE_CONNECTOR_HDMIA)
				ret = intel_hdmi_reset_link(encoder, &ctx);
			else
				ret = intel_dp_retrain_link(encoder, &ctx);
		}

		drm_WARN_ON(encoder->base.dev, ret);
	}

	/*
	 * Unpowered type-c dongles can take some time to boot and be
	 * responsible, so here giving some time to those dongles to power up
	 * and then retrying the probe.
	 *
	 * On many platforms the HDMI live state signal is known to be
	 * unreliable, so we can't use it to detect if a sink is connected or
	 * not. Instead we detect if it's connected based on whether we can
	 * read the EDID or not. That in turn has a problem during disconnect,
	 * since the HPD interrupt may be raised before the DDC lines get
	 * disconnected (due to how the required length of DDC vs. HPD
	 * connector pins are specified) and so we'll still be able to get a
	 * valid EDID. To solve this schedule another detection cycle if this
	 * time around we didn't detect any change in the sink's connection
	 * status.
	 *
	 * Type-c connectors which get their HPD signal deasserted then
	 * reasserted, without unplugging/replugging the sink from the
	 * connector, introduce a delay until the AUX channel communication
	 * becomes functional. Retry the detection for 5 seconds on type-c
	 * connectors to account for this delay.
	 */
	if (state == INTEL_HOTPLUG_UNCHANGED &&
	    connector->hotplug_retries < (is_tc ? 5 : 1) &&
	    !dig_port->dp.is_mst)
		state = INTEL_HOTPLUG_RETRY;

	return state;
}

static bool lpt_digital_port_connected(struct intel_encoder *encoder)
{
	struct drm_i915_private *dev_priv = to_i915(encoder->base.dev);
	u32 bit = dev_priv->display.hotplug.pch_hpd[encoder->hpd_pin];

	return intel_de_read(dev_priv, SDEISR) & bit;
}

static bool hsw_digital_port_connected(struct intel_encoder *encoder)
{
	struct drm_i915_private *dev_priv = to_i915(encoder->base.dev);
	u32 bit = dev_priv->display.hotplug.hpd[encoder->hpd_pin];

	return intel_de_read(dev_priv, DEISR) & bit;
}

static bool bdw_digital_port_connected(struct intel_encoder *encoder)
{
	struct drm_i915_private *dev_priv = to_i915(encoder->base.dev);
	u32 bit = dev_priv->display.hotplug.hpd[encoder->hpd_pin];

	return intel_de_read(dev_priv, GEN8_DE_PORT_ISR) & bit;
}

static struct intel_connector *
intel_ddi_init_hdmi_connector(struct intel_digital_port *dig_port)
{
	struct intel_connector *connector;
	enum port port = dig_port->base.port;

	connector = intel_connector_alloc();
	if (!connector)
		return NULL;

	dig_port->hdmi.hdmi_reg = DDI_BUF_CTL(port);
	intel_hdmi_init_connector(dig_port, connector);

	return connector;
}

static bool intel_ddi_a_force_4_lanes(struct intel_digital_port *dig_port)
{
	struct drm_i915_private *dev_priv = to_i915(dig_port->base.base.dev);

	if (dig_port->base.port != PORT_A)
		return false;

	if (dig_port->saved_port_bits & DDI_A_4_LANES)
		return false;

	/* Broxton/Geminilake: Bspec says that DDI_A_4_LANES is the only
	 *                     supported configuration
	 */
	if (IS_GEMINILAKE(dev_priv) || IS_BROXTON(dev_priv))
		return true;

	return false;
}

static int
intel_ddi_max_lanes(struct intel_digital_port *dig_port)
{
	struct drm_i915_private *dev_priv = to_i915(dig_port->base.base.dev);
	enum port port = dig_port->base.port;
	int max_lanes = 4;

	if (DISPLAY_VER(dev_priv) >= 11)
		return max_lanes;

	if (port == PORT_A || port == PORT_E) {
		if (intel_de_read(dev_priv, DDI_BUF_CTL(PORT_A)) & DDI_A_4_LANES)
			max_lanes = port == PORT_A ? 4 : 0;
		else
			/* Both A and E share 2 lanes */
			max_lanes = 2;
	}

	/*
	 * Some BIOS might fail to set this bit on port A if eDP
	 * wasn't lit up at boot.  Force this bit set when needed
	 * so we use the proper lane count for our calculations.
	 */
	if (intel_ddi_a_force_4_lanes(dig_port)) {
		drm_dbg_kms(&dev_priv->drm,
			    "Forcing DDI_A_4_LANES for port A\n");
		dig_port->saved_port_bits |= DDI_A_4_LANES;
		max_lanes = 4;
	}

	return max_lanes;
}

static enum hpd_pin xelpd_hpd_pin(struct drm_i915_private *dev_priv,
				  enum port port)
{
	if (port >= PORT_D_XELPD)
		return HPD_PORT_D + port - PORT_D_XELPD;
	else if (port >= PORT_TC1)
		return HPD_PORT_TC1 + port - PORT_TC1;
	else
		return HPD_PORT_A + port - PORT_A;
}

static enum hpd_pin dg1_hpd_pin(struct drm_i915_private *dev_priv,
				enum port port)
{
	if (port >= PORT_TC1)
		return HPD_PORT_C + port - PORT_TC1;
	else
		return HPD_PORT_A + port - PORT_A;
}

static enum hpd_pin tgl_hpd_pin(struct drm_i915_private *dev_priv,
				enum port port)
{
	if (port >= PORT_TC1)
		return HPD_PORT_TC1 + port - PORT_TC1;
	else
		return HPD_PORT_A + port - PORT_A;
}

static enum hpd_pin rkl_hpd_pin(struct drm_i915_private *dev_priv,
				enum port port)
{
	if (HAS_PCH_TGP(dev_priv))
		return tgl_hpd_pin(dev_priv, port);

	if (port >= PORT_TC1)
		return HPD_PORT_C + port - PORT_TC1;
	else
		return HPD_PORT_A + port - PORT_A;
}

static enum hpd_pin icl_hpd_pin(struct drm_i915_private *dev_priv,
				enum port port)
{
	if (port >= PORT_C)
		return HPD_PORT_TC1 + port - PORT_C;
	else
		return HPD_PORT_A + port - PORT_A;
}

static enum hpd_pin ehl_hpd_pin(struct drm_i915_private *dev_priv,
				enum port port)
{
	if (port == PORT_D)
		return HPD_PORT_A;

	if (HAS_PCH_TGP(dev_priv))
		return icl_hpd_pin(dev_priv, port);

	return HPD_PORT_A + port - PORT_A;
}

static enum hpd_pin skl_hpd_pin(struct drm_i915_private *dev_priv, enum port port)
{
	if (HAS_PCH_TGP(dev_priv))
		return icl_hpd_pin(dev_priv, port);

	return HPD_PORT_A + port - PORT_A;
}

static bool intel_ddi_is_tc(struct drm_i915_private *i915, enum port port)
{
	if (DISPLAY_VER(i915) >= 12)
		return port >= PORT_TC1;
	else if (DISPLAY_VER(i915) >= 11)
		return port >= PORT_C;
	else
		return false;
}

static void intel_ddi_encoder_suspend(struct intel_encoder *encoder)
{
	intel_dp_encoder_suspend(encoder);
}

static void intel_ddi_tc_encoder_suspend_complete(struct intel_encoder *encoder)
{
	struct intel_dp *intel_dp = enc_to_intel_dp(encoder);
	struct intel_digital_port *dig_port = dp_to_dig_port(intel_dp);

	intel_tc_port_suspend(dig_port);
}

static void intel_ddi_encoder_shutdown(struct intel_encoder *encoder)
{
	intel_dp_encoder_shutdown(encoder);
	intel_hdmi_encoder_shutdown(encoder);
}

static void intel_ddi_tc_encoder_shutdown_complete(struct intel_encoder *encoder)
{
	struct intel_dp *intel_dp = enc_to_intel_dp(encoder);
	struct intel_digital_port *dig_port = dp_to_dig_port(intel_dp);

	intel_tc_port_cleanup(dig_port);
}

#define port_tc_name(port) ((port) - PORT_TC1 + '1')
#define tc_port_name(tc_port) ((tc_port) - TC_PORT_1 + '1')

static bool port_strap_detected(struct drm_i915_private *i915, enum port port)
{
	/* straps not used on skl+ */
	if (DISPLAY_VER(i915) >= 9)
		return true;

	switch (port) {
	case PORT_A:
		return intel_de_read(i915, DDI_BUF_CTL(PORT_A)) & DDI_INIT_DISPLAY_DETECTED;
	case PORT_B:
		return intel_de_read(i915, SFUSE_STRAP) & SFUSE_STRAP_DDIB_DETECTED;
	case PORT_C:
		return intel_de_read(i915, SFUSE_STRAP) & SFUSE_STRAP_DDIC_DETECTED;
	case PORT_D:
		return intel_de_read(i915, SFUSE_STRAP) & SFUSE_STRAP_DDID_DETECTED;
	case PORT_E:
		return true; /* no strap for DDI-E */
	default:
		MISSING_CASE(port);
		return false;
	}
}

static bool need_aux_ch(struct intel_encoder *encoder, bool init_dp)
{
<<<<<<< HEAD
	struct drm_i915_private *i915 = to_i915(encoder->base.dev);
	enum phy phy = intel_port_to_phy(i915, encoder->port);

	return init_dp || intel_phy_is_tc(i915, phy);
=======
	return init_dp || intel_encoder_is_tc(encoder);
>>>>>>> 0c383648
}

static bool assert_has_icl_dsi(struct drm_i915_private *i915)
{
	return !drm_WARN(&i915->drm, !IS_ALDERLAKE_P(i915) &&
			 !IS_TIGERLAKE(i915) && DISPLAY_VER(i915) != 11,
			 "Platform does not support DSI\n");
}

static bool port_in_use(struct drm_i915_private *i915, enum port port)
{
	struct intel_encoder *encoder;

	for_each_intel_encoder(&i915->drm, encoder) {
		/* FIXME what about second port for dual link DSI? */
		if (encoder->port == port)
			return true;
	}

	return false;
}

void intel_ddi_init(struct drm_i915_private *dev_priv,
		    const struct intel_bios_encoder_data *devdata)
{
	struct intel_digital_port *dig_port;
	struct intel_encoder *encoder;
	bool init_hdmi, init_dp;
	enum port port;
	enum phy phy;

	port = intel_bios_encoder_port(devdata);
	if (port == PORT_NONE)
		return;

	if (!port_strap_detected(dev_priv, port)) {
		drm_dbg_kms(&dev_priv->drm,
			    "Port %c strap not detected\n", port_name(port));
		return;
	}

	if (!assert_port_valid(dev_priv, port))
		return;

	if (port_in_use(dev_priv, port)) {
		drm_dbg_kms(&dev_priv->drm,
			    "Port %c already claimed\n", port_name(port));
		return;
	}

	if (intel_bios_encoder_supports_dsi(devdata)) {
		/* BXT/GLK handled elsewhere, for now at least */
		if (!assert_has_icl_dsi(dev_priv))
			return;

		icl_dsi_init(dev_priv, devdata);
		return;
	}

	phy = intel_port_to_phy(dev_priv, port);

	/*
	 * On platforms with HTI (aka HDPORT), if it's enabled at boot it may
	 * have taken over some of the PHYs and made them unavailable to the
	 * driver.  In that case we should skip initializing the corresponding
	 * outputs.
	 */
	if (intel_hti_uses_phy(dev_priv, phy)) {
		drm_dbg_kms(&dev_priv->drm, "PORT %c / PHY %c reserved by HTI\n",
			    port_name(port), phy_name(phy));
		return;
	}

	init_hdmi = intel_bios_encoder_supports_dvi(devdata) ||
		intel_bios_encoder_supports_hdmi(devdata);
	init_dp = intel_bios_encoder_supports_dp(devdata);

	if (intel_bios_encoder_is_lspcon(devdata)) {
		/*
		 * Lspcon device needs to be driven with DP connector
		 * with special detection sequence. So make sure DP
		 * is initialized before lspcon.
		 */
		init_dp = true;
		init_hdmi = false;
		drm_dbg_kms(&dev_priv->drm, "VBT says port %c has lspcon\n",
			    port_name(port));
	}

	if (!init_dp && !init_hdmi) {
		drm_dbg_kms(&dev_priv->drm,
			    "VBT says port %c is not DVI/HDMI/DP compatible, respect it\n",
			    port_name(port));
		return;
	}

	if (intel_phy_is_snps(dev_priv, phy) &&
	    dev_priv->display.snps.phy_failed_calibration & BIT(phy)) {
		drm_dbg_kms(&dev_priv->drm,
			    "SNPS PHY %c failed to calibrate, proceeding anyway\n",
			    phy_name(phy));
	}

	dig_port = kzalloc(sizeof(*dig_port), GFP_KERNEL);
	if (!dig_port)
		return;

	dig_port->aux_ch = AUX_CH_NONE;

	encoder = &dig_port->base;
	encoder->devdata = devdata;

	if (DISPLAY_VER(dev_priv) >= 13 && port >= PORT_D_XELPD) {
		drm_encoder_init(&dev_priv->drm, &encoder->base, &intel_ddi_funcs,
				 DRM_MODE_ENCODER_TMDS,
				 "DDI %c/PHY %c",
				 port_name(port - PORT_D_XELPD + PORT_D),
				 phy_name(phy));
	} else if (DISPLAY_VER(dev_priv) >= 12) {
		enum tc_port tc_port = intel_port_to_tc(dev_priv, port);

		drm_encoder_init(&dev_priv->drm, &encoder->base, &intel_ddi_funcs,
				 DRM_MODE_ENCODER_TMDS,
				 "DDI %s%c/PHY %s%c",
				 port >= PORT_TC1 ? "TC" : "",
				 port >= PORT_TC1 ? port_tc_name(port) : port_name(port),
				 tc_port != TC_PORT_NONE ? "TC" : "",
				 tc_port != TC_PORT_NONE ? tc_port_name(tc_port) : phy_name(phy));
	} else if (DISPLAY_VER(dev_priv) >= 11) {
		enum tc_port tc_port = intel_port_to_tc(dev_priv, port);

		drm_encoder_init(&dev_priv->drm, &encoder->base, &intel_ddi_funcs,
				 DRM_MODE_ENCODER_TMDS,
				 "DDI %c%s/PHY %s%c",
				 port_name(port),
				 port >= PORT_C ? " (TC)" : "",
				 tc_port != TC_PORT_NONE ? "TC" : "",
				 tc_port != TC_PORT_NONE ? tc_port_name(tc_port) : phy_name(phy));
	} else {
		drm_encoder_init(&dev_priv->drm, &encoder->base, &intel_ddi_funcs,
				 DRM_MODE_ENCODER_TMDS,
				 "DDI %c/PHY %c", port_name(port),  phy_name(phy));
	}

	mutex_init(&dig_port->hdcp_mutex);
	dig_port->num_hdcp_streams = 0;

	encoder->hotplug = intel_ddi_hotplug;
	encoder->compute_output_type = intel_ddi_compute_output_type;
	encoder->compute_config = intel_ddi_compute_config;
	encoder->compute_config_late = intel_ddi_compute_config_late;
	encoder->enable = intel_enable_ddi;
	encoder->pre_pll_enable = intel_ddi_pre_pll_enable;
	encoder->pre_enable = intel_ddi_pre_enable;
	encoder->disable = intel_disable_ddi;
	encoder->post_pll_disable = intel_ddi_post_pll_disable;
	encoder->post_disable = intel_ddi_post_disable;
	encoder->update_pipe = intel_ddi_update_pipe;
	encoder->audio_enable = intel_audio_codec_enable;
	encoder->audio_disable = intel_audio_codec_disable;
	encoder->get_hw_state = intel_ddi_get_hw_state;
	encoder->sync_state = intel_ddi_sync_state;
	encoder->initial_fastset_check = intel_ddi_initial_fastset_check;
	encoder->suspend = intel_ddi_encoder_suspend;
	encoder->shutdown = intel_ddi_encoder_shutdown;
	encoder->get_power_domains = intel_ddi_get_power_domains;

	encoder->type = INTEL_OUTPUT_DDI;
	encoder->power_domain = intel_display_power_ddi_lanes_domain(dev_priv, port);
	encoder->port = port;
	encoder->cloneable = 0;
	encoder->pipe_mask = ~0;

	if (DISPLAY_VER(dev_priv) >= 14) {
		encoder->enable_clock = intel_mtl_pll_enable;
		encoder->disable_clock = intel_mtl_pll_disable;
		encoder->port_pll_type = intel_mtl_port_pll_type;
		encoder->get_config = mtl_ddi_get_config;
	} else if (IS_DG2(dev_priv)) {
		encoder->enable_clock = intel_mpllb_enable;
		encoder->disable_clock = intel_mpllb_disable;
		encoder->get_config = dg2_ddi_get_config;
	} else if (IS_ALDERLAKE_S(dev_priv)) {
		encoder->enable_clock = adls_ddi_enable_clock;
		encoder->disable_clock = adls_ddi_disable_clock;
		encoder->is_clock_enabled = adls_ddi_is_clock_enabled;
		encoder->get_config = adls_ddi_get_config;
	} else if (IS_ROCKETLAKE(dev_priv)) {
		encoder->enable_clock = rkl_ddi_enable_clock;
		encoder->disable_clock = rkl_ddi_disable_clock;
		encoder->is_clock_enabled = rkl_ddi_is_clock_enabled;
		encoder->get_config = rkl_ddi_get_config;
	} else if (IS_DG1(dev_priv)) {
		encoder->enable_clock = dg1_ddi_enable_clock;
		encoder->disable_clock = dg1_ddi_disable_clock;
		encoder->is_clock_enabled = dg1_ddi_is_clock_enabled;
		encoder->get_config = dg1_ddi_get_config;
	} else if (IS_JASPERLAKE(dev_priv) || IS_ELKHARTLAKE(dev_priv)) {
		if (intel_ddi_is_tc(dev_priv, port)) {
			encoder->enable_clock = jsl_ddi_tc_enable_clock;
			encoder->disable_clock = jsl_ddi_tc_disable_clock;
			encoder->is_clock_enabled = jsl_ddi_tc_is_clock_enabled;
			encoder->port_pll_type = icl_ddi_tc_port_pll_type;
			encoder->get_config = icl_ddi_combo_get_config;
		} else {
			encoder->enable_clock = icl_ddi_combo_enable_clock;
			encoder->disable_clock = icl_ddi_combo_disable_clock;
			encoder->is_clock_enabled = icl_ddi_combo_is_clock_enabled;
			encoder->get_config = icl_ddi_combo_get_config;
		}
	} else if (DISPLAY_VER(dev_priv) >= 11) {
		if (intel_ddi_is_tc(dev_priv, port)) {
			encoder->enable_clock = icl_ddi_tc_enable_clock;
			encoder->disable_clock = icl_ddi_tc_disable_clock;
			encoder->is_clock_enabled = icl_ddi_tc_is_clock_enabled;
			encoder->port_pll_type = icl_ddi_tc_port_pll_type;
			encoder->get_config = icl_ddi_tc_get_config;
		} else {
			encoder->enable_clock = icl_ddi_combo_enable_clock;
			encoder->disable_clock = icl_ddi_combo_disable_clock;
			encoder->is_clock_enabled = icl_ddi_combo_is_clock_enabled;
			encoder->get_config = icl_ddi_combo_get_config;
		}
	} else if (IS_GEMINILAKE(dev_priv) || IS_BROXTON(dev_priv)) {
		/* BXT/GLK have fixed PLL->port mapping */
		encoder->get_config = bxt_ddi_get_config;
	} else if (DISPLAY_VER(dev_priv) == 9) {
		encoder->enable_clock = skl_ddi_enable_clock;
		encoder->disable_clock = skl_ddi_disable_clock;
		encoder->is_clock_enabled = skl_ddi_is_clock_enabled;
		encoder->get_config = skl_ddi_get_config;
	} else if (IS_BROADWELL(dev_priv) || IS_HASWELL(dev_priv)) {
		encoder->enable_clock = hsw_ddi_enable_clock;
		encoder->disable_clock = hsw_ddi_disable_clock;
		encoder->is_clock_enabled = hsw_ddi_is_clock_enabled;
		encoder->get_config = hsw_ddi_get_config;
	}

	if (DISPLAY_VER(dev_priv) >= 14) {
		encoder->set_signal_levels = intel_cx0_phy_set_signal_levels;
	} else if (IS_DG2(dev_priv)) {
		encoder->set_signal_levels = intel_snps_phy_set_signal_levels;
	} else if (DISPLAY_VER(dev_priv) >= 12) {
		if (intel_encoder_is_combo(encoder))
			encoder->set_signal_levels = icl_combo_phy_set_signal_levels;
		else
			encoder->set_signal_levels = tgl_dkl_phy_set_signal_levels;
	} else if (DISPLAY_VER(dev_priv) >= 11) {
		if (intel_encoder_is_combo(encoder))
			encoder->set_signal_levels = icl_combo_phy_set_signal_levels;
		else
			encoder->set_signal_levels = icl_mg_phy_set_signal_levels;
	} else if (IS_GEMINILAKE(dev_priv) || IS_BROXTON(dev_priv)) {
		encoder->set_signal_levels = bxt_dpio_phy_set_signal_levels;
	} else {
		encoder->set_signal_levels = hsw_set_signal_levels;
	}

	intel_ddi_buf_trans_init(encoder);

	if (DISPLAY_VER(dev_priv) >= 13)
		encoder->hpd_pin = xelpd_hpd_pin(dev_priv, port);
	else if (IS_DG1(dev_priv))
		encoder->hpd_pin = dg1_hpd_pin(dev_priv, port);
	else if (IS_ROCKETLAKE(dev_priv))
		encoder->hpd_pin = rkl_hpd_pin(dev_priv, port);
	else if (DISPLAY_VER(dev_priv) >= 12)
		encoder->hpd_pin = tgl_hpd_pin(dev_priv, port);
	else if (IS_JASPERLAKE(dev_priv) || IS_ELKHARTLAKE(dev_priv))
		encoder->hpd_pin = ehl_hpd_pin(dev_priv, port);
	else if (DISPLAY_VER(dev_priv) == 11)
		encoder->hpd_pin = icl_hpd_pin(dev_priv, port);
	else if (DISPLAY_VER(dev_priv) == 9 && !IS_BROXTON(dev_priv))
		encoder->hpd_pin = skl_hpd_pin(dev_priv, port);
	else
		encoder->hpd_pin = intel_hpd_pin_default(dev_priv, port);

	if (DISPLAY_VER(dev_priv) >= 11)
		dig_port->saved_port_bits =
			intel_de_read(dev_priv, DDI_BUF_CTL(port))
			& DDI_BUF_PORT_REVERSAL;
	else
		dig_port->saved_port_bits =
			intel_de_read(dev_priv, DDI_BUF_CTL(port))
			& (DDI_BUF_PORT_REVERSAL | DDI_A_4_LANES);

	if (intel_bios_encoder_lane_reversal(devdata))
		dig_port->saved_port_bits |= DDI_BUF_PORT_REVERSAL;

	dig_port->dp.output_reg = INVALID_MMIO_REG;
	dig_port->max_lanes = intel_ddi_max_lanes(dig_port);
<<<<<<< HEAD

	if (need_aux_ch(encoder, init_dp)) {
		dig_port->aux_ch = intel_dp_aux_ch(encoder);
		if (dig_port->aux_ch == AUX_CH_NONE)
			goto err;
	}
=======
>>>>>>> 0c383648

	if (need_aux_ch(encoder, init_dp)) {
		dig_port->aux_ch = intel_dp_aux_ch(encoder);
		if (dig_port->aux_ch == AUX_CH_NONE)
			goto err;
	}

	if (intel_encoder_is_tc(encoder)) {
		bool is_legacy =
			!intel_bios_encoder_supports_typec_usb(devdata) &&
			!intel_bios_encoder_supports_tbt(devdata);

		if (!is_legacy && init_hdmi) {
			is_legacy = !init_dp;

			drm_dbg_kms(&dev_priv->drm,
				    "VBT says port %c is non-legacy TC and has HDMI (with DP: %s), assume it's %s\n",
				    port_name(port),
				    str_yes_no(init_dp),
				    is_legacy ? "legacy" : "non-legacy");
		}

		encoder->suspend_complete = intel_ddi_tc_encoder_suspend_complete;
		encoder->shutdown_complete = intel_ddi_tc_encoder_shutdown_complete;

		dig_port->lock = intel_tc_port_lock;
		dig_port->unlock = intel_tc_port_unlock;

		if (intel_tc_port_init(dig_port, is_legacy) < 0)
			goto err;
	}

	drm_WARN_ON(&dev_priv->drm, port > PORT_I);
	dig_port->ddi_io_power_domain = intel_display_power_ddi_io_domain(dev_priv, port);

	if (DISPLAY_VER(dev_priv) >= 11) {
		if (intel_encoder_is_tc(encoder))
			dig_port->connected = intel_tc_port_connected;
		else
			dig_port->connected = lpt_digital_port_connected;
	} else if (IS_GEMINILAKE(dev_priv) || IS_BROXTON(dev_priv)) {
		dig_port->connected = bdw_digital_port_connected;
	} else if (DISPLAY_VER(dev_priv) == 9) {
		dig_port->connected = lpt_digital_port_connected;
	} else if (IS_BROADWELL(dev_priv)) {
		if (port == PORT_A)
			dig_port->connected = bdw_digital_port_connected;
		else
			dig_port->connected = lpt_digital_port_connected;
	} else if (IS_HASWELL(dev_priv)) {
		if (port == PORT_A)
			dig_port->connected = hsw_digital_port_connected;
		else
			dig_port->connected = lpt_digital_port_connected;
	}

	intel_infoframe_init(dig_port);

	if (init_dp) {
		if (!intel_ddi_init_dp_connector(dig_port))
			goto err;

		dig_port->hpd_pulse = intel_dp_hpd_pulse;

		if (dig_port->dp.mso_link_count)
			encoder->pipe_mask = intel_ddi_splitter_pipe_mask(dev_priv);
	}

	/*
	 * In theory we don't need the encoder->type check,
	 * but leave it just in case we have some really bad VBTs...
	 */
	if (encoder->type != INTEL_OUTPUT_EDP && init_hdmi) {
		if (!intel_ddi_init_hdmi_connector(dig_port))
			goto err;
	}

	return;

err:
	drm_encoder_cleanup(&encoder->base);
	kfree(dig_port);
}<|MERGE_RESOLUTION|>--- conflicted
+++ resolved
@@ -2817,15 +2817,10 @@
 				    const struct drm_connector_state *conn_state)
 {
 	struct drm_i915_private *dev_priv = to_i915(encoder->base.dev);
-	struct intel_dp *intel_dp = enc_to_intel_dp(encoder);
-
-	if (HAS_DP20(dev_priv)) {
+
+	if (HAS_DP20(dev_priv))
 		intel_dp_128b132b_sdp_crc16(enc_to_intel_dp(encoder),
 					    crtc_state);
-		if (crtc_state->has_panel_replay)
-			drm_dp_dpcd_writeb(&intel_dp->aux, PANEL_REPLAY_CONFIG,
-					   DP_PANEL_REPLAY_ENABLE);
-	}
 
 	/* Panel replay has to be enabled in sink dpcd before link training. */
 	if (crtc_state->has_panel_replay)
@@ -3361,22 +3356,14 @@
 
 		if (DISPLAY_VER(dev_priv) >= 20)
 			buf_ctl |= XE2LPD_DDI_BUF_D2D_LINK_ENABLE;
-<<<<<<< HEAD
-	} else if (IS_ALDERLAKE_P(dev_priv) && intel_phy_is_tc(dev_priv, phy)) {
-=======
 	} else if (IS_ALDERLAKE_P(dev_priv) && intel_encoder_is_tc(encoder)) {
->>>>>>> 0c383648
 		drm_WARN_ON(&dev_priv->drm, !intel_tc_port_in_legacy_mode(dig_port));
 		buf_ctl |= DDI_BUF_CTL_TC_PHY_OWNERSHIP;
 	}
 
 	intel_de_write(dev_priv, DDI_BUF_CTL(port), buf_ctl);
 
-<<<<<<< HEAD
-	intel_wait_ddi_buf_active(dev_priv, port);
-=======
 	intel_wait_ddi_buf_active(encoder);
->>>>>>> 0c383648
 }
 
 static void intel_enable_ddi(struct intel_atomic_state *state,
@@ -3396,9 +3383,6 @@
 
 	intel_ddi_wait_for_fec_status(encoder, crtc_state, true);
 
-<<<<<<< HEAD
-	intel_crtc_vblank_on(crtc_state);
-=======
 	for_each_intel_crtc_in_pipe_mask_reverse(&i915->drm, pipe_crtc,
 						 intel_crtc_joined_pipe_mask(crtc_state)) {
 		const struct intel_crtc_state *pipe_crtc_state =
@@ -3406,7 +3390,6 @@
 
 		intel_crtc_vblank_on(pipe_crtc_state);
 	}
->>>>>>> 0c383648
 
 	if (intel_crtc_has_type(crtc_state, INTEL_OUTPUT_HDMI))
 		intel_enable_ddi_hdmi(state, encoder, crtc_state, conn_state);
@@ -3729,7 +3712,6 @@
 }
 
 static int tgl_ddi_min_voltage_level(const struct intel_crtc_state *crtc_state)
-<<<<<<< HEAD
 {
 	if (crtc_state->port_clock > 594000)
 		return 2;
@@ -3740,18 +3722,6 @@
 static int jsl_ddi_min_voltage_level(const struct intel_crtc_state *crtc_state)
 {
 	if (crtc_state->port_clock > 594000)
-=======
-{
-	if (crtc_state->port_clock > 594000)
-		return 2;
-	else
-		return 0;
-}
-
-static int jsl_ddi_min_voltage_level(const struct intel_crtc_state *crtc_state)
-{
-	if (crtc_state->port_clock > 594000)
->>>>>>> 0c383648
 		return 3;
 	else
 		return 0;
@@ -4014,10 +3984,7 @@
 
 	intel_read_dp_sdp(encoder, pipe_config, HDMI_PACKET_TYPE_GAMUT_METADATA);
 	intel_read_dp_sdp(encoder, pipe_config, DP_SDP_VSC);
-<<<<<<< HEAD
-=======
 	intel_read_dp_sdp(encoder, pipe_config, DP_SDP_ADAPTIVE_SYNC);
->>>>>>> 0c383648
 
 	intel_audio_codec_get_config(encoder, pipe_config);
 }
@@ -4052,13 +4019,8 @@
 	if (intel_tc_port_in_tbt_alt_mode(dig_port)) {
 		crtc_state->port_clock = intel_mtl_tbt_calc_port_clock(encoder);
 	} else {
-<<<<<<< HEAD
-		intel_cx0pll_readout_hw_state(encoder, &crtc_state->cx0pll_state);
-		crtc_state->port_clock = intel_cx0pll_calc_port_clock(encoder, &crtc_state->cx0pll_state);
-=======
 		intel_cx0pll_readout_hw_state(encoder, &crtc_state->dpll_hw_state.cx0pll);
 		crtc_state->port_clock = intel_cx0pll_calc_port_clock(encoder, &crtc_state->dpll_hw_state.cx0pll);
->>>>>>> 0c383648
 	}
 
 	intel_ddi_get_config(encoder, crtc_state);
@@ -4871,14 +4833,7 @@
 
 static bool need_aux_ch(struct intel_encoder *encoder, bool init_dp)
 {
-<<<<<<< HEAD
-	struct drm_i915_private *i915 = to_i915(encoder->base.dev);
-	enum phy phy = intel_port_to_phy(i915, encoder->port);
-
-	return init_dp || intel_phy_is_tc(i915, phy);
-=======
 	return init_dp || intel_encoder_is_tc(encoder);
->>>>>>> 0c383648
 }
 
 static bool assert_has_icl_dsi(struct drm_i915_private *i915)
@@ -5170,15 +5125,6 @@
 
 	dig_port->dp.output_reg = INVALID_MMIO_REG;
 	dig_port->max_lanes = intel_ddi_max_lanes(dig_port);
-<<<<<<< HEAD
-
-	if (need_aux_ch(encoder, init_dp)) {
-		dig_port->aux_ch = intel_dp_aux_ch(encoder);
-		if (dig_port->aux_ch == AUX_CH_NONE)
-			goto err;
-	}
-=======
->>>>>>> 0c383648
 
 	if (need_aux_ch(encoder, init_dp)) {
 		dig_port->aux_ch = intel_dp_aux_ch(encoder);
