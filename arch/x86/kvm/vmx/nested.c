// SPDX-License-Identifier: GPL-2.0

#include <linux/objtool.h>
#include <linux/percpu.h>

#include <asm/debugreg.h>
#include <asm/mmu_context.h>

#include "cpuid.h"
#include "hyperv.h"
#include "mmu.h"
#include "nested.h"
#include "pmu.h"
#include "sgx.h"
#include "trace.h"
#include "vmx.h"
#include "x86.h"

static bool __read_mostly enable_shadow_vmcs = 1;
module_param_named(enable_shadow_vmcs, enable_shadow_vmcs, bool, S_IRUGO);

static bool __read_mostly nested_early_check = 0;
module_param(nested_early_check, bool, S_IRUGO);

#define CC KVM_NESTED_VMENTER_CONSISTENCY_CHECK

/*
 * Hyper-V requires all of these, so mark them as supported even though
 * they are just treated the same as all-context.
 */
#define VMX_VPID_EXTENT_SUPPORTED_MASK		\
	(VMX_VPID_EXTENT_INDIVIDUAL_ADDR_BIT |	\
	VMX_VPID_EXTENT_SINGLE_CONTEXT_BIT |	\
	VMX_VPID_EXTENT_GLOBAL_CONTEXT_BIT |	\
	VMX_VPID_EXTENT_SINGLE_NON_GLOBAL_BIT)

#define VMX_MISC_EMULATED_PREEMPTION_TIMER_RATE 5

enum {
	VMX_VMREAD_BITMAP,
	VMX_VMWRITE_BITMAP,
	VMX_BITMAP_NR
};
static unsigned long *vmx_bitmap[VMX_BITMAP_NR];

#define vmx_vmread_bitmap                    (vmx_bitmap[VMX_VMREAD_BITMAP])
#define vmx_vmwrite_bitmap                   (vmx_bitmap[VMX_VMWRITE_BITMAP])

struct shadow_vmcs_field {
	u16	encoding;
	u16	offset;
};
static struct shadow_vmcs_field shadow_read_only_fields[] = {
#define SHADOW_FIELD_RO(x, y) { x, offsetof(struct vmcs12, y) },
#include "vmcs_shadow_fields.h"
};
static int max_shadow_read_only_fields =
	ARRAY_SIZE(shadow_read_only_fields);

static struct shadow_vmcs_field shadow_read_write_fields[] = {
#define SHADOW_FIELD_RW(x, y) { x, offsetof(struct vmcs12, y) },
#include "vmcs_shadow_fields.h"
};
static int max_shadow_read_write_fields =
	ARRAY_SIZE(shadow_read_write_fields);

static void init_vmcs_shadow_fields(void)
{
	int i, j;

	memset(vmx_vmread_bitmap, 0xff, PAGE_SIZE);
	memset(vmx_vmwrite_bitmap, 0xff, PAGE_SIZE);

	for (i = j = 0; i < max_shadow_read_only_fields; i++) {
		struct shadow_vmcs_field entry = shadow_read_only_fields[i];
		u16 field = entry.encoding;

		if (vmcs_field_width(field) == VMCS_FIELD_WIDTH_U64 &&
		    (i + 1 == max_shadow_read_only_fields ||
		     shadow_read_only_fields[i + 1].encoding != field + 1))
			pr_err("Missing field from shadow_read_only_field %x\n",
			       field + 1);

		clear_bit(field, vmx_vmread_bitmap);
		if (field & 1)
#ifdef CONFIG_X86_64
			continue;
#else
			entry.offset += sizeof(u32);
#endif
		shadow_read_only_fields[j++] = entry;
	}
	max_shadow_read_only_fields = j;

	for (i = j = 0; i < max_shadow_read_write_fields; i++) {
		struct shadow_vmcs_field entry = shadow_read_write_fields[i];
		u16 field = entry.encoding;

		if (vmcs_field_width(field) == VMCS_FIELD_WIDTH_U64 &&
		    (i + 1 == max_shadow_read_write_fields ||
		     shadow_read_write_fields[i + 1].encoding != field + 1))
			pr_err("Missing field from shadow_read_write_field %x\n",
			       field + 1);

		WARN_ONCE(field >= GUEST_ES_AR_BYTES &&
			  field <= GUEST_TR_AR_BYTES,
			  "Update vmcs12_write_any() to drop reserved bits from AR_BYTES");

		/*
		 * PML and the preemption timer can be emulated, but the
		 * processor cannot vmwrite to fields that don't exist
		 * on bare metal.
		 */
		switch (field) {
		case GUEST_PML_INDEX:
			if (!cpu_has_vmx_pml())
				continue;
			break;
		case VMX_PREEMPTION_TIMER_VALUE:
			if (!cpu_has_vmx_preemption_timer())
				continue;
			break;
		case GUEST_INTR_STATUS:
			if (!cpu_has_vmx_apicv())
				continue;
			break;
		default:
			break;
		}

		clear_bit(field, vmx_vmwrite_bitmap);
		clear_bit(field, vmx_vmread_bitmap);
		if (field & 1)
#ifdef CONFIG_X86_64
			continue;
#else
			entry.offset += sizeof(u32);
#endif
		shadow_read_write_fields[j++] = entry;
	}
	max_shadow_read_write_fields = j;
}

/*
 * The following 3 functions, nested_vmx_succeed()/failValid()/failInvalid(),
 * set the success or error code of an emulated VMX instruction (as specified
 * by Vol 2B, VMX Instruction Reference, "Conventions"), and skip the emulated
 * instruction.
 */
static int nested_vmx_succeed(struct kvm_vcpu *vcpu)
{
	vmx_set_rflags(vcpu, vmx_get_rflags(vcpu)
			& ~(X86_EFLAGS_CF | X86_EFLAGS_PF | X86_EFLAGS_AF |
			    X86_EFLAGS_ZF | X86_EFLAGS_SF | X86_EFLAGS_OF));
	return kvm_skip_emulated_instruction(vcpu);
}

static int nested_vmx_failInvalid(struct kvm_vcpu *vcpu)
{
	vmx_set_rflags(vcpu, (vmx_get_rflags(vcpu)
			& ~(X86_EFLAGS_PF | X86_EFLAGS_AF | X86_EFLAGS_ZF |
			    X86_EFLAGS_SF | X86_EFLAGS_OF))
			| X86_EFLAGS_CF);
	return kvm_skip_emulated_instruction(vcpu);
}

static int nested_vmx_failValid(struct kvm_vcpu *vcpu,
				u32 vm_instruction_error)
{
	vmx_set_rflags(vcpu, (vmx_get_rflags(vcpu)
			& ~(X86_EFLAGS_CF | X86_EFLAGS_PF | X86_EFLAGS_AF |
			    X86_EFLAGS_SF | X86_EFLAGS_OF))
			| X86_EFLAGS_ZF);
	get_vmcs12(vcpu)->vm_instruction_error = vm_instruction_error;
	/*
	 * We don't need to force sync to shadow VMCS because
	 * VM_INSTRUCTION_ERROR is not shadowed. Enlightened VMCS 'shadows' all
	 * fields and thus must be synced.
	 */
	if (to_vmx(vcpu)->nested.hv_evmcs_vmptr != EVMPTR_INVALID)
		to_vmx(vcpu)->nested.need_vmcs12_to_shadow_sync = true;

	return kvm_skip_emulated_instruction(vcpu);
}

static int nested_vmx_fail(struct kvm_vcpu *vcpu, u32 vm_instruction_error)
{
	struct vcpu_vmx *vmx = to_vmx(vcpu);

	/*
	 * failValid writes the error number to the current VMCS, which
	 * can't be done if there isn't a current VMCS.
	 */
	if (vmx->nested.current_vmptr == INVALID_GPA &&
	    !evmptr_is_valid(vmx->nested.hv_evmcs_vmptr))
		return nested_vmx_failInvalid(vcpu);

	return nested_vmx_failValid(vcpu, vm_instruction_error);
}

static void nested_vmx_abort(struct kvm_vcpu *vcpu, u32 indicator)
{
	/* TODO: not to reset guest simply here. */
	kvm_make_request(KVM_REQ_TRIPLE_FAULT, vcpu);
	pr_debug_ratelimited("kvm: nested vmx abort, indicator %d\n", indicator);
}

static inline bool vmx_control_verify(u32 control, u32 low, u32 high)
{
	return fixed_bits_valid(control, low, high);
}

static inline u64 vmx_control_msr(u32 low, u32 high)
{
	return low | ((u64)high << 32);
}

static void vmx_disable_shadow_vmcs(struct vcpu_vmx *vmx)
{
	secondary_exec_controls_clearbit(vmx, SECONDARY_EXEC_SHADOW_VMCS);
	vmcs_write64(VMCS_LINK_POINTER, INVALID_GPA);
	vmx->nested.need_vmcs12_to_shadow_sync = false;
}

static inline void nested_release_evmcs(struct kvm_vcpu *vcpu)
{
	struct vcpu_vmx *vmx = to_vmx(vcpu);

	if (evmptr_is_valid(vmx->nested.hv_evmcs_vmptr)) {
		kvm_vcpu_unmap(vcpu, &vmx->nested.hv_evmcs_map, true);
		vmx->nested.hv_evmcs = NULL;
	}

	vmx->nested.hv_evmcs_vmptr = EVMPTR_INVALID;
}

static void vmx_sync_vmcs_host_state(struct vcpu_vmx *vmx,
				     struct loaded_vmcs *prev)
{
	struct vmcs_host_state *dest, *src;

	if (unlikely(!vmx->guest_state_loaded))
		return;

	src = &prev->host_state;
	dest = &vmx->loaded_vmcs->host_state;

	vmx_set_host_fs_gs(dest, src->fs_sel, src->gs_sel, src->fs_base, src->gs_base);
	dest->ldt_sel = src->ldt_sel;
#ifdef CONFIG_X86_64
	dest->ds_sel = src->ds_sel;
	dest->es_sel = src->es_sel;
#endif
}

static void vmx_switch_vmcs(struct kvm_vcpu *vcpu, struct loaded_vmcs *vmcs)
{
	struct vcpu_vmx *vmx = to_vmx(vcpu);
	struct loaded_vmcs *prev;
	int cpu;

	if (WARN_ON_ONCE(vmx->loaded_vmcs == vmcs))
		return;

	cpu = get_cpu();
	prev = vmx->loaded_vmcs;
	vmx->loaded_vmcs = vmcs;
	vmx_vcpu_load_vmcs(vcpu, cpu, prev);
	vmx_sync_vmcs_host_state(vmx, prev);
	put_cpu();

	vmx_register_cache_reset(vcpu);
}

/*
 * Free whatever needs to be freed from vmx->nested when L1 goes down, or
 * just stops using VMX.
 */
static void free_nested(struct kvm_vcpu *vcpu)
{
	struct vcpu_vmx *vmx = to_vmx(vcpu);

	if (WARN_ON_ONCE(vmx->loaded_vmcs != &vmx->vmcs01))
		vmx_switch_vmcs(vcpu, &vmx->vmcs01);

	if (!vmx->nested.vmxon && !vmx->nested.smm.vmxon)
		return;

	kvm_clear_request(KVM_REQ_GET_NESTED_STATE_PAGES, vcpu);

	vmx->nested.vmxon = false;
	vmx->nested.smm.vmxon = false;
	vmx->nested.vmxon_ptr = INVALID_GPA;
	free_vpid(vmx->nested.vpid02);
	vmx->nested.posted_intr_nv = -1;
	vmx->nested.current_vmptr = INVALID_GPA;
	if (enable_shadow_vmcs) {
		vmx_disable_shadow_vmcs(vmx);
		vmcs_clear(vmx->vmcs01.shadow_vmcs);
		free_vmcs(vmx->vmcs01.shadow_vmcs);
		vmx->vmcs01.shadow_vmcs = NULL;
	}
	kfree(vmx->nested.cached_vmcs12);
	vmx->nested.cached_vmcs12 = NULL;
	kfree(vmx->nested.cached_shadow_vmcs12);
	vmx->nested.cached_shadow_vmcs12 = NULL;
	/* Unpin physical memory we referred to in the vmcs02 */
	if (vmx->nested.apic_access_page) {
		kvm_release_page_clean(vmx->nested.apic_access_page);
		vmx->nested.apic_access_page = NULL;
	}
	kvm_vcpu_unmap(vcpu, &vmx->nested.virtual_apic_map, true);
	kvm_vcpu_unmap(vcpu, &vmx->nested.pi_desc_map, true);
	vmx->nested.pi_desc = NULL;

	kvm_mmu_free_roots(vcpu, &vcpu->arch.guest_mmu, KVM_MMU_ROOTS_ALL);

	nested_release_evmcs(vcpu);

	free_loaded_vmcs(&vmx->nested.vmcs02);
}

/*
 * Ensure that the current vmcs of the logical processor is the
 * vmcs01 of the vcpu before calling free_nested().
 */
void nested_vmx_free_vcpu(struct kvm_vcpu *vcpu)
{
	vcpu_load(vcpu);
	vmx_leave_nested(vcpu);
	vcpu_put(vcpu);
}

#define EPTP_PA_MASK   GENMASK_ULL(51, 12)

static bool nested_ept_root_matches(hpa_t root_hpa, u64 root_eptp, u64 eptp)
{
	return VALID_PAGE(root_hpa) &&
	       ((root_eptp & EPTP_PA_MASK) == (eptp & EPTP_PA_MASK));
}

static void nested_ept_invalidate_addr(struct kvm_vcpu *vcpu, gpa_t eptp,
				       gpa_t addr)
{
	uint i;
	struct kvm_mmu_root_info *cached_root;

	WARN_ON_ONCE(!mmu_is_nested(vcpu));

	for (i = 0; i < KVM_MMU_NUM_PREV_ROOTS; i++) {
		cached_root = &vcpu->arch.mmu->prev_roots[i];

		if (nested_ept_root_matches(cached_root->hpa, cached_root->pgd,
					    eptp))
			vcpu->arch.mmu->invlpg(vcpu, addr, cached_root->hpa);
	}
}

static void nested_ept_inject_page_fault(struct kvm_vcpu *vcpu,
		struct x86_exception *fault)
{
	struct vmcs12 *vmcs12 = get_vmcs12(vcpu);
	struct vcpu_vmx *vmx = to_vmx(vcpu);
	u32 vm_exit_reason;
	unsigned long exit_qualification = vcpu->arch.exit_qualification;

	if (vmx->nested.pml_full) {
		vm_exit_reason = EXIT_REASON_PML_FULL;
		vmx->nested.pml_full = false;
		exit_qualification &= INTR_INFO_UNBLOCK_NMI;
	} else {
		if (fault->error_code & PFERR_RSVD_MASK)
			vm_exit_reason = EXIT_REASON_EPT_MISCONFIG;
		else
			vm_exit_reason = EXIT_REASON_EPT_VIOLATION;

		/*
		 * Although the caller (kvm_inject_emulated_page_fault) would
		 * have already synced the faulting address in the shadow EPT
		 * tables for the current EPTP12, we also need to sync it for
		 * any other cached EPTP02s based on the same EP4TA, since the
		 * TLB associates mappings to the EP4TA rather than the full EPTP.
		 */
		nested_ept_invalidate_addr(vcpu, vmcs12->ept_pointer,
					   fault->address);
	}

	nested_vmx_vmexit(vcpu, vm_exit_reason, 0, exit_qualification);
	vmcs12->guest_physical_address = fault->address;
}

static void nested_ept_new_eptp(struct kvm_vcpu *vcpu)
{
	kvm_init_shadow_ept_mmu(vcpu,
				to_vmx(vcpu)->nested.msrs.ept_caps &
				VMX_EPT_EXECUTE_ONLY_BIT,
				nested_ept_ad_enabled(vcpu),
				nested_ept_get_eptp(vcpu));
}

static void nested_ept_init_mmu_context(struct kvm_vcpu *vcpu)
{
	WARN_ON(mmu_is_nested(vcpu));

	vcpu->arch.mmu = &vcpu->arch.guest_mmu;
	nested_ept_new_eptp(vcpu);
	vcpu->arch.mmu->get_guest_pgd     = nested_ept_get_eptp;
	vcpu->arch.mmu->inject_page_fault = nested_ept_inject_page_fault;
	vcpu->arch.mmu->get_pdptr         = kvm_pdptr_read;

	vcpu->arch.walk_mmu              = &vcpu->arch.nested_mmu;
}

static void nested_ept_uninit_mmu_context(struct kvm_vcpu *vcpu)
{
	vcpu->arch.mmu = &vcpu->arch.root_mmu;
	vcpu->arch.walk_mmu = &vcpu->arch.root_mmu;
}

static bool nested_vmx_is_page_fault_vmexit(struct vmcs12 *vmcs12,
					    u16 error_code)
{
	bool inequality, bit;

	bit = (vmcs12->exception_bitmap & (1u << PF_VECTOR)) != 0;
	inequality =
		(error_code & vmcs12->page_fault_error_code_mask) !=
		 vmcs12->page_fault_error_code_match;
	return inequality ^ bit;
}


/*
 * KVM wants to inject page-faults which it got to the guest. This function
 * checks whether in a nested guest, we need to inject them to L1 or L2.
 */
static int nested_vmx_check_exception(struct kvm_vcpu *vcpu, unsigned long *exit_qual)
{
	struct vmcs12 *vmcs12 = get_vmcs12(vcpu);
	unsigned int nr = vcpu->arch.exception.nr;
	bool has_payload = vcpu->arch.exception.has_payload;
	unsigned long payload = vcpu->arch.exception.payload;

	if (nr == PF_VECTOR) {
		if (vcpu->arch.exception.nested_apf) {
			*exit_qual = vcpu->arch.apf.nested_apf_token;
			return 1;
		}
		if (nested_vmx_is_page_fault_vmexit(vmcs12,
						    vcpu->arch.exception.error_code)) {
			*exit_qual = has_payload ? payload : vcpu->arch.cr2;
			return 1;
		}
	} else if (vmcs12->exception_bitmap & (1u << nr)) {
		if (nr == DB_VECTOR) {
			if (!has_payload) {
				payload = vcpu->arch.dr6;
				payload &= ~DR6_BT;
				payload ^= DR6_ACTIVE_LOW;
			}
			*exit_qual = payload;
		} else
			*exit_qual = 0;
		return 1;
	}

	return 0;
}


static void vmx_inject_page_fault_nested(struct kvm_vcpu *vcpu,
		struct x86_exception *fault)
{
	struct vmcs12 *vmcs12 = get_vmcs12(vcpu);

	WARN_ON(!is_guest_mode(vcpu));

	if (nested_vmx_is_page_fault_vmexit(vmcs12, fault->error_code) &&
		!to_vmx(vcpu)->nested.nested_run_pending) {
		vmcs12->vm_exit_intr_error_code = fault->error_code;
		nested_vmx_vmexit(vcpu, EXIT_REASON_EXCEPTION_NMI,
				  PF_VECTOR | INTR_TYPE_HARD_EXCEPTION |
				  INTR_INFO_DELIVER_CODE_MASK | INTR_INFO_VALID_MASK,
				  fault->address);
	} else {
		kvm_inject_page_fault(vcpu, fault);
	}
}

static int nested_vmx_check_io_bitmap_controls(struct kvm_vcpu *vcpu,
					       struct vmcs12 *vmcs12)
{
	if (!nested_cpu_has(vmcs12, CPU_BASED_USE_IO_BITMAPS))
		return 0;

	if (CC(!page_address_valid(vcpu, vmcs12->io_bitmap_a)) ||
	    CC(!page_address_valid(vcpu, vmcs12->io_bitmap_b)))
		return -EINVAL;

	return 0;
}

static int nested_vmx_check_msr_bitmap_controls(struct kvm_vcpu *vcpu,
						struct vmcs12 *vmcs12)
{
	if (!nested_cpu_has(vmcs12, CPU_BASED_USE_MSR_BITMAPS))
		return 0;

	if (CC(!page_address_valid(vcpu, vmcs12->msr_bitmap)))
		return -EINVAL;

	return 0;
}

static int nested_vmx_check_tpr_shadow_controls(struct kvm_vcpu *vcpu,
						struct vmcs12 *vmcs12)
{
	if (!nested_cpu_has(vmcs12, CPU_BASED_TPR_SHADOW))
		return 0;

	if (CC(!page_address_valid(vcpu, vmcs12->virtual_apic_page_addr)))
		return -EINVAL;

	return 0;
}

/*
 * For x2APIC MSRs, ignore the vmcs01 bitmap.  L1 can enable x2APIC without L1
 * itself utilizing x2APIC.  All MSRs were previously set to be intercepted,
 * only the "disable intercept" case needs to be handled.
 */
static void nested_vmx_disable_intercept_for_x2apic_msr(unsigned long *msr_bitmap_l1,
							unsigned long *msr_bitmap_l0,
							u32 msr, int type)
{
	if (type & MSR_TYPE_R && !vmx_test_msr_bitmap_read(msr_bitmap_l1, msr))
		vmx_clear_msr_bitmap_read(msr_bitmap_l0, msr);

	if (type & MSR_TYPE_W && !vmx_test_msr_bitmap_write(msr_bitmap_l1, msr))
		vmx_clear_msr_bitmap_write(msr_bitmap_l0, msr);
}

static inline void enable_x2apic_msr_intercepts(unsigned long *msr_bitmap)
{
	int msr;

	for (msr = 0x800; msr <= 0x8ff; msr += BITS_PER_LONG) {
		unsigned word = msr / BITS_PER_LONG;

		msr_bitmap[word] = ~0;
		msr_bitmap[word + (0x800 / sizeof(long))] = ~0;
	}
}

#define BUILD_NVMX_MSR_INTERCEPT_HELPER(rw)					\
static inline									\
void nested_vmx_set_msr_##rw##_intercept(struct vcpu_vmx *vmx,			\
					 unsigned long *msr_bitmap_l1,		\
					 unsigned long *msr_bitmap_l0, u32 msr)	\
{										\
	if (vmx_test_msr_bitmap_##rw(vmx->vmcs01.msr_bitmap, msr) ||		\
	    vmx_test_msr_bitmap_##rw(msr_bitmap_l1, msr))			\
		vmx_set_msr_bitmap_##rw(msr_bitmap_l0, msr);			\
	else									\
		vmx_clear_msr_bitmap_##rw(msr_bitmap_l0, msr);			\
}
BUILD_NVMX_MSR_INTERCEPT_HELPER(read)
BUILD_NVMX_MSR_INTERCEPT_HELPER(write)

static inline void nested_vmx_set_intercept_for_msr(struct vcpu_vmx *vmx,
						    unsigned long *msr_bitmap_l1,
						    unsigned long *msr_bitmap_l0,
						    u32 msr, int types)
{
	if (types & MSR_TYPE_R)
		nested_vmx_set_msr_read_intercept(vmx, msr_bitmap_l1,
						  msr_bitmap_l0, msr);
	if (types & MSR_TYPE_W)
		nested_vmx_set_msr_write_intercept(vmx, msr_bitmap_l1,
						   msr_bitmap_l0, msr);
}

/*
 * Merge L0's and L1's MSR bitmap, return false to indicate that
 * we do not use the hardware.
 */
static inline bool nested_vmx_prepare_msr_bitmap(struct kvm_vcpu *vcpu,
						 struct vmcs12 *vmcs12)
{
	struct vcpu_vmx *vmx = to_vmx(vcpu);
	int msr;
	unsigned long *msr_bitmap_l1;
	unsigned long *msr_bitmap_l0 = vmx->nested.vmcs02.msr_bitmap;
	struct kvm_host_map *map = &vmx->nested.msr_bitmap_map;

	/* Nothing to do if the MSR bitmap is not in use.  */
	if (!cpu_has_vmx_msr_bitmap() ||
	    !nested_cpu_has(vmcs12, CPU_BASED_USE_MSR_BITMAPS))
		return false;

	if (kvm_vcpu_map(vcpu, gpa_to_gfn(vmcs12->msr_bitmap), map))
		return false;

	msr_bitmap_l1 = (unsigned long *)map->hva;

	/*
	 * To keep the control flow simple, pay eight 8-byte writes (sixteen
	 * 4-byte writes on 32-bit systems) up front to enable intercepts for
	 * the x2APIC MSR range and selectively toggle those relevant to L2.
	 */
	enable_x2apic_msr_intercepts(msr_bitmap_l0);

	if (nested_cpu_has_virt_x2apic_mode(vmcs12)) {
		if (nested_cpu_has_apic_reg_virt(vmcs12)) {
			/*
			 * L0 need not intercept reads for MSRs between 0x800
			 * and 0x8ff, it just lets the processor take the value
			 * from the virtual-APIC page; take those 256 bits
			 * directly from the L1 bitmap.
			 */
			for (msr = 0x800; msr <= 0x8ff; msr += BITS_PER_LONG) {
				unsigned word = msr / BITS_PER_LONG;

				msr_bitmap_l0[word] = msr_bitmap_l1[word];
			}
		}

		nested_vmx_disable_intercept_for_x2apic_msr(
			msr_bitmap_l1, msr_bitmap_l0,
			X2APIC_MSR(APIC_TASKPRI),
			MSR_TYPE_R | MSR_TYPE_W);

		if (nested_cpu_has_vid(vmcs12)) {
			nested_vmx_disable_intercept_for_x2apic_msr(
				msr_bitmap_l1, msr_bitmap_l0,
				X2APIC_MSR(APIC_EOI),
				MSR_TYPE_W);
			nested_vmx_disable_intercept_for_x2apic_msr(
				msr_bitmap_l1, msr_bitmap_l0,
				X2APIC_MSR(APIC_SELF_IPI),
				MSR_TYPE_W);
		}
	}

	/*
	 * Always check vmcs01's bitmap to honor userspace MSR filters and any
	 * other runtime changes to vmcs01's bitmap, e.g. dynamic pass-through.
	 */
#ifdef CONFIG_X86_64
	nested_vmx_set_intercept_for_msr(vmx, msr_bitmap_l1, msr_bitmap_l0,
					 MSR_FS_BASE, MSR_TYPE_RW);

	nested_vmx_set_intercept_for_msr(vmx, msr_bitmap_l1, msr_bitmap_l0,
					 MSR_GS_BASE, MSR_TYPE_RW);

	nested_vmx_set_intercept_for_msr(vmx, msr_bitmap_l1, msr_bitmap_l0,
					 MSR_KERNEL_GS_BASE, MSR_TYPE_RW);
#endif
	nested_vmx_set_intercept_for_msr(vmx, msr_bitmap_l1, msr_bitmap_l0,
					 MSR_IA32_SPEC_CTRL, MSR_TYPE_RW);

	nested_vmx_set_intercept_for_msr(vmx, msr_bitmap_l1, msr_bitmap_l0,
					 MSR_IA32_PRED_CMD, MSR_TYPE_W);

	kvm_vcpu_unmap(vcpu, &vmx->nested.msr_bitmap_map, false);

	return true;
}

static void nested_cache_shadow_vmcs12(struct kvm_vcpu *vcpu,
				       struct vmcs12 *vmcs12)
{
	struct vcpu_vmx *vmx = to_vmx(vcpu);
	struct gfn_to_hva_cache *ghc = &vmx->nested.shadow_vmcs12_cache;

	if (!nested_cpu_has_shadow_vmcs(vmcs12) ||
	    vmcs12->vmcs_link_pointer == INVALID_GPA)
		return;

	if (ghc->gpa != vmcs12->vmcs_link_pointer &&
	    kvm_gfn_to_hva_cache_init(vcpu->kvm, ghc,
				      vmcs12->vmcs_link_pointer, VMCS12_SIZE))
		return;

	kvm_read_guest_cached(vmx->vcpu.kvm, ghc, get_shadow_vmcs12(vcpu),
			      VMCS12_SIZE);
}

static void nested_flush_cached_shadow_vmcs12(struct kvm_vcpu *vcpu,
					      struct vmcs12 *vmcs12)
{
	struct vcpu_vmx *vmx = to_vmx(vcpu);
	struct gfn_to_hva_cache *ghc = &vmx->nested.shadow_vmcs12_cache;

	if (!nested_cpu_has_shadow_vmcs(vmcs12) ||
	    vmcs12->vmcs_link_pointer == INVALID_GPA)
		return;

	if (ghc->gpa != vmcs12->vmcs_link_pointer &&
	    kvm_gfn_to_hva_cache_init(vcpu->kvm, ghc,
				      vmcs12->vmcs_link_pointer, VMCS12_SIZE))
		return;

	kvm_write_guest_cached(vmx->vcpu.kvm, ghc, get_shadow_vmcs12(vcpu),
			       VMCS12_SIZE);
}

/*
 * In nested virtualization, check if L1 has set
 * VM_EXIT_ACK_INTR_ON_EXIT
 */
static bool nested_exit_intr_ack_set(struct kvm_vcpu *vcpu)
{
	return get_vmcs12(vcpu)->vm_exit_controls &
		VM_EXIT_ACK_INTR_ON_EXIT;
}

static int nested_vmx_check_apic_access_controls(struct kvm_vcpu *vcpu,
					  struct vmcs12 *vmcs12)
{
	if (nested_cpu_has2(vmcs12, SECONDARY_EXEC_VIRTUALIZE_APIC_ACCESSES) &&
	    CC(!page_address_valid(vcpu, vmcs12->apic_access_addr)))
		return -EINVAL;
	else
		return 0;
}

static int nested_vmx_check_apicv_controls(struct kvm_vcpu *vcpu,
					   struct vmcs12 *vmcs12)
{
	if (!nested_cpu_has_virt_x2apic_mode(vmcs12) &&
	    !nested_cpu_has_apic_reg_virt(vmcs12) &&
	    !nested_cpu_has_vid(vmcs12) &&
	    !nested_cpu_has_posted_intr(vmcs12))
		return 0;

	/*
	 * If virtualize x2apic mode is enabled,
	 * virtualize apic access must be disabled.
	 */
	if (CC(nested_cpu_has_virt_x2apic_mode(vmcs12) &&
	       nested_cpu_has2(vmcs12, SECONDARY_EXEC_VIRTUALIZE_APIC_ACCESSES)))
		return -EINVAL;

	/*
	 * If virtual interrupt delivery is enabled,
	 * we must exit on external interrupts.
	 */
	if (CC(nested_cpu_has_vid(vmcs12) && !nested_exit_on_intr(vcpu)))
		return -EINVAL;

	/*
	 * bits 15:8 should be zero in posted_intr_nv,
	 * the descriptor address has been already checked
	 * in nested_get_vmcs12_pages.
	 *
	 * bits 5:0 of posted_intr_desc_addr should be zero.
	 */
	if (nested_cpu_has_posted_intr(vmcs12) &&
	   (CC(!nested_cpu_has_vid(vmcs12)) ||
	    CC(!nested_exit_intr_ack_set(vcpu)) ||
	    CC((vmcs12->posted_intr_nv & 0xff00)) ||
	    CC(!kvm_vcpu_is_legal_aligned_gpa(vcpu, vmcs12->posted_intr_desc_addr, 64))))
		return -EINVAL;

	/* tpr shadow is needed by all apicv features. */
	if (CC(!nested_cpu_has(vmcs12, CPU_BASED_TPR_SHADOW)))
		return -EINVAL;

	return 0;
}

static int nested_vmx_check_msr_switch(struct kvm_vcpu *vcpu,
				       u32 count, u64 addr)
{
	if (count == 0)
		return 0;

	if (!kvm_vcpu_is_legal_aligned_gpa(vcpu, addr, 16) ||
	    !kvm_vcpu_is_legal_gpa(vcpu, (addr + count * sizeof(struct vmx_msr_entry) - 1)))
		return -EINVAL;

	return 0;
}

static int nested_vmx_check_exit_msr_switch_controls(struct kvm_vcpu *vcpu,
						     struct vmcs12 *vmcs12)
{
	if (CC(nested_vmx_check_msr_switch(vcpu,
					   vmcs12->vm_exit_msr_load_count,
					   vmcs12->vm_exit_msr_load_addr)) ||
	    CC(nested_vmx_check_msr_switch(vcpu,
					   vmcs12->vm_exit_msr_store_count,
					   vmcs12->vm_exit_msr_store_addr)))
		return -EINVAL;

	return 0;
}

static int nested_vmx_check_entry_msr_switch_controls(struct kvm_vcpu *vcpu,
                                                      struct vmcs12 *vmcs12)
{
	if (CC(nested_vmx_check_msr_switch(vcpu,
					   vmcs12->vm_entry_msr_load_count,
					   vmcs12->vm_entry_msr_load_addr)))
                return -EINVAL;

	return 0;
}

static int nested_vmx_check_pml_controls(struct kvm_vcpu *vcpu,
					 struct vmcs12 *vmcs12)
{
	if (!nested_cpu_has_pml(vmcs12))
		return 0;

	if (CC(!nested_cpu_has_ept(vmcs12)) ||
	    CC(!page_address_valid(vcpu, vmcs12->pml_address)))
		return -EINVAL;

	return 0;
}

static int nested_vmx_check_unrestricted_guest_controls(struct kvm_vcpu *vcpu,
							struct vmcs12 *vmcs12)
{
	if (CC(nested_cpu_has2(vmcs12, SECONDARY_EXEC_UNRESTRICTED_GUEST) &&
	       !nested_cpu_has_ept(vmcs12)))
		return -EINVAL;
	return 0;
}

static int nested_vmx_check_mode_based_ept_exec_controls(struct kvm_vcpu *vcpu,
							 struct vmcs12 *vmcs12)
{
	if (CC(nested_cpu_has2(vmcs12, SECONDARY_EXEC_MODE_BASED_EPT_EXEC) &&
	       !nested_cpu_has_ept(vmcs12)))
		return -EINVAL;
	return 0;
}

static int nested_vmx_check_shadow_vmcs_controls(struct kvm_vcpu *vcpu,
						 struct vmcs12 *vmcs12)
{
	if (!nested_cpu_has_shadow_vmcs(vmcs12))
		return 0;

	if (CC(!page_address_valid(vcpu, vmcs12->vmread_bitmap)) ||
	    CC(!page_address_valid(vcpu, vmcs12->vmwrite_bitmap)))
		return -EINVAL;

	return 0;
}

static int nested_vmx_msr_check_common(struct kvm_vcpu *vcpu,
				       struct vmx_msr_entry *e)
{
	/* x2APIC MSR accesses are not allowed */
	if (CC(vcpu->arch.apic_base & X2APIC_ENABLE && e->index >> 8 == 0x8))
		return -EINVAL;
	if (CC(e->index == MSR_IA32_UCODE_WRITE) || /* SDM Table 35-2 */
	    CC(e->index == MSR_IA32_UCODE_REV))
		return -EINVAL;
	if (CC(e->reserved != 0))
		return -EINVAL;
	return 0;
}

static int nested_vmx_load_msr_check(struct kvm_vcpu *vcpu,
				     struct vmx_msr_entry *e)
{
	if (CC(e->index == MSR_FS_BASE) ||
	    CC(e->index == MSR_GS_BASE) ||
	    CC(e->index == MSR_IA32_SMM_MONITOR_CTL) || /* SMM is not supported */
	    nested_vmx_msr_check_common(vcpu, e))
		return -EINVAL;
	return 0;
}

static int nested_vmx_store_msr_check(struct kvm_vcpu *vcpu,
				      struct vmx_msr_entry *e)
{
	if (CC(e->index == MSR_IA32_SMBASE) || /* SMM is not supported */
	    nested_vmx_msr_check_common(vcpu, e))
		return -EINVAL;
	return 0;
}

static u32 nested_vmx_max_atomic_switch_msrs(struct kvm_vcpu *vcpu)
{
	struct vcpu_vmx *vmx = to_vmx(vcpu);
	u64 vmx_misc = vmx_control_msr(vmx->nested.msrs.misc_low,
				       vmx->nested.msrs.misc_high);

	return (vmx_misc_max_msr(vmx_misc) + 1) * VMX_MISC_MSR_LIST_MULTIPLIER;
}

/*
 * Load guest's/host's msr at nested entry/exit.
 * return 0 for success, entry index for failure.
 *
 * One of the failure modes for MSR load/store is when a list exceeds the
 * virtual hardware's capacity. To maintain compatibility with hardware inasmuch
 * as possible, process all valid entries before failing rather than precheck
 * for a capacity violation.
 */
static u32 nested_vmx_load_msr(struct kvm_vcpu *vcpu, u64 gpa, u32 count)
{
	u32 i;
	struct vmx_msr_entry e;
	u32 max_msr_list_size = nested_vmx_max_atomic_switch_msrs(vcpu);

	for (i = 0; i < count; i++) {
		if (unlikely(i >= max_msr_list_size))
			goto fail;

		if (kvm_vcpu_read_guest(vcpu, gpa + i * sizeof(e),
					&e, sizeof(e))) {
			pr_debug_ratelimited(
				"%s cannot read MSR entry (%u, 0x%08llx)\n",
				__func__, i, gpa + i * sizeof(e));
			goto fail;
		}
		if (nested_vmx_load_msr_check(vcpu, &e)) {
			pr_debug_ratelimited(
				"%s check failed (%u, 0x%x, 0x%x)\n",
				__func__, i, e.index, e.reserved);
			goto fail;
		}
		if (kvm_set_msr(vcpu, e.index, e.value)) {
			pr_debug_ratelimited(
				"%s cannot write MSR (%u, 0x%x, 0x%llx)\n",
				__func__, i, e.index, e.value);
			goto fail;
		}
	}
	return 0;
fail:
	/* Note, max_msr_list_size is at most 4096, i.e. this can't wrap. */
	return i + 1;
}

static bool nested_vmx_get_vmexit_msr_value(struct kvm_vcpu *vcpu,
					    u32 msr_index,
					    u64 *data)
{
	struct vcpu_vmx *vmx = to_vmx(vcpu);

	/*
	 * If the L0 hypervisor stored a more accurate value for the TSC that
	 * does not include the time taken for emulation of the L2->L1
	 * VM-exit in L0, use the more accurate value.
	 */
	if (msr_index == MSR_IA32_TSC) {
		int i = vmx_find_loadstore_msr_slot(&vmx->msr_autostore.guest,
						    MSR_IA32_TSC);

		if (i >= 0) {
			u64 val = vmx->msr_autostore.guest.val[i].value;

			*data = kvm_read_l1_tsc(vcpu, val);
			return true;
		}
	}

	if (kvm_get_msr(vcpu, msr_index, data)) {
		pr_debug_ratelimited("%s cannot read MSR (0x%x)\n", __func__,
			msr_index);
		return false;
	}
	return true;
}

static bool read_and_check_msr_entry(struct kvm_vcpu *vcpu, u64 gpa, int i,
				     struct vmx_msr_entry *e)
{
	if (kvm_vcpu_read_guest(vcpu,
				gpa + i * sizeof(*e),
				e, 2 * sizeof(u32))) {
		pr_debug_ratelimited(
			"%s cannot read MSR entry (%u, 0x%08llx)\n",
			__func__, i, gpa + i * sizeof(*e));
		return false;
	}
	if (nested_vmx_store_msr_check(vcpu, e)) {
		pr_debug_ratelimited(
			"%s check failed (%u, 0x%x, 0x%x)\n",
			__func__, i, e->index, e->reserved);
		return false;
	}
	return true;
}

static int nested_vmx_store_msr(struct kvm_vcpu *vcpu, u64 gpa, u32 count)
{
	u64 data;
	u32 i;
	struct vmx_msr_entry e;
	u32 max_msr_list_size = nested_vmx_max_atomic_switch_msrs(vcpu);

	for (i = 0; i < count; i++) {
		if (unlikely(i >= max_msr_list_size))
			return -EINVAL;

		if (!read_and_check_msr_entry(vcpu, gpa, i, &e))
			return -EINVAL;

		if (!nested_vmx_get_vmexit_msr_value(vcpu, e.index, &data))
			return -EINVAL;

		if (kvm_vcpu_write_guest(vcpu,
					 gpa + i * sizeof(e) +
					     offsetof(struct vmx_msr_entry, value),
					 &data, sizeof(data))) {
			pr_debug_ratelimited(
				"%s cannot write MSR (%u, 0x%x, 0x%llx)\n",
				__func__, i, e.index, data);
			return -EINVAL;
		}
	}
	return 0;
}

static bool nested_msr_store_list_has_msr(struct kvm_vcpu *vcpu, u32 msr_index)
{
	struct vmcs12 *vmcs12 = get_vmcs12(vcpu);
	u32 count = vmcs12->vm_exit_msr_store_count;
	u64 gpa = vmcs12->vm_exit_msr_store_addr;
	struct vmx_msr_entry e;
	u32 i;

	for (i = 0; i < count; i++) {
		if (!read_and_check_msr_entry(vcpu, gpa, i, &e))
			return false;

		if (e.index == msr_index)
			return true;
	}
	return false;
}

static void prepare_vmx_msr_autostore_list(struct kvm_vcpu *vcpu,
					   u32 msr_index)
{
	struct vcpu_vmx *vmx = to_vmx(vcpu);
	struct vmx_msrs *autostore = &vmx->msr_autostore.guest;
	bool in_vmcs12_store_list;
	int msr_autostore_slot;
	bool in_autostore_list;
	int last;

	msr_autostore_slot = vmx_find_loadstore_msr_slot(autostore, msr_index);
	in_autostore_list = msr_autostore_slot >= 0;
	in_vmcs12_store_list = nested_msr_store_list_has_msr(vcpu, msr_index);

	if (in_vmcs12_store_list && !in_autostore_list) {
		if (autostore->nr == MAX_NR_LOADSTORE_MSRS) {
			/*
			 * Emulated VMEntry does not fail here.  Instead a less
			 * accurate value will be returned by
			 * nested_vmx_get_vmexit_msr_value() using kvm_get_msr()
			 * instead of reading the value from the vmcs02 VMExit
			 * MSR-store area.
			 */
			pr_warn_ratelimited(
				"Not enough msr entries in msr_autostore.  Can't add msr %x\n",
				msr_index);
			return;
		}
		last = autostore->nr++;
		autostore->val[last].index = msr_index;
	} else if (!in_vmcs12_store_list && in_autostore_list) {
		last = --autostore->nr;
		autostore->val[msr_autostore_slot] = autostore->val[last];
	}
}

/*
 * Load guest's/host's cr3 at nested entry/exit.  @nested_ept is true if we are
 * emulating VM-Entry into a guest with EPT enabled.  On failure, the expected
 * Exit Qualification (for a VM-Entry consistency check VM-Exit) is assigned to
 * @entry_failure_code.
 */
static int nested_vmx_load_cr3(struct kvm_vcpu *vcpu, unsigned long cr3,
			       bool nested_ept, bool reload_pdptrs,
			       enum vm_entry_failure_code *entry_failure_code)
{
	if (CC(kvm_vcpu_is_illegal_gpa(vcpu, cr3))) {
		*entry_failure_code = ENTRY_FAIL_DEFAULT;
		return -EINVAL;
	}

	/*
	 * If PAE paging and EPT are both on, CR3 is not used by the CPU and
	 * must not be dereferenced.
	 */
	if (reload_pdptrs && !nested_ept && is_pae_paging(vcpu) &&
	    CC(!load_pdptrs(vcpu, vcpu->arch.walk_mmu, cr3))) {
		*entry_failure_code = ENTRY_FAIL_PDPTE;
		return -EINVAL;
	}

	if (!nested_ept)
		kvm_mmu_new_pgd(vcpu, cr3);

	vcpu->arch.cr3 = cr3;
	kvm_register_mark_available(vcpu, VCPU_EXREG_CR3);

	/* Re-initialize the MMU, e.g. to pick up CR4 MMU role changes. */
	kvm_init_mmu(vcpu);

	return 0;
}

/*
 * Returns if KVM is able to config CPU to tag TLB entries
 * populated by L2 differently than TLB entries populated
 * by L1.
 *
 * If L0 uses EPT, L1 and L2 run with different EPTP because
 * guest_mode is part of kvm_mmu_page_role. Thus, TLB entries
 * are tagged with different EPTP.
 *
 * If L1 uses VPID and we allocated a vpid02, TLB entries are tagged
 * with different VPID (L1 entries are tagged with vmx->vpid
 * while L2 entries are tagged with vmx->nested.vpid02).
 */
static bool nested_has_guest_tlb_tag(struct kvm_vcpu *vcpu)
{
	struct vmcs12 *vmcs12 = get_vmcs12(vcpu);

	return enable_ept ||
	       (nested_cpu_has_vpid(vmcs12) && to_vmx(vcpu)->nested.vpid02);
}

static void nested_vmx_transition_tlb_flush(struct kvm_vcpu *vcpu,
					    struct vmcs12 *vmcs12,
					    bool is_vmenter)
{
	struct vcpu_vmx *vmx = to_vmx(vcpu);

	/*
	 * If vmcs12 doesn't use VPID, L1 expects linear and combined mappings
	 * for *all* contexts to be flushed on VM-Enter/VM-Exit, i.e. it's a
	 * full TLB flush from the guest's perspective.  This is required even
	 * if VPID is disabled in the host as KVM may need to synchronize the
	 * MMU in response to the guest TLB flush.
	 *
	 * Note, using TLB_FLUSH_GUEST is correct even if nested EPT is in use.
	 * EPT is a special snowflake, as guest-physical mappings aren't
	 * flushed on VPID invalidations, including VM-Enter or VM-Exit with
	 * VPID disabled.  As a result, KVM _never_ needs to sync nEPT
	 * entries on VM-Enter because L1 can't rely on VM-Enter to flush
	 * those mappings.
	 */
	if (!nested_cpu_has_vpid(vmcs12)) {
		kvm_make_request(KVM_REQ_TLB_FLUSH_GUEST, vcpu);
		return;
	}

	/* L2 should never have a VPID if VPID is disabled. */
	WARN_ON(!enable_vpid);

	/*
	 * VPID is enabled and in use by vmcs12.  If vpid12 is changing, then
	 * emulate a guest TLB flush as KVM does not track vpid12 history nor
	 * is the VPID incorporated into the MMU context.  I.e. KVM must assume
	 * that the new vpid12 has never been used and thus represents a new
	 * guest ASID that cannot have entries in the TLB.
	 */
	if (is_vmenter && vmcs12->virtual_processor_id != vmx->nested.last_vpid) {
		vmx->nested.last_vpid = vmcs12->virtual_processor_id;
		kvm_make_request(KVM_REQ_TLB_FLUSH_GUEST, vcpu);
		return;
	}

	/*
	 * If VPID is enabled, used by vmc12, and vpid12 is not changing but
	 * does not have a unique TLB tag (ASID), i.e. EPT is disabled and
	 * KVM was unable to allocate a VPID for L2, flush the current context
	 * as the effective ASID is common to both L1 and L2.
	 */
	if (!nested_has_guest_tlb_tag(vcpu))
		kvm_make_request(KVM_REQ_TLB_FLUSH_CURRENT, vcpu);
}

static bool is_bitwise_subset(u64 superset, u64 subset, u64 mask)
{
	superset &= mask;
	subset &= mask;

	return (superset | subset) == superset;
}

static int vmx_restore_vmx_basic(struct vcpu_vmx *vmx, u64 data)
{
	const u64 feature_and_reserved =
		/* feature (except bit 48; see below) */
		BIT_ULL(49) | BIT_ULL(54) | BIT_ULL(55) |
		/* reserved */
		BIT_ULL(31) | GENMASK_ULL(47, 45) | GENMASK_ULL(63, 56);
	u64 vmx_basic = vmx->nested.msrs.basic;

	if (!is_bitwise_subset(vmx_basic, data, feature_and_reserved))
		return -EINVAL;

	/*
	 * KVM does not emulate a version of VMX that constrains physical
	 * addresses of VMX structures (e.g. VMCS) to 32-bits.
	 */
	if (data & BIT_ULL(48))
		return -EINVAL;

	if (vmx_basic_vmcs_revision_id(vmx_basic) !=
	    vmx_basic_vmcs_revision_id(data))
		return -EINVAL;

	if (vmx_basic_vmcs_size(vmx_basic) > vmx_basic_vmcs_size(data))
		return -EINVAL;

	vmx->nested.msrs.basic = data;
	return 0;
}

static int
vmx_restore_control_msr(struct vcpu_vmx *vmx, u32 msr_index, u64 data)
{
	u64 supported;
	u32 *lowp, *highp;

	switch (msr_index) {
	case MSR_IA32_VMX_TRUE_PINBASED_CTLS:
		lowp = &vmx->nested.msrs.pinbased_ctls_low;
		highp = &vmx->nested.msrs.pinbased_ctls_high;
		break;
	case MSR_IA32_VMX_TRUE_PROCBASED_CTLS:
		lowp = &vmx->nested.msrs.procbased_ctls_low;
		highp = &vmx->nested.msrs.procbased_ctls_high;
		break;
	case MSR_IA32_VMX_TRUE_EXIT_CTLS:
		lowp = &vmx->nested.msrs.exit_ctls_low;
		highp = &vmx->nested.msrs.exit_ctls_high;
		break;
	case MSR_IA32_VMX_TRUE_ENTRY_CTLS:
		lowp = &vmx->nested.msrs.entry_ctls_low;
		highp = &vmx->nested.msrs.entry_ctls_high;
		break;
	case MSR_IA32_VMX_PROCBASED_CTLS2:
		lowp = &vmx->nested.msrs.secondary_ctls_low;
		highp = &vmx->nested.msrs.secondary_ctls_high;
		break;
	default:
		BUG();
	}

	supported = vmx_control_msr(*lowp, *highp);

	/* Check must-be-1 bits are still 1. */
	if (!is_bitwise_subset(data, supported, GENMASK_ULL(31, 0)))
		return -EINVAL;

	/* Check must-be-0 bits are still 0. */
	if (!is_bitwise_subset(supported, data, GENMASK_ULL(63, 32)))
		return -EINVAL;

	*lowp = data;
	*highp = data >> 32;
	return 0;
}

static int vmx_restore_vmx_misc(struct vcpu_vmx *vmx, u64 data)
{
	const u64 feature_and_reserved_bits =
		/* feature */
		BIT_ULL(5) | GENMASK_ULL(8, 6) | BIT_ULL(14) | BIT_ULL(15) |
		BIT_ULL(28) | BIT_ULL(29) | BIT_ULL(30) |
		/* reserved */
		GENMASK_ULL(13, 9) | BIT_ULL(31);
	u64 vmx_misc;

	vmx_misc = vmx_control_msr(vmx->nested.msrs.misc_low,
				   vmx->nested.msrs.misc_high);

	if (!is_bitwise_subset(vmx_misc, data, feature_and_reserved_bits))
		return -EINVAL;

	if ((vmx->nested.msrs.pinbased_ctls_high &
	     PIN_BASED_VMX_PREEMPTION_TIMER) &&
	    vmx_misc_preemption_timer_rate(data) !=
	    vmx_misc_preemption_timer_rate(vmx_misc))
		return -EINVAL;

	if (vmx_misc_cr3_count(data) > vmx_misc_cr3_count(vmx_misc))
		return -EINVAL;

	if (vmx_misc_max_msr(data) > vmx_misc_max_msr(vmx_misc))
		return -EINVAL;

	if (vmx_misc_mseg_revid(data) != vmx_misc_mseg_revid(vmx_misc))
		return -EINVAL;

	vmx->nested.msrs.misc_low = data;
	vmx->nested.msrs.misc_high = data >> 32;

	return 0;
}

static int vmx_restore_vmx_ept_vpid_cap(struct vcpu_vmx *vmx, u64 data)
{
	u64 vmx_ept_vpid_cap;

	vmx_ept_vpid_cap = vmx_control_msr(vmx->nested.msrs.ept_caps,
					   vmx->nested.msrs.vpid_caps);

	/* Every bit is either reserved or a feature bit. */
	if (!is_bitwise_subset(vmx_ept_vpid_cap, data, -1ULL))
		return -EINVAL;

	vmx->nested.msrs.ept_caps = data;
	vmx->nested.msrs.vpid_caps = data >> 32;
	return 0;
}

static int vmx_restore_fixed0_msr(struct vcpu_vmx *vmx, u32 msr_index, u64 data)
{
	u64 *msr;

	switch (msr_index) {
	case MSR_IA32_VMX_CR0_FIXED0:
		msr = &vmx->nested.msrs.cr0_fixed0;
		break;
	case MSR_IA32_VMX_CR4_FIXED0:
		msr = &vmx->nested.msrs.cr4_fixed0;
		break;
	default:
		BUG();
	}

	/*
	 * 1 bits (which indicates bits which "must-be-1" during VMX operation)
	 * must be 1 in the restored value.
	 */
	if (!is_bitwise_subset(data, *msr, -1ULL))
		return -EINVAL;

	*msr = data;
	return 0;
}

/*
 * Called when userspace is restoring VMX MSRs.
 *
 * Returns 0 on success, non-0 otherwise.
 */
int vmx_set_vmx_msr(struct kvm_vcpu *vcpu, u32 msr_index, u64 data)
{
	struct vcpu_vmx *vmx = to_vmx(vcpu);

	/*
	 * Don't allow changes to the VMX capability MSRs while the vCPU
	 * is in VMX operation.
	 */
	if (vmx->nested.vmxon)
		return -EBUSY;

	switch (msr_index) {
	case MSR_IA32_VMX_BASIC:
		return vmx_restore_vmx_basic(vmx, data);
	case MSR_IA32_VMX_PINBASED_CTLS:
	case MSR_IA32_VMX_PROCBASED_CTLS:
	case MSR_IA32_VMX_EXIT_CTLS:
	case MSR_IA32_VMX_ENTRY_CTLS:
		/*
		 * The "non-true" VMX capability MSRs are generated from the
		 * "true" MSRs, so we do not support restoring them directly.
		 *
		 * If userspace wants to emulate VMX_BASIC[55]=0, userspace
		 * should restore the "true" MSRs with the must-be-1 bits
		 * set according to the SDM Vol 3. A.2 "RESERVED CONTROLS AND
		 * DEFAULT SETTINGS".
		 */
		return -EINVAL;
	case MSR_IA32_VMX_TRUE_PINBASED_CTLS:
	case MSR_IA32_VMX_TRUE_PROCBASED_CTLS:
	case MSR_IA32_VMX_TRUE_EXIT_CTLS:
	case MSR_IA32_VMX_TRUE_ENTRY_CTLS:
	case MSR_IA32_VMX_PROCBASED_CTLS2:
		return vmx_restore_control_msr(vmx, msr_index, data);
	case MSR_IA32_VMX_MISC:
		return vmx_restore_vmx_misc(vmx, data);
	case MSR_IA32_VMX_CR0_FIXED0:
	case MSR_IA32_VMX_CR4_FIXED0:
		return vmx_restore_fixed0_msr(vmx, msr_index, data);
	case MSR_IA32_VMX_CR0_FIXED1:
	case MSR_IA32_VMX_CR4_FIXED1:
		/*
		 * These MSRs are generated based on the vCPU's CPUID, so we
		 * do not support restoring them directly.
		 */
		return -EINVAL;
	case MSR_IA32_VMX_EPT_VPID_CAP:
		return vmx_restore_vmx_ept_vpid_cap(vmx, data);
	case MSR_IA32_VMX_VMCS_ENUM:
		vmx->nested.msrs.vmcs_enum = data;
		return 0;
	case MSR_IA32_VMX_VMFUNC:
		if (data & ~vmx->nested.msrs.vmfunc_controls)
			return -EINVAL;
		vmx->nested.msrs.vmfunc_controls = data;
		return 0;
	default:
		/*
		 * The rest of the VMX capability MSRs do not support restore.
		 */
		return -EINVAL;
	}
}

/* Returns 0 on success, non-0 otherwise. */
int vmx_get_vmx_msr(struct nested_vmx_msrs *msrs, u32 msr_index, u64 *pdata)
{
	switch (msr_index) {
	case MSR_IA32_VMX_BASIC:
		*pdata = msrs->basic;
		break;
	case MSR_IA32_VMX_TRUE_PINBASED_CTLS:
	case MSR_IA32_VMX_PINBASED_CTLS:
		*pdata = vmx_control_msr(
			msrs->pinbased_ctls_low,
			msrs->pinbased_ctls_high);
		if (msr_index == MSR_IA32_VMX_PINBASED_CTLS)
			*pdata |= PIN_BASED_ALWAYSON_WITHOUT_TRUE_MSR;
		break;
	case MSR_IA32_VMX_TRUE_PROCBASED_CTLS:
	case MSR_IA32_VMX_PROCBASED_CTLS:
		*pdata = vmx_control_msr(
			msrs->procbased_ctls_low,
			msrs->procbased_ctls_high);
		if (msr_index == MSR_IA32_VMX_PROCBASED_CTLS)
			*pdata |= CPU_BASED_ALWAYSON_WITHOUT_TRUE_MSR;
		break;
	case MSR_IA32_VMX_TRUE_EXIT_CTLS:
	case MSR_IA32_VMX_EXIT_CTLS:
		*pdata = vmx_control_msr(
			msrs->exit_ctls_low,
			msrs->exit_ctls_high);
		if (msr_index == MSR_IA32_VMX_EXIT_CTLS)
			*pdata |= VM_EXIT_ALWAYSON_WITHOUT_TRUE_MSR;
		break;
	case MSR_IA32_VMX_TRUE_ENTRY_CTLS:
	case MSR_IA32_VMX_ENTRY_CTLS:
		*pdata = vmx_control_msr(
			msrs->entry_ctls_low,
			msrs->entry_ctls_high);
		if (msr_index == MSR_IA32_VMX_ENTRY_CTLS)
			*pdata |= VM_ENTRY_ALWAYSON_WITHOUT_TRUE_MSR;
		break;
	case MSR_IA32_VMX_MISC:
		*pdata = vmx_control_msr(
			msrs->misc_low,
			msrs->misc_high);
		break;
	case MSR_IA32_VMX_CR0_FIXED0:
		*pdata = msrs->cr0_fixed0;
		break;
	case MSR_IA32_VMX_CR0_FIXED1:
		*pdata = msrs->cr0_fixed1;
		break;
	case MSR_IA32_VMX_CR4_FIXED0:
		*pdata = msrs->cr4_fixed0;
		break;
	case MSR_IA32_VMX_CR4_FIXED1:
		*pdata = msrs->cr4_fixed1;
		break;
	case MSR_IA32_VMX_VMCS_ENUM:
		*pdata = msrs->vmcs_enum;
		break;
	case MSR_IA32_VMX_PROCBASED_CTLS2:
		*pdata = vmx_control_msr(
			msrs->secondary_ctls_low,
			msrs->secondary_ctls_high);
		break;
	case MSR_IA32_VMX_EPT_VPID_CAP:
		*pdata = msrs->ept_caps |
			((u64)msrs->vpid_caps << 32);
		break;
	case MSR_IA32_VMX_VMFUNC:
		*pdata = msrs->vmfunc_controls;
		break;
	default:
		return 1;
	}

	return 0;
}

/*
 * Copy the writable VMCS shadow fields back to the VMCS12, in case they have
 * been modified by the L1 guest.  Note, "writable" in this context means
 * "writable by the guest", i.e. tagged SHADOW_FIELD_RW; the set of
 * fields tagged SHADOW_FIELD_RO may or may not align with the "read-only"
 * VM-exit information fields (which are actually writable if the vCPU is
 * configured to support "VMWRITE to any supported field in the VMCS").
 */
static void copy_shadow_to_vmcs12(struct vcpu_vmx *vmx)
{
	struct vmcs *shadow_vmcs = vmx->vmcs01.shadow_vmcs;
	struct vmcs12 *vmcs12 = get_vmcs12(&vmx->vcpu);
	struct shadow_vmcs_field field;
	unsigned long val;
	int i;

	if (WARN_ON(!shadow_vmcs))
		return;

	preempt_disable();

	vmcs_load(shadow_vmcs);

	for (i = 0; i < max_shadow_read_write_fields; i++) {
		field = shadow_read_write_fields[i];
		val = __vmcs_readl(field.encoding);
		vmcs12_write_any(vmcs12, field.encoding, field.offset, val);
	}

	vmcs_clear(shadow_vmcs);
	vmcs_load(vmx->loaded_vmcs->vmcs);

	preempt_enable();
}

static void copy_vmcs12_to_shadow(struct vcpu_vmx *vmx)
{
	const struct shadow_vmcs_field *fields[] = {
		shadow_read_write_fields,
		shadow_read_only_fields
	};
	const int max_fields[] = {
		max_shadow_read_write_fields,
		max_shadow_read_only_fields
	};
	struct vmcs *shadow_vmcs = vmx->vmcs01.shadow_vmcs;
	struct vmcs12 *vmcs12 = get_vmcs12(&vmx->vcpu);
	struct shadow_vmcs_field field;
	unsigned long val;
	int i, q;

	if (WARN_ON(!shadow_vmcs))
		return;

	vmcs_load(shadow_vmcs);

	for (q = 0; q < ARRAY_SIZE(fields); q++) {
		for (i = 0; i < max_fields[q]; i++) {
			field = fields[q][i];
			val = vmcs12_read_any(vmcs12, field.encoding,
					      field.offset);
			__vmcs_writel(field.encoding, val);
		}
	}

	vmcs_clear(shadow_vmcs);
	vmcs_load(vmx->loaded_vmcs->vmcs);
}

static void copy_enlightened_to_vmcs12(struct vcpu_vmx *vmx, u32 hv_clean_fields)
{
	struct vmcs12 *vmcs12 = vmx->nested.cached_vmcs12;
	struct hv_enlightened_vmcs *evmcs = vmx->nested.hv_evmcs;

	/* HV_VMX_ENLIGHTENED_CLEAN_FIELD_NONE */
	vmcs12->tpr_threshold = evmcs->tpr_threshold;
	vmcs12->guest_rip = evmcs->guest_rip;

	if (unlikely(!(hv_clean_fields &
		       HV_VMX_ENLIGHTENED_CLEAN_FIELD_GUEST_BASIC))) {
		vmcs12->guest_rsp = evmcs->guest_rsp;
		vmcs12->guest_rflags = evmcs->guest_rflags;
		vmcs12->guest_interruptibility_info =
			evmcs->guest_interruptibility_info;
	}

	if (unlikely(!(hv_clean_fields &
		       HV_VMX_ENLIGHTENED_CLEAN_FIELD_CONTROL_PROC))) {
		vmcs12->cpu_based_vm_exec_control =
			evmcs->cpu_based_vm_exec_control;
	}

	if (unlikely(!(hv_clean_fields &
		       HV_VMX_ENLIGHTENED_CLEAN_FIELD_CONTROL_EXCPN))) {
		vmcs12->exception_bitmap = evmcs->exception_bitmap;
	}

	if (unlikely(!(hv_clean_fields &
		       HV_VMX_ENLIGHTENED_CLEAN_FIELD_CONTROL_ENTRY))) {
		vmcs12->vm_entry_controls = evmcs->vm_entry_controls;
	}

	if (unlikely(!(hv_clean_fields &
		       HV_VMX_ENLIGHTENED_CLEAN_FIELD_CONTROL_EVENT))) {
		vmcs12->vm_entry_intr_info_field =
			evmcs->vm_entry_intr_info_field;
		vmcs12->vm_entry_exception_error_code =
			evmcs->vm_entry_exception_error_code;
		vmcs12->vm_entry_instruction_len =
			evmcs->vm_entry_instruction_len;
	}

	if (unlikely(!(hv_clean_fields &
		       HV_VMX_ENLIGHTENED_CLEAN_FIELD_HOST_GRP1))) {
		vmcs12->host_ia32_pat = evmcs->host_ia32_pat;
		vmcs12->host_ia32_efer = evmcs->host_ia32_efer;
		vmcs12->host_cr0 = evmcs->host_cr0;
		vmcs12->host_cr3 = evmcs->host_cr3;
		vmcs12->host_cr4 = evmcs->host_cr4;
		vmcs12->host_ia32_sysenter_esp = evmcs->host_ia32_sysenter_esp;
		vmcs12->host_ia32_sysenter_eip = evmcs->host_ia32_sysenter_eip;
		vmcs12->host_rip = evmcs->host_rip;
		vmcs12->host_ia32_sysenter_cs = evmcs->host_ia32_sysenter_cs;
		vmcs12->host_es_selector = evmcs->host_es_selector;
		vmcs12->host_cs_selector = evmcs->host_cs_selector;
		vmcs12->host_ss_selector = evmcs->host_ss_selector;
		vmcs12->host_ds_selector = evmcs->host_ds_selector;
		vmcs12->host_fs_selector = evmcs->host_fs_selector;
		vmcs12->host_gs_selector = evmcs->host_gs_selector;
		vmcs12->host_tr_selector = evmcs->host_tr_selector;
	}

	if (unlikely(!(hv_clean_fields &
		       HV_VMX_ENLIGHTENED_CLEAN_FIELD_CONTROL_GRP1))) {
		vmcs12->pin_based_vm_exec_control =
			evmcs->pin_based_vm_exec_control;
		vmcs12->vm_exit_controls = evmcs->vm_exit_controls;
		vmcs12->secondary_vm_exec_control =
			evmcs->secondary_vm_exec_control;
	}

	if (unlikely(!(hv_clean_fields &
		       HV_VMX_ENLIGHTENED_CLEAN_FIELD_IO_BITMAP))) {
		vmcs12->io_bitmap_a = evmcs->io_bitmap_a;
		vmcs12->io_bitmap_b = evmcs->io_bitmap_b;
	}

	if (unlikely(!(hv_clean_fields &
		       HV_VMX_ENLIGHTENED_CLEAN_FIELD_MSR_BITMAP))) {
		vmcs12->msr_bitmap = evmcs->msr_bitmap;
	}

	if (unlikely(!(hv_clean_fields &
		       HV_VMX_ENLIGHTENED_CLEAN_FIELD_GUEST_GRP2))) {
		vmcs12->guest_es_base = evmcs->guest_es_base;
		vmcs12->guest_cs_base = evmcs->guest_cs_base;
		vmcs12->guest_ss_base = evmcs->guest_ss_base;
		vmcs12->guest_ds_base = evmcs->guest_ds_base;
		vmcs12->guest_fs_base = evmcs->guest_fs_base;
		vmcs12->guest_gs_base = evmcs->guest_gs_base;
		vmcs12->guest_ldtr_base = evmcs->guest_ldtr_base;
		vmcs12->guest_tr_base = evmcs->guest_tr_base;
		vmcs12->guest_gdtr_base = evmcs->guest_gdtr_base;
		vmcs12->guest_idtr_base = evmcs->guest_idtr_base;
		vmcs12->guest_es_limit = evmcs->guest_es_limit;
		vmcs12->guest_cs_limit = evmcs->guest_cs_limit;
		vmcs12->guest_ss_limit = evmcs->guest_ss_limit;
		vmcs12->guest_ds_limit = evmcs->guest_ds_limit;
		vmcs12->guest_fs_limit = evmcs->guest_fs_limit;
		vmcs12->guest_gs_limit = evmcs->guest_gs_limit;
		vmcs12->guest_ldtr_limit = evmcs->guest_ldtr_limit;
		vmcs12->guest_tr_limit = evmcs->guest_tr_limit;
		vmcs12->guest_gdtr_limit = evmcs->guest_gdtr_limit;
		vmcs12->guest_idtr_limit = evmcs->guest_idtr_limit;
		vmcs12->guest_es_ar_bytes = evmcs->guest_es_ar_bytes;
		vmcs12->guest_cs_ar_bytes = evmcs->guest_cs_ar_bytes;
		vmcs12->guest_ss_ar_bytes = evmcs->guest_ss_ar_bytes;
		vmcs12->guest_ds_ar_bytes = evmcs->guest_ds_ar_bytes;
		vmcs12->guest_fs_ar_bytes = evmcs->guest_fs_ar_bytes;
		vmcs12->guest_gs_ar_bytes = evmcs->guest_gs_ar_bytes;
		vmcs12->guest_ldtr_ar_bytes = evmcs->guest_ldtr_ar_bytes;
		vmcs12->guest_tr_ar_bytes = evmcs->guest_tr_ar_bytes;
		vmcs12->guest_es_selector = evmcs->guest_es_selector;
		vmcs12->guest_cs_selector = evmcs->guest_cs_selector;
		vmcs12->guest_ss_selector = evmcs->guest_ss_selector;
		vmcs12->guest_ds_selector = evmcs->guest_ds_selector;
		vmcs12->guest_fs_selector = evmcs->guest_fs_selector;
		vmcs12->guest_gs_selector = evmcs->guest_gs_selector;
		vmcs12->guest_ldtr_selector = evmcs->guest_ldtr_selector;
		vmcs12->guest_tr_selector = evmcs->guest_tr_selector;
	}

	if (unlikely(!(hv_clean_fields &
		       HV_VMX_ENLIGHTENED_CLEAN_FIELD_CONTROL_GRP2))) {
		vmcs12->tsc_offset = evmcs->tsc_offset;
		vmcs12->virtual_apic_page_addr = evmcs->virtual_apic_page_addr;
		vmcs12->xss_exit_bitmap = evmcs->xss_exit_bitmap;
	}

	if (unlikely(!(hv_clean_fields &
		       HV_VMX_ENLIGHTENED_CLEAN_FIELD_CRDR))) {
		vmcs12->cr0_guest_host_mask = evmcs->cr0_guest_host_mask;
		vmcs12->cr4_guest_host_mask = evmcs->cr4_guest_host_mask;
		vmcs12->cr0_read_shadow = evmcs->cr0_read_shadow;
		vmcs12->cr4_read_shadow = evmcs->cr4_read_shadow;
		vmcs12->guest_cr0 = evmcs->guest_cr0;
		vmcs12->guest_cr3 = evmcs->guest_cr3;
		vmcs12->guest_cr4 = evmcs->guest_cr4;
		vmcs12->guest_dr7 = evmcs->guest_dr7;
	}

	if (unlikely(!(hv_clean_fields &
		       HV_VMX_ENLIGHTENED_CLEAN_FIELD_HOST_POINTER))) {
		vmcs12->host_fs_base = evmcs->host_fs_base;
		vmcs12->host_gs_base = evmcs->host_gs_base;
		vmcs12->host_tr_base = evmcs->host_tr_base;
		vmcs12->host_gdtr_base = evmcs->host_gdtr_base;
		vmcs12->host_idtr_base = evmcs->host_idtr_base;
		vmcs12->host_rsp = evmcs->host_rsp;
	}

	if (unlikely(!(hv_clean_fields &
		       HV_VMX_ENLIGHTENED_CLEAN_FIELD_CONTROL_XLAT))) {
		vmcs12->ept_pointer = evmcs->ept_pointer;
		vmcs12->virtual_processor_id = evmcs->virtual_processor_id;
	}

	if (unlikely(!(hv_clean_fields &
		       HV_VMX_ENLIGHTENED_CLEAN_FIELD_GUEST_GRP1))) {
		vmcs12->vmcs_link_pointer = evmcs->vmcs_link_pointer;
		vmcs12->guest_ia32_debugctl = evmcs->guest_ia32_debugctl;
		vmcs12->guest_ia32_pat = evmcs->guest_ia32_pat;
		vmcs12->guest_ia32_efer = evmcs->guest_ia32_efer;
		vmcs12->guest_pdptr0 = evmcs->guest_pdptr0;
		vmcs12->guest_pdptr1 = evmcs->guest_pdptr1;
		vmcs12->guest_pdptr2 = evmcs->guest_pdptr2;
		vmcs12->guest_pdptr3 = evmcs->guest_pdptr3;
		vmcs12->guest_pending_dbg_exceptions =
			evmcs->guest_pending_dbg_exceptions;
		vmcs12->guest_sysenter_esp = evmcs->guest_sysenter_esp;
		vmcs12->guest_sysenter_eip = evmcs->guest_sysenter_eip;
		vmcs12->guest_bndcfgs = evmcs->guest_bndcfgs;
		vmcs12->guest_activity_state = evmcs->guest_activity_state;
		vmcs12->guest_sysenter_cs = evmcs->guest_sysenter_cs;
	}

	/*
	 * Not used?
	 * vmcs12->vm_exit_msr_store_addr = evmcs->vm_exit_msr_store_addr;
	 * vmcs12->vm_exit_msr_load_addr = evmcs->vm_exit_msr_load_addr;
	 * vmcs12->vm_entry_msr_load_addr = evmcs->vm_entry_msr_load_addr;
	 * vmcs12->page_fault_error_code_mask =
	 *		evmcs->page_fault_error_code_mask;
	 * vmcs12->page_fault_error_code_match =
	 *		evmcs->page_fault_error_code_match;
	 * vmcs12->cr3_target_count = evmcs->cr3_target_count;
	 * vmcs12->vm_exit_msr_store_count = evmcs->vm_exit_msr_store_count;
	 * vmcs12->vm_exit_msr_load_count = evmcs->vm_exit_msr_load_count;
	 * vmcs12->vm_entry_msr_load_count = evmcs->vm_entry_msr_load_count;
	 */

	/*
	 * Read only fields:
	 * vmcs12->guest_physical_address = evmcs->guest_physical_address;
	 * vmcs12->vm_instruction_error = evmcs->vm_instruction_error;
	 * vmcs12->vm_exit_reason = evmcs->vm_exit_reason;
	 * vmcs12->vm_exit_intr_info = evmcs->vm_exit_intr_info;
	 * vmcs12->vm_exit_intr_error_code = evmcs->vm_exit_intr_error_code;
	 * vmcs12->idt_vectoring_info_field = evmcs->idt_vectoring_info_field;
	 * vmcs12->idt_vectoring_error_code = evmcs->idt_vectoring_error_code;
	 * vmcs12->vm_exit_instruction_len = evmcs->vm_exit_instruction_len;
	 * vmcs12->vmx_instruction_info = evmcs->vmx_instruction_info;
	 * vmcs12->exit_qualification = evmcs->exit_qualification;
	 * vmcs12->guest_linear_address = evmcs->guest_linear_address;
	 *
	 * Not present in struct vmcs12:
	 * vmcs12->exit_io_instruction_ecx = evmcs->exit_io_instruction_ecx;
	 * vmcs12->exit_io_instruction_esi = evmcs->exit_io_instruction_esi;
	 * vmcs12->exit_io_instruction_edi = evmcs->exit_io_instruction_edi;
	 * vmcs12->exit_io_instruction_eip = evmcs->exit_io_instruction_eip;
	 */

	return;
}

static void copy_vmcs12_to_enlightened(struct vcpu_vmx *vmx)
{
	struct vmcs12 *vmcs12 = vmx->nested.cached_vmcs12;
	struct hv_enlightened_vmcs *evmcs = vmx->nested.hv_evmcs;

	/*
	 * Should not be changed by KVM:
	 *
	 * evmcs->host_es_selector = vmcs12->host_es_selector;
	 * evmcs->host_cs_selector = vmcs12->host_cs_selector;
	 * evmcs->host_ss_selector = vmcs12->host_ss_selector;
	 * evmcs->host_ds_selector = vmcs12->host_ds_selector;
	 * evmcs->host_fs_selector = vmcs12->host_fs_selector;
	 * evmcs->host_gs_selector = vmcs12->host_gs_selector;
	 * evmcs->host_tr_selector = vmcs12->host_tr_selector;
	 * evmcs->host_ia32_pat = vmcs12->host_ia32_pat;
	 * evmcs->host_ia32_efer = vmcs12->host_ia32_efer;
	 * evmcs->host_cr0 = vmcs12->host_cr0;
	 * evmcs->host_cr3 = vmcs12->host_cr3;
	 * evmcs->host_cr4 = vmcs12->host_cr4;
	 * evmcs->host_ia32_sysenter_esp = vmcs12->host_ia32_sysenter_esp;
	 * evmcs->host_ia32_sysenter_eip = vmcs12->host_ia32_sysenter_eip;
	 * evmcs->host_rip = vmcs12->host_rip;
	 * evmcs->host_ia32_sysenter_cs = vmcs12->host_ia32_sysenter_cs;
	 * evmcs->host_fs_base = vmcs12->host_fs_base;
	 * evmcs->host_gs_base = vmcs12->host_gs_base;
	 * evmcs->host_tr_base = vmcs12->host_tr_base;
	 * evmcs->host_gdtr_base = vmcs12->host_gdtr_base;
	 * evmcs->host_idtr_base = vmcs12->host_idtr_base;
	 * evmcs->host_rsp = vmcs12->host_rsp;
	 * sync_vmcs02_to_vmcs12() doesn't read these:
	 * evmcs->io_bitmap_a = vmcs12->io_bitmap_a;
	 * evmcs->io_bitmap_b = vmcs12->io_bitmap_b;
	 * evmcs->msr_bitmap = vmcs12->msr_bitmap;
	 * evmcs->ept_pointer = vmcs12->ept_pointer;
	 * evmcs->xss_exit_bitmap = vmcs12->xss_exit_bitmap;
	 * evmcs->vm_exit_msr_store_addr = vmcs12->vm_exit_msr_store_addr;
	 * evmcs->vm_exit_msr_load_addr = vmcs12->vm_exit_msr_load_addr;
	 * evmcs->vm_entry_msr_load_addr = vmcs12->vm_entry_msr_load_addr;
	 * evmcs->tpr_threshold = vmcs12->tpr_threshold;
	 * evmcs->virtual_processor_id = vmcs12->virtual_processor_id;
	 * evmcs->exception_bitmap = vmcs12->exception_bitmap;
	 * evmcs->vmcs_link_pointer = vmcs12->vmcs_link_pointer;
	 * evmcs->pin_based_vm_exec_control = vmcs12->pin_based_vm_exec_control;
	 * evmcs->vm_exit_controls = vmcs12->vm_exit_controls;
	 * evmcs->secondary_vm_exec_control = vmcs12->secondary_vm_exec_control;
	 * evmcs->page_fault_error_code_mask =
	 *		vmcs12->page_fault_error_code_mask;
	 * evmcs->page_fault_error_code_match =
	 *		vmcs12->page_fault_error_code_match;
	 * evmcs->cr3_target_count = vmcs12->cr3_target_count;
	 * evmcs->virtual_apic_page_addr = vmcs12->virtual_apic_page_addr;
	 * evmcs->tsc_offset = vmcs12->tsc_offset;
	 * evmcs->guest_ia32_debugctl = vmcs12->guest_ia32_debugctl;
	 * evmcs->cr0_guest_host_mask = vmcs12->cr0_guest_host_mask;
	 * evmcs->cr4_guest_host_mask = vmcs12->cr4_guest_host_mask;
	 * evmcs->cr0_read_shadow = vmcs12->cr0_read_shadow;
	 * evmcs->cr4_read_shadow = vmcs12->cr4_read_shadow;
	 * evmcs->vm_exit_msr_store_count = vmcs12->vm_exit_msr_store_count;
	 * evmcs->vm_exit_msr_load_count = vmcs12->vm_exit_msr_load_count;
	 * evmcs->vm_entry_msr_load_count = vmcs12->vm_entry_msr_load_count;
	 *
	 * Not present in struct vmcs12:
	 * evmcs->exit_io_instruction_ecx = vmcs12->exit_io_instruction_ecx;
	 * evmcs->exit_io_instruction_esi = vmcs12->exit_io_instruction_esi;
	 * evmcs->exit_io_instruction_edi = vmcs12->exit_io_instruction_edi;
	 * evmcs->exit_io_instruction_eip = vmcs12->exit_io_instruction_eip;
	 */

	evmcs->guest_es_selector = vmcs12->guest_es_selector;
	evmcs->guest_cs_selector = vmcs12->guest_cs_selector;
	evmcs->guest_ss_selector = vmcs12->guest_ss_selector;
	evmcs->guest_ds_selector = vmcs12->guest_ds_selector;
	evmcs->guest_fs_selector = vmcs12->guest_fs_selector;
	evmcs->guest_gs_selector = vmcs12->guest_gs_selector;
	evmcs->guest_ldtr_selector = vmcs12->guest_ldtr_selector;
	evmcs->guest_tr_selector = vmcs12->guest_tr_selector;

	evmcs->guest_es_limit = vmcs12->guest_es_limit;
	evmcs->guest_cs_limit = vmcs12->guest_cs_limit;
	evmcs->guest_ss_limit = vmcs12->guest_ss_limit;
	evmcs->guest_ds_limit = vmcs12->guest_ds_limit;
	evmcs->guest_fs_limit = vmcs12->guest_fs_limit;
	evmcs->guest_gs_limit = vmcs12->guest_gs_limit;
	evmcs->guest_ldtr_limit = vmcs12->guest_ldtr_limit;
	evmcs->guest_tr_limit = vmcs12->guest_tr_limit;
	evmcs->guest_gdtr_limit = vmcs12->guest_gdtr_limit;
	evmcs->guest_idtr_limit = vmcs12->guest_idtr_limit;

	evmcs->guest_es_ar_bytes = vmcs12->guest_es_ar_bytes;
	evmcs->guest_cs_ar_bytes = vmcs12->guest_cs_ar_bytes;
	evmcs->guest_ss_ar_bytes = vmcs12->guest_ss_ar_bytes;
	evmcs->guest_ds_ar_bytes = vmcs12->guest_ds_ar_bytes;
	evmcs->guest_fs_ar_bytes = vmcs12->guest_fs_ar_bytes;
	evmcs->guest_gs_ar_bytes = vmcs12->guest_gs_ar_bytes;
	evmcs->guest_ldtr_ar_bytes = vmcs12->guest_ldtr_ar_bytes;
	evmcs->guest_tr_ar_bytes = vmcs12->guest_tr_ar_bytes;

	evmcs->guest_es_base = vmcs12->guest_es_base;
	evmcs->guest_cs_base = vmcs12->guest_cs_base;
	evmcs->guest_ss_base = vmcs12->guest_ss_base;
	evmcs->guest_ds_base = vmcs12->guest_ds_base;
	evmcs->guest_fs_base = vmcs12->guest_fs_base;
	evmcs->guest_gs_base = vmcs12->guest_gs_base;
	evmcs->guest_ldtr_base = vmcs12->guest_ldtr_base;
	evmcs->guest_tr_base = vmcs12->guest_tr_base;
	evmcs->guest_gdtr_base = vmcs12->guest_gdtr_base;
	evmcs->guest_idtr_base = vmcs12->guest_idtr_base;

	evmcs->guest_ia32_pat = vmcs12->guest_ia32_pat;
	evmcs->guest_ia32_efer = vmcs12->guest_ia32_efer;

	evmcs->guest_pdptr0 = vmcs12->guest_pdptr0;
	evmcs->guest_pdptr1 = vmcs12->guest_pdptr1;
	evmcs->guest_pdptr2 = vmcs12->guest_pdptr2;
	evmcs->guest_pdptr3 = vmcs12->guest_pdptr3;

	evmcs->guest_pending_dbg_exceptions =
		vmcs12->guest_pending_dbg_exceptions;
	evmcs->guest_sysenter_esp = vmcs12->guest_sysenter_esp;
	evmcs->guest_sysenter_eip = vmcs12->guest_sysenter_eip;

	evmcs->guest_activity_state = vmcs12->guest_activity_state;
	evmcs->guest_sysenter_cs = vmcs12->guest_sysenter_cs;

	evmcs->guest_cr0 = vmcs12->guest_cr0;
	evmcs->guest_cr3 = vmcs12->guest_cr3;
	evmcs->guest_cr4 = vmcs12->guest_cr4;
	evmcs->guest_dr7 = vmcs12->guest_dr7;

	evmcs->guest_physical_address = vmcs12->guest_physical_address;

	evmcs->vm_instruction_error = vmcs12->vm_instruction_error;
	evmcs->vm_exit_reason = vmcs12->vm_exit_reason;
	evmcs->vm_exit_intr_info = vmcs12->vm_exit_intr_info;
	evmcs->vm_exit_intr_error_code = vmcs12->vm_exit_intr_error_code;
	evmcs->idt_vectoring_info_field = vmcs12->idt_vectoring_info_field;
	evmcs->idt_vectoring_error_code = vmcs12->idt_vectoring_error_code;
	evmcs->vm_exit_instruction_len = vmcs12->vm_exit_instruction_len;
	evmcs->vmx_instruction_info = vmcs12->vmx_instruction_info;

	evmcs->exit_qualification = vmcs12->exit_qualification;

	evmcs->guest_linear_address = vmcs12->guest_linear_address;
	evmcs->guest_rsp = vmcs12->guest_rsp;
	evmcs->guest_rflags = vmcs12->guest_rflags;

	evmcs->guest_interruptibility_info =
		vmcs12->guest_interruptibility_info;
	evmcs->cpu_based_vm_exec_control = vmcs12->cpu_based_vm_exec_control;
	evmcs->vm_entry_controls = vmcs12->vm_entry_controls;
	evmcs->vm_entry_intr_info_field = vmcs12->vm_entry_intr_info_field;
	evmcs->vm_entry_exception_error_code =
		vmcs12->vm_entry_exception_error_code;
	evmcs->vm_entry_instruction_len = vmcs12->vm_entry_instruction_len;

	evmcs->guest_rip = vmcs12->guest_rip;

	evmcs->guest_bndcfgs = vmcs12->guest_bndcfgs;

	return;
}

/*
 * This is an equivalent of the nested hypervisor executing the vmptrld
 * instruction.
 */
static enum nested_evmptrld_status nested_vmx_handle_enlightened_vmptrld(
	struct kvm_vcpu *vcpu, bool from_launch)
{
	struct vcpu_vmx *vmx = to_vmx(vcpu);
	bool evmcs_gpa_changed = false;
	u64 evmcs_gpa;

	if (likely(!vmx->nested.enlightened_vmcs_enabled))
		return EVMPTRLD_DISABLED;

	if (!nested_enlightened_vmentry(vcpu, &evmcs_gpa)) {
		nested_release_evmcs(vcpu);
		return EVMPTRLD_DISABLED;
	}

	if (unlikely(evmcs_gpa != vmx->nested.hv_evmcs_vmptr)) {
		vmx->nested.current_vmptr = INVALID_GPA;

		nested_release_evmcs(vcpu);

		if (kvm_vcpu_map(vcpu, gpa_to_gfn(evmcs_gpa),
				 &vmx->nested.hv_evmcs_map))
			return EVMPTRLD_ERROR;

		vmx->nested.hv_evmcs = vmx->nested.hv_evmcs_map.hva;

		/*
		 * Currently, KVM only supports eVMCS version 1
		 * (== KVM_EVMCS_VERSION) and thus we expect guest to set this
		 * value to first u32 field of eVMCS which should specify eVMCS
		 * VersionNumber.
		 *
		 * Guest should be aware of supported eVMCS versions by host by
		 * examining CPUID.0x4000000A.EAX[0:15]. Host userspace VMM is
		 * expected to set this CPUID leaf according to the value
		 * returned in vmcs_version from nested_enable_evmcs().
		 *
		 * However, it turns out that Microsoft Hyper-V fails to comply
		 * to their own invented interface: When Hyper-V use eVMCS, it
		 * just sets first u32 field of eVMCS to revision_id specified
		 * in MSR_IA32_VMX_BASIC. Instead of used eVMCS version number
		 * which is one of the supported versions specified in
		 * CPUID.0x4000000A.EAX[0:15].
		 *
		 * To overcome Hyper-V bug, we accept here either a supported
		 * eVMCS version or VMCS12 revision_id as valid values for first
		 * u32 field of eVMCS.
		 */
		if ((vmx->nested.hv_evmcs->revision_id != KVM_EVMCS_VERSION) &&
		    (vmx->nested.hv_evmcs->revision_id != VMCS12_REVISION)) {
			nested_release_evmcs(vcpu);
			return EVMPTRLD_VMFAIL;
		}

		vmx->nested.hv_evmcs_vmptr = evmcs_gpa;

		evmcs_gpa_changed = true;
		/*
		 * Unlike normal vmcs12, enlightened vmcs12 is not fully
		 * reloaded from guest's memory (read only fields, fields not
		 * present in struct hv_enlightened_vmcs, ...). Make sure there
		 * are no leftovers.
		 */
		if (from_launch) {
			struct vmcs12 *vmcs12 = get_vmcs12(vcpu);
			memset(vmcs12, 0, sizeof(*vmcs12));
			vmcs12->hdr.revision_id = VMCS12_REVISION;
		}

	}

	/*
	 * Clean fields data can't be used on VMLAUNCH and when we switch
	 * between different L2 guests as KVM keeps a single VMCS12 per L1.
	 */
	if (from_launch || evmcs_gpa_changed)
		vmx->nested.hv_evmcs->hv_clean_fields &=
			~HV_VMX_ENLIGHTENED_CLEAN_FIELD_ALL;

	return EVMPTRLD_SUCCEEDED;
}

void nested_sync_vmcs12_to_shadow(struct kvm_vcpu *vcpu)
{
	struct vcpu_vmx *vmx = to_vmx(vcpu);

	if (evmptr_is_valid(vmx->nested.hv_evmcs_vmptr))
		copy_vmcs12_to_enlightened(vmx);
	else
		copy_vmcs12_to_shadow(vmx);

	vmx->nested.need_vmcs12_to_shadow_sync = false;
}

static enum hrtimer_restart vmx_preemption_timer_fn(struct hrtimer *timer)
{
	struct vcpu_vmx *vmx =
		container_of(timer, struct vcpu_vmx, nested.preemption_timer);

	vmx->nested.preemption_timer_expired = true;
	kvm_make_request(KVM_REQ_EVENT, &vmx->vcpu);
	kvm_vcpu_kick(&vmx->vcpu);

	return HRTIMER_NORESTART;
}

static u64 vmx_calc_preemption_timer_value(struct kvm_vcpu *vcpu)
{
	struct vcpu_vmx *vmx = to_vmx(vcpu);
	struct vmcs12 *vmcs12 = get_vmcs12(vcpu);

	u64 l1_scaled_tsc = kvm_read_l1_tsc(vcpu, rdtsc()) >>
			    VMX_MISC_EMULATED_PREEMPTION_TIMER_RATE;

	if (!vmx->nested.has_preemption_timer_deadline) {
		vmx->nested.preemption_timer_deadline =
			vmcs12->vmx_preemption_timer_value + l1_scaled_tsc;
		vmx->nested.has_preemption_timer_deadline = true;
	}
	return vmx->nested.preemption_timer_deadline - l1_scaled_tsc;
}

static void vmx_start_preemption_timer(struct kvm_vcpu *vcpu,
					u64 preemption_timeout)
{
	struct vcpu_vmx *vmx = to_vmx(vcpu);

	/*
	 * A timer value of zero is architecturally guaranteed to cause
	 * a VMExit prior to executing any instructions in the guest.
	 */
	if (preemption_timeout == 0) {
		vmx_preemption_timer_fn(&vmx->nested.preemption_timer);
		return;
	}

	if (vcpu->arch.virtual_tsc_khz == 0)
		return;

	preemption_timeout <<= VMX_MISC_EMULATED_PREEMPTION_TIMER_RATE;
	preemption_timeout *= 1000000;
	do_div(preemption_timeout, vcpu->arch.virtual_tsc_khz);
	hrtimer_start(&vmx->nested.preemption_timer,
		      ktime_add_ns(ktime_get(), preemption_timeout),
		      HRTIMER_MODE_ABS_PINNED);
}

static u64 nested_vmx_calc_efer(struct vcpu_vmx *vmx, struct vmcs12 *vmcs12)
{
	if (vmx->nested.nested_run_pending &&
	    (vmcs12->vm_entry_controls & VM_ENTRY_LOAD_IA32_EFER))
		return vmcs12->guest_ia32_efer;
	else if (vmcs12->vm_entry_controls & VM_ENTRY_IA32E_MODE)
		return vmx->vcpu.arch.efer | (EFER_LMA | EFER_LME);
	else
		return vmx->vcpu.arch.efer & ~(EFER_LMA | EFER_LME);
}

static void prepare_vmcs02_constant_state(struct vcpu_vmx *vmx)
{
	/*
	 * If vmcs02 hasn't been initialized, set the constant vmcs02 state
	 * according to L0's settings (vmcs12 is irrelevant here).  Host
	 * fields that come from L0 and are not constant, e.g. HOST_CR3,
	 * will be set as needed prior to VMLAUNCH/VMRESUME.
	 */
	if (vmx->nested.vmcs02_initialized)
		return;
	vmx->nested.vmcs02_initialized = true;

	/*
	 * We don't care what the EPTP value is we just need to guarantee
	 * it's valid so we don't get a false positive when doing early
	 * consistency checks.
	 */
	if (enable_ept && nested_early_check)
		vmcs_write64(EPT_POINTER,
			     construct_eptp(&vmx->vcpu, 0, PT64_ROOT_4LEVEL));

	/* All VMFUNCs are currently emulated through L0 vmexits.  */
	if (cpu_has_vmx_vmfunc())
		vmcs_write64(VM_FUNCTION_CONTROL, 0);

	if (cpu_has_vmx_posted_intr())
		vmcs_write16(POSTED_INTR_NV, POSTED_INTR_NESTED_VECTOR);

	if (cpu_has_vmx_msr_bitmap())
		vmcs_write64(MSR_BITMAP, __pa(vmx->nested.vmcs02.msr_bitmap));

	/*
	 * PML is emulated for L2, but never enabled in hardware as the MMU
	 * handles A/D emulation.  Disabling PML for L2 also avoids having to
	 * deal with filtering out L2 GPAs from the buffer.
	 */
	if (enable_pml) {
		vmcs_write64(PML_ADDRESS, 0);
		vmcs_write16(GUEST_PML_INDEX, -1);
	}

	if (cpu_has_vmx_encls_vmexit())
		vmcs_write64(ENCLS_EXITING_BITMAP, INVALID_GPA);

	/*
	 * Set the MSR load/store lists to match L0's settings.  Only the
	 * addresses are constant (for vmcs02), the counts can change based
	 * on L2's behavior, e.g. switching to/from long mode.
	 */
	vmcs_write64(VM_EXIT_MSR_STORE_ADDR, __pa(vmx->msr_autostore.guest.val));
	vmcs_write64(VM_EXIT_MSR_LOAD_ADDR, __pa(vmx->msr_autoload.host.val));
	vmcs_write64(VM_ENTRY_MSR_LOAD_ADDR, __pa(vmx->msr_autoload.guest.val));

	vmx_set_constant_host_state(vmx);
}

static void prepare_vmcs02_early_rare(struct vcpu_vmx *vmx,
				      struct vmcs12 *vmcs12)
{
	prepare_vmcs02_constant_state(vmx);

	vmcs_write64(VMCS_LINK_POINTER, INVALID_GPA);

	if (enable_vpid) {
		if (nested_cpu_has_vpid(vmcs12) && vmx->nested.vpid02)
			vmcs_write16(VIRTUAL_PROCESSOR_ID, vmx->nested.vpid02);
		else
			vmcs_write16(VIRTUAL_PROCESSOR_ID, vmx->vpid);
	}
}

static void prepare_vmcs02_early(struct vcpu_vmx *vmx, struct loaded_vmcs *vmcs01,
				 struct vmcs12 *vmcs12)
{
	u32 exec_control;
	u64 guest_efer = nested_vmx_calc_efer(vmx, vmcs12);

	if (vmx->nested.dirty_vmcs12 || evmptr_is_valid(vmx->nested.hv_evmcs_vmptr))
		prepare_vmcs02_early_rare(vmx, vmcs12);

	/*
	 * PIN CONTROLS
	 */
	exec_control = __pin_controls_get(vmcs01);
	exec_control |= (vmcs12->pin_based_vm_exec_control &
			 ~PIN_BASED_VMX_PREEMPTION_TIMER);

	/* Posted interrupts setting is only taken from vmcs12.  */
	vmx->nested.pi_pending = false;
	if (nested_cpu_has_posted_intr(vmcs12))
		vmx->nested.posted_intr_nv = vmcs12->posted_intr_nv;
	else
		exec_control &= ~PIN_BASED_POSTED_INTR;
	pin_controls_set(vmx, exec_control);

	/*
	 * EXEC CONTROLS
	 */
	exec_control = __exec_controls_get(vmcs01); /* L0's desires */
	exec_control &= ~CPU_BASED_INTR_WINDOW_EXITING;
	exec_control &= ~CPU_BASED_NMI_WINDOW_EXITING;
	exec_control &= ~CPU_BASED_TPR_SHADOW;
	exec_control |= vmcs12->cpu_based_vm_exec_control;

	vmx->nested.l1_tpr_threshold = -1;
	if (exec_control & CPU_BASED_TPR_SHADOW)
		vmcs_write32(TPR_THRESHOLD, vmcs12->tpr_threshold);
#ifdef CONFIG_X86_64
	else
		exec_control |= CPU_BASED_CR8_LOAD_EXITING |
				CPU_BASED_CR8_STORE_EXITING;
#endif

	/*
	 * A vmexit (to either L1 hypervisor or L0 userspace) is always needed
	 * for I/O port accesses.
	 */
	exec_control |= CPU_BASED_UNCOND_IO_EXITING;
	exec_control &= ~CPU_BASED_USE_IO_BITMAPS;

	/*
	 * This bit will be computed in nested_get_vmcs12_pages, because
	 * we do not have access to L1's MSR bitmap yet.  For now, keep
	 * the same bit as before, hoping to avoid multiple VMWRITEs that
	 * only set/clear this bit.
	 */
	exec_control &= ~CPU_BASED_USE_MSR_BITMAPS;
	exec_control |= exec_controls_get(vmx) & CPU_BASED_USE_MSR_BITMAPS;

	exec_controls_set(vmx, exec_control);

	/*
	 * SECONDARY EXEC CONTROLS
	 */
	if (cpu_has_secondary_exec_ctrls()) {
		exec_control = __secondary_exec_controls_get(vmcs01);

		/* Take the following fields only from vmcs12 */
		exec_control &= ~(SECONDARY_EXEC_VIRTUALIZE_APIC_ACCESSES |
				  SECONDARY_EXEC_VIRTUALIZE_X2APIC_MODE |
				  SECONDARY_EXEC_ENABLE_INVPCID |
				  SECONDARY_EXEC_ENABLE_RDTSCP |
				  SECONDARY_EXEC_XSAVES |
				  SECONDARY_EXEC_ENABLE_USR_WAIT_PAUSE |
				  SECONDARY_EXEC_VIRTUAL_INTR_DELIVERY |
				  SECONDARY_EXEC_APIC_REGISTER_VIRT |
				  SECONDARY_EXEC_ENABLE_VMFUNC |
				  SECONDARY_EXEC_TSC_SCALING |
				  SECONDARY_EXEC_DESC);

		if (nested_cpu_has(vmcs12,
				   CPU_BASED_ACTIVATE_SECONDARY_CONTROLS))
			exec_control |= vmcs12->secondary_vm_exec_control;

		/* PML is emulated and never enabled in hardware for L2. */
		exec_control &= ~SECONDARY_EXEC_ENABLE_PML;

		/* VMCS shadowing for L2 is emulated for now */
		exec_control &= ~SECONDARY_EXEC_SHADOW_VMCS;

		/*
		 * Preset *DT exiting when emulating UMIP, so that vmx_set_cr4()
		 * will not have to rewrite the controls just for this bit.
		 */
		if (!boot_cpu_has(X86_FEATURE_UMIP) && vmx_umip_emulated() &&
		    (vmcs12->guest_cr4 & X86_CR4_UMIP))
			exec_control |= SECONDARY_EXEC_DESC;

		if (exec_control & SECONDARY_EXEC_VIRTUAL_INTR_DELIVERY)
			vmcs_write16(GUEST_INTR_STATUS,
				vmcs12->guest_intr_status);

		if (!nested_cpu_has2(vmcs12, SECONDARY_EXEC_UNRESTRICTED_GUEST))
		    exec_control &= ~SECONDARY_EXEC_UNRESTRICTED_GUEST;

		if (exec_control & SECONDARY_EXEC_ENCLS_EXITING)
			vmx_write_encls_bitmap(&vmx->vcpu, vmcs12);

		secondary_exec_controls_set(vmx, exec_control);
	}

	/*
	 * ENTRY CONTROLS
	 *
	 * vmcs12's VM_{ENTRY,EXIT}_LOAD_IA32_EFER and VM_ENTRY_IA32E_MODE
	 * are emulated by vmx_set_efer() in prepare_vmcs02(), but speculate
	 * on the related bits (if supported by the CPU) in the hope that
	 * we can avoid VMWrites during vmx_set_efer().
	 */
	exec_control = __vm_entry_controls_get(vmcs01);
	exec_control |= vmcs12->vm_entry_controls;
	exec_control &= ~(VM_ENTRY_IA32E_MODE | VM_ENTRY_LOAD_IA32_EFER);
	if (cpu_has_load_ia32_efer()) {
		if (guest_efer & EFER_LMA)
			exec_control |= VM_ENTRY_IA32E_MODE;
		if (guest_efer != host_efer)
			exec_control |= VM_ENTRY_LOAD_IA32_EFER;
	}
	vm_entry_controls_set(vmx, exec_control);

	/*
	 * EXIT CONTROLS
	 *
	 * L2->L1 exit controls are emulated - the hardware exit is to L0 so
	 * we should use its exit controls. Note that VM_EXIT_LOAD_IA32_EFER
	 * bits may be modified by vmx_set_efer() in prepare_vmcs02().
	 */
	exec_control = __vm_exit_controls_get(vmcs01);
	if (cpu_has_load_ia32_efer() && guest_efer != host_efer)
		exec_control |= VM_EXIT_LOAD_IA32_EFER;
	else
		exec_control &= ~VM_EXIT_LOAD_IA32_EFER;
	vm_exit_controls_set(vmx, exec_control);

	/*
	 * Interrupt/Exception Fields
	 */
	if (vmx->nested.nested_run_pending) {
		vmcs_write32(VM_ENTRY_INTR_INFO_FIELD,
			     vmcs12->vm_entry_intr_info_field);
		vmcs_write32(VM_ENTRY_EXCEPTION_ERROR_CODE,
			     vmcs12->vm_entry_exception_error_code);
		vmcs_write32(VM_ENTRY_INSTRUCTION_LEN,
			     vmcs12->vm_entry_instruction_len);
		vmcs_write32(GUEST_INTERRUPTIBILITY_INFO,
			     vmcs12->guest_interruptibility_info);
		vmx->loaded_vmcs->nmi_known_unmasked =
			!(vmcs12->guest_interruptibility_info & GUEST_INTR_STATE_NMI);
	} else {
		vmcs_write32(VM_ENTRY_INTR_INFO_FIELD, 0);
	}
}

static void prepare_vmcs02_rare(struct vcpu_vmx *vmx, struct vmcs12 *vmcs12)
{
	struct hv_enlightened_vmcs *hv_evmcs = vmx->nested.hv_evmcs;

	if (!hv_evmcs || !(hv_evmcs->hv_clean_fields &
			   HV_VMX_ENLIGHTENED_CLEAN_FIELD_GUEST_GRP2)) {
		vmcs_write16(GUEST_ES_SELECTOR, vmcs12->guest_es_selector);
		vmcs_write16(GUEST_CS_SELECTOR, vmcs12->guest_cs_selector);
		vmcs_write16(GUEST_SS_SELECTOR, vmcs12->guest_ss_selector);
		vmcs_write16(GUEST_DS_SELECTOR, vmcs12->guest_ds_selector);
		vmcs_write16(GUEST_FS_SELECTOR, vmcs12->guest_fs_selector);
		vmcs_write16(GUEST_GS_SELECTOR, vmcs12->guest_gs_selector);
		vmcs_write16(GUEST_LDTR_SELECTOR, vmcs12->guest_ldtr_selector);
		vmcs_write16(GUEST_TR_SELECTOR, vmcs12->guest_tr_selector);
		vmcs_write32(GUEST_ES_LIMIT, vmcs12->guest_es_limit);
		vmcs_write32(GUEST_CS_LIMIT, vmcs12->guest_cs_limit);
		vmcs_write32(GUEST_SS_LIMIT, vmcs12->guest_ss_limit);
		vmcs_write32(GUEST_DS_LIMIT, vmcs12->guest_ds_limit);
		vmcs_write32(GUEST_FS_LIMIT, vmcs12->guest_fs_limit);
		vmcs_write32(GUEST_GS_LIMIT, vmcs12->guest_gs_limit);
		vmcs_write32(GUEST_LDTR_LIMIT, vmcs12->guest_ldtr_limit);
		vmcs_write32(GUEST_TR_LIMIT, vmcs12->guest_tr_limit);
		vmcs_write32(GUEST_GDTR_LIMIT, vmcs12->guest_gdtr_limit);
		vmcs_write32(GUEST_IDTR_LIMIT, vmcs12->guest_idtr_limit);
		vmcs_write32(GUEST_CS_AR_BYTES, vmcs12->guest_cs_ar_bytes);
		vmcs_write32(GUEST_SS_AR_BYTES, vmcs12->guest_ss_ar_bytes);
		vmcs_write32(GUEST_ES_AR_BYTES, vmcs12->guest_es_ar_bytes);
		vmcs_write32(GUEST_DS_AR_BYTES, vmcs12->guest_ds_ar_bytes);
		vmcs_write32(GUEST_FS_AR_BYTES, vmcs12->guest_fs_ar_bytes);
		vmcs_write32(GUEST_GS_AR_BYTES, vmcs12->guest_gs_ar_bytes);
		vmcs_write32(GUEST_LDTR_AR_BYTES, vmcs12->guest_ldtr_ar_bytes);
		vmcs_write32(GUEST_TR_AR_BYTES, vmcs12->guest_tr_ar_bytes);
		vmcs_writel(GUEST_ES_BASE, vmcs12->guest_es_base);
		vmcs_writel(GUEST_CS_BASE, vmcs12->guest_cs_base);
		vmcs_writel(GUEST_SS_BASE, vmcs12->guest_ss_base);
		vmcs_writel(GUEST_DS_BASE, vmcs12->guest_ds_base);
		vmcs_writel(GUEST_FS_BASE, vmcs12->guest_fs_base);
		vmcs_writel(GUEST_GS_BASE, vmcs12->guest_gs_base);
		vmcs_writel(GUEST_LDTR_BASE, vmcs12->guest_ldtr_base);
		vmcs_writel(GUEST_TR_BASE, vmcs12->guest_tr_base);
		vmcs_writel(GUEST_GDTR_BASE, vmcs12->guest_gdtr_base);
		vmcs_writel(GUEST_IDTR_BASE, vmcs12->guest_idtr_base);

		vmx->segment_cache.bitmask = 0;
	}

	if (!hv_evmcs || !(hv_evmcs->hv_clean_fields &
			   HV_VMX_ENLIGHTENED_CLEAN_FIELD_GUEST_GRP1)) {
		vmcs_write32(GUEST_SYSENTER_CS, vmcs12->guest_sysenter_cs);
		vmcs_writel(GUEST_PENDING_DBG_EXCEPTIONS,
			    vmcs12->guest_pending_dbg_exceptions);
		vmcs_writel(GUEST_SYSENTER_ESP, vmcs12->guest_sysenter_esp);
		vmcs_writel(GUEST_SYSENTER_EIP, vmcs12->guest_sysenter_eip);

		/*
		 * L1 may access the L2's PDPTR, so save them to construct
		 * vmcs12
		 */
		if (enable_ept) {
			vmcs_write64(GUEST_PDPTR0, vmcs12->guest_pdptr0);
			vmcs_write64(GUEST_PDPTR1, vmcs12->guest_pdptr1);
			vmcs_write64(GUEST_PDPTR2, vmcs12->guest_pdptr2);
			vmcs_write64(GUEST_PDPTR3, vmcs12->guest_pdptr3);
		}

		if (kvm_mpx_supported() && vmx->nested.nested_run_pending &&
		    (vmcs12->vm_entry_controls & VM_ENTRY_LOAD_BNDCFGS))
			vmcs_write64(GUEST_BNDCFGS, vmcs12->guest_bndcfgs);
	}

	if (nested_cpu_has_xsaves(vmcs12))
		vmcs_write64(XSS_EXIT_BITMAP, vmcs12->xss_exit_bitmap);

	/*
	 * Whether page-faults are trapped is determined by a combination of
	 * 3 settings: PFEC_MASK, PFEC_MATCH and EXCEPTION_BITMAP.PF.  If L0
	 * doesn't care about page faults then we should set all of these to
	 * L1's desires. However, if L0 does care about (some) page faults, it
	 * is not easy (if at all possible?) to merge L0 and L1's desires, we
	 * simply ask to exit on each and every L2 page fault. This is done by
	 * setting MASK=MATCH=0 and (see below) EB.PF=1.
	 * Note that below we don't need special code to set EB.PF beyond the
	 * "or"ing of the EB of vmcs01 and vmcs12, because when enable_ept,
	 * vmcs01's EB.PF is 0 so the "or" will take vmcs12's value, and when
	 * !enable_ept, EB.PF is 1, so the "or" will always be 1.
	 */
	if (vmx_need_pf_intercept(&vmx->vcpu)) {
		/*
		 * TODO: if both L0 and L1 need the same MASK and MATCH,
		 * go ahead and use it?
		 */
		vmcs_write32(PAGE_FAULT_ERROR_CODE_MASK, 0);
		vmcs_write32(PAGE_FAULT_ERROR_CODE_MATCH, 0);
	} else {
		vmcs_write32(PAGE_FAULT_ERROR_CODE_MASK, vmcs12->page_fault_error_code_mask);
		vmcs_write32(PAGE_FAULT_ERROR_CODE_MATCH, vmcs12->page_fault_error_code_match);
	}

	if (cpu_has_vmx_apicv()) {
		vmcs_write64(EOI_EXIT_BITMAP0, vmcs12->eoi_exit_bitmap0);
		vmcs_write64(EOI_EXIT_BITMAP1, vmcs12->eoi_exit_bitmap1);
		vmcs_write64(EOI_EXIT_BITMAP2, vmcs12->eoi_exit_bitmap2);
		vmcs_write64(EOI_EXIT_BITMAP3, vmcs12->eoi_exit_bitmap3);
	}

	/*
	 * Make sure the msr_autostore list is up to date before we set the
	 * count in the vmcs02.
	 */
	prepare_vmx_msr_autostore_list(&vmx->vcpu, MSR_IA32_TSC);

	vmcs_write32(VM_EXIT_MSR_STORE_COUNT, vmx->msr_autostore.guest.nr);
	vmcs_write32(VM_EXIT_MSR_LOAD_COUNT, vmx->msr_autoload.host.nr);
	vmcs_write32(VM_ENTRY_MSR_LOAD_COUNT, vmx->msr_autoload.guest.nr);

	set_cr4_guest_host_mask(vmx);
}

/*
 * prepare_vmcs02 is called when the L1 guest hypervisor runs its nested
 * L2 guest. L1 has a vmcs for L2 (vmcs12), and this function "merges" it
 * with L0's requirements for its guest (a.k.a. vmcs01), so we can run the L2
 * guest in a way that will both be appropriate to L1's requests, and our
 * needs. In addition to modifying the active vmcs (which is vmcs02), this
 * function also has additional necessary side-effects, like setting various
 * vcpu->arch fields.
 * Returns 0 on success, 1 on failure. Invalid state exit qualification code
 * is assigned to entry_failure_code on failure.
 */
static int prepare_vmcs02(struct kvm_vcpu *vcpu, struct vmcs12 *vmcs12,
			  bool from_vmentry,
			  enum vm_entry_failure_code *entry_failure_code)
{
	struct vcpu_vmx *vmx = to_vmx(vcpu);
	bool load_guest_pdptrs_vmcs12 = false;

	if (vmx->nested.dirty_vmcs12 || evmptr_is_valid(vmx->nested.hv_evmcs_vmptr)) {
		prepare_vmcs02_rare(vmx, vmcs12);
		vmx->nested.dirty_vmcs12 = false;

		load_guest_pdptrs_vmcs12 = !evmptr_is_valid(vmx->nested.hv_evmcs_vmptr) ||
			!(vmx->nested.hv_evmcs->hv_clean_fields &
			  HV_VMX_ENLIGHTENED_CLEAN_FIELD_GUEST_GRP1);
	}

	if (vmx->nested.nested_run_pending &&
	    (vmcs12->vm_entry_controls & VM_ENTRY_LOAD_DEBUG_CONTROLS)) {
		kvm_set_dr(vcpu, 7, vmcs12->guest_dr7);
		vmcs_write64(GUEST_IA32_DEBUGCTL, vmcs12->guest_ia32_debugctl);
	} else {
		kvm_set_dr(vcpu, 7, vcpu->arch.dr7);
		vmcs_write64(GUEST_IA32_DEBUGCTL, vmx->nested.vmcs01_debugctl);
	}
	if (kvm_mpx_supported() && (!vmx->nested.nested_run_pending ||
	    !(vmcs12->vm_entry_controls & VM_ENTRY_LOAD_BNDCFGS)))
		vmcs_write64(GUEST_BNDCFGS, vmx->nested.vmcs01_guest_bndcfgs);
	vmx_set_rflags(vcpu, vmcs12->guest_rflags);

	/* EXCEPTION_BITMAP and CR0_GUEST_HOST_MASK should basically be the
	 * bitwise-or of what L1 wants to trap for L2, and what we want to
	 * trap. Note that CR0.TS also needs updating - we do this later.
	 */
	vmx_update_exception_bitmap(vcpu);
	vcpu->arch.cr0_guest_owned_bits &= ~vmcs12->cr0_guest_host_mask;
	vmcs_writel(CR0_GUEST_HOST_MASK, ~vcpu->arch.cr0_guest_owned_bits);

	if (vmx->nested.nested_run_pending &&
	    (vmcs12->vm_entry_controls & VM_ENTRY_LOAD_IA32_PAT)) {
		vmcs_write64(GUEST_IA32_PAT, vmcs12->guest_ia32_pat);
		vcpu->arch.pat = vmcs12->guest_ia32_pat;
	} else if (vmcs_config.vmentry_ctrl & VM_ENTRY_LOAD_IA32_PAT) {
		vmcs_write64(GUEST_IA32_PAT, vmx->vcpu.arch.pat);
	}

	vcpu->arch.tsc_offset = kvm_calc_nested_tsc_offset(
			vcpu->arch.l1_tsc_offset,
			vmx_get_l2_tsc_offset(vcpu),
			vmx_get_l2_tsc_multiplier(vcpu));

	vcpu->arch.tsc_scaling_ratio = kvm_calc_nested_tsc_multiplier(
			vcpu->arch.l1_tsc_scaling_ratio,
			vmx_get_l2_tsc_multiplier(vcpu));

	vmcs_write64(TSC_OFFSET, vcpu->arch.tsc_offset);
	if (kvm_has_tsc_control)
		vmcs_write64(TSC_MULTIPLIER, vcpu->arch.tsc_scaling_ratio);

	nested_vmx_transition_tlb_flush(vcpu, vmcs12, true);

	if (nested_cpu_has_ept(vmcs12))
		nested_ept_init_mmu_context(vcpu);

	/*
	 * This sets GUEST_CR0 to vmcs12->guest_cr0, possibly modifying those
	 * bits which we consider mandatory enabled.
	 * The CR0_READ_SHADOW is what L2 should have expected to read given
	 * the specifications by L1; It's not enough to take
	 * vmcs12->cr0_read_shadow because on our cr0_guest_host_mask we we
	 * have more bits than L1 expected.
	 */
	vmx_set_cr0(vcpu, vmcs12->guest_cr0);
	vmcs_writel(CR0_READ_SHADOW, nested_read_cr0(vmcs12));

	vmx_set_cr4(vcpu, vmcs12->guest_cr4);
	vmcs_writel(CR4_READ_SHADOW, nested_read_cr4(vmcs12));

	vcpu->arch.efer = nested_vmx_calc_efer(vmx, vmcs12);
	/* Note: may modify VM_ENTRY/EXIT_CONTROLS and GUEST/HOST_IA32_EFER */
	vmx_set_efer(vcpu, vcpu->arch.efer);

	/*
	 * Guest state is invalid and unrestricted guest is disabled,
	 * which means L1 attempted VMEntry to L2 with invalid state.
	 * Fail the VMEntry.
	 *
	 * However when force loading the guest state (SMM exit or
	 * loading nested state after migration, it is possible to
	 * have invalid guest state now, which will be later fixed by
	 * restoring L2 register state
	 */
	if (CC(from_vmentry && !vmx_guest_state_valid(vcpu))) {
		*entry_failure_code = ENTRY_FAIL_DEFAULT;
		return -EINVAL;
	}

	/* Shadow page tables on either EPT or shadow page tables. */
	if (nested_vmx_load_cr3(vcpu, vmcs12->guest_cr3, nested_cpu_has_ept(vmcs12),
				from_vmentry, entry_failure_code))
		return -EINVAL;

	/*
	 * Immediately write vmcs02.GUEST_CR3.  It will be propagated to vmcs12
	 * on nested VM-Exit, which can occur without actually running L2 and
	 * thus without hitting vmx_load_mmu_pgd(), e.g. if L1 is entering L2 with
	 * vmcs12.GUEST_ACTIVITYSTATE=HLT, in which case KVM will intercept the
	 * transition to HLT instead of running L2.
	 */
	if (enable_ept)
		vmcs_writel(GUEST_CR3, vmcs12->guest_cr3);

	/* Late preparation of GUEST_PDPTRs now that EFER and CRs are set. */
	if (load_guest_pdptrs_vmcs12 && nested_cpu_has_ept(vmcs12) &&
	    is_pae_paging(vcpu)) {
		vmcs_write64(GUEST_PDPTR0, vmcs12->guest_pdptr0);
		vmcs_write64(GUEST_PDPTR1, vmcs12->guest_pdptr1);
		vmcs_write64(GUEST_PDPTR2, vmcs12->guest_pdptr2);
		vmcs_write64(GUEST_PDPTR3, vmcs12->guest_pdptr3);
	}

	if (!enable_ept)
		vcpu->arch.walk_mmu->inject_page_fault = vmx_inject_page_fault_nested;

	if ((vmcs12->vm_entry_controls & VM_ENTRY_LOAD_IA32_PERF_GLOBAL_CTRL) &&
	    WARN_ON_ONCE(kvm_set_msr(vcpu, MSR_CORE_PERF_GLOBAL_CTRL,
				     vmcs12->guest_ia32_perf_global_ctrl))) {
		*entry_failure_code = ENTRY_FAIL_DEFAULT;
		return -EINVAL;
	}

	kvm_rsp_write(vcpu, vmcs12->guest_rsp);
	kvm_rip_write(vcpu, vmcs12->guest_rip);

	/*
	 * It was observed that genuine Hyper-V running in L1 doesn't reset
	 * 'hv_clean_fields' by itself, it only sets the corresponding dirty
	 * bits when it changes a field in eVMCS. Mark all fields as clean
	 * here.
	 */
	if (evmptr_is_valid(vmx->nested.hv_evmcs_vmptr))
		vmx->nested.hv_evmcs->hv_clean_fields |=
			HV_VMX_ENLIGHTENED_CLEAN_FIELD_ALL;

	return 0;
}

static int nested_vmx_check_nmi_controls(struct vmcs12 *vmcs12)
{
	if (CC(!nested_cpu_has_nmi_exiting(vmcs12) &&
	       nested_cpu_has_virtual_nmis(vmcs12)))
		return -EINVAL;

	if (CC(!nested_cpu_has_virtual_nmis(vmcs12) &&
	       nested_cpu_has(vmcs12, CPU_BASED_NMI_WINDOW_EXITING)))
		return -EINVAL;

	return 0;
}

static bool nested_vmx_check_eptp(struct kvm_vcpu *vcpu, u64 new_eptp)
{
	struct vcpu_vmx *vmx = to_vmx(vcpu);

	/* Check for memory type validity */
	switch (new_eptp & VMX_EPTP_MT_MASK) {
	case VMX_EPTP_MT_UC:
		if (CC(!(vmx->nested.msrs.ept_caps & VMX_EPTP_UC_BIT)))
			return false;
		break;
	case VMX_EPTP_MT_WB:
		if (CC(!(vmx->nested.msrs.ept_caps & VMX_EPTP_WB_BIT)))
			return false;
		break;
	default:
		return false;
	}

	/* Page-walk levels validity. */
	switch (new_eptp & VMX_EPTP_PWL_MASK) {
	case VMX_EPTP_PWL_5:
		if (CC(!(vmx->nested.msrs.ept_caps & VMX_EPT_PAGE_WALK_5_BIT)))
			return false;
		break;
	case VMX_EPTP_PWL_4:
		if (CC(!(vmx->nested.msrs.ept_caps & VMX_EPT_PAGE_WALK_4_BIT)))
			return false;
		break;
	default:
		return false;
	}

	/* Reserved bits should not be set */
	if (CC(kvm_vcpu_is_illegal_gpa(vcpu, new_eptp) || ((new_eptp >> 7) & 0x1f)))
		return false;

	/* AD, if set, should be supported */
	if (new_eptp & VMX_EPTP_AD_ENABLE_BIT) {
		if (CC(!(vmx->nested.msrs.ept_caps & VMX_EPT_AD_BIT)))
			return false;
	}

	return true;
}

/*
 * Checks related to VM-Execution Control Fields
 */
static int nested_check_vm_execution_controls(struct kvm_vcpu *vcpu,
                                              struct vmcs12 *vmcs12)
{
	struct vcpu_vmx *vmx = to_vmx(vcpu);

	if (CC(!vmx_control_verify(vmcs12->pin_based_vm_exec_control,
				   vmx->nested.msrs.pinbased_ctls_low,
				   vmx->nested.msrs.pinbased_ctls_high)) ||
	    CC(!vmx_control_verify(vmcs12->cpu_based_vm_exec_control,
				   vmx->nested.msrs.procbased_ctls_low,
				   vmx->nested.msrs.procbased_ctls_high)))
		return -EINVAL;

	if (nested_cpu_has(vmcs12, CPU_BASED_ACTIVATE_SECONDARY_CONTROLS) &&
	    CC(!vmx_control_verify(vmcs12->secondary_vm_exec_control,
				   vmx->nested.msrs.secondary_ctls_low,
				   vmx->nested.msrs.secondary_ctls_high)))
		return -EINVAL;

	if (CC(vmcs12->cr3_target_count > nested_cpu_vmx_misc_cr3_count(vcpu)) ||
	    nested_vmx_check_io_bitmap_controls(vcpu, vmcs12) ||
	    nested_vmx_check_msr_bitmap_controls(vcpu, vmcs12) ||
	    nested_vmx_check_tpr_shadow_controls(vcpu, vmcs12) ||
	    nested_vmx_check_apic_access_controls(vcpu, vmcs12) ||
	    nested_vmx_check_apicv_controls(vcpu, vmcs12) ||
	    nested_vmx_check_nmi_controls(vmcs12) ||
	    nested_vmx_check_pml_controls(vcpu, vmcs12) ||
	    nested_vmx_check_unrestricted_guest_controls(vcpu, vmcs12) ||
	    nested_vmx_check_mode_based_ept_exec_controls(vcpu, vmcs12) ||
	    nested_vmx_check_shadow_vmcs_controls(vcpu, vmcs12) ||
	    CC(nested_cpu_has_vpid(vmcs12) && !vmcs12->virtual_processor_id))
		return -EINVAL;

	if (!nested_cpu_has_preemption_timer(vmcs12) &&
	    nested_cpu_has_save_preemption_timer(vmcs12))
		return -EINVAL;

	if (nested_cpu_has_ept(vmcs12) &&
	    CC(!nested_vmx_check_eptp(vcpu, vmcs12->ept_pointer)))
		return -EINVAL;

	if (nested_cpu_has_vmfunc(vmcs12)) {
		if (CC(vmcs12->vm_function_control &
		       ~vmx->nested.msrs.vmfunc_controls))
			return -EINVAL;

		if (nested_cpu_has_eptp_switching(vmcs12)) {
			if (CC(!nested_cpu_has_ept(vmcs12)) ||
			    CC(!page_address_valid(vcpu, vmcs12->eptp_list_address)))
				return -EINVAL;
		}
	}

	return 0;
}

/*
 * Checks related to VM-Exit Control Fields
 */
static int nested_check_vm_exit_controls(struct kvm_vcpu *vcpu,
                                         struct vmcs12 *vmcs12)
{
	struct vcpu_vmx *vmx = to_vmx(vcpu);

	if (CC(!vmx_control_verify(vmcs12->vm_exit_controls,
				    vmx->nested.msrs.exit_ctls_low,
				    vmx->nested.msrs.exit_ctls_high)) ||
	    CC(nested_vmx_check_exit_msr_switch_controls(vcpu, vmcs12)))
		return -EINVAL;

	return 0;
}

/*
 * Checks related to VM-Entry Control Fields
 */
static int nested_check_vm_entry_controls(struct kvm_vcpu *vcpu,
					  struct vmcs12 *vmcs12)
{
	struct vcpu_vmx *vmx = to_vmx(vcpu);

	if (CC(!vmx_control_verify(vmcs12->vm_entry_controls,
				    vmx->nested.msrs.entry_ctls_low,
				    vmx->nested.msrs.entry_ctls_high)))
		return -EINVAL;

	/*
	 * From the Intel SDM, volume 3:
	 * Fields relevant to VM-entry event injection must be set properly.
	 * These fields are the VM-entry interruption-information field, the
	 * VM-entry exception error code, and the VM-entry instruction length.
	 */
	if (vmcs12->vm_entry_intr_info_field & INTR_INFO_VALID_MASK) {
		u32 intr_info = vmcs12->vm_entry_intr_info_field;
		u8 vector = intr_info & INTR_INFO_VECTOR_MASK;
		u32 intr_type = intr_info & INTR_INFO_INTR_TYPE_MASK;
		bool has_error_code = intr_info & INTR_INFO_DELIVER_CODE_MASK;
		bool should_have_error_code;
		bool urg = nested_cpu_has2(vmcs12,
					   SECONDARY_EXEC_UNRESTRICTED_GUEST);
		bool prot_mode = !urg || vmcs12->guest_cr0 & X86_CR0_PE;

		/* VM-entry interruption-info field: interruption type */
		if (CC(intr_type == INTR_TYPE_RESERVED) ||
		    CC(intr_type == INTR_TYPE_OTHER_EVENT &&
		       !nested_cpu_supports_monitor_trap_flag(vcpu)))
			return -EINVAL;

		/* VM-entry interruption-info field: vector */
		if (CC(intr_type == INTR_TYPE_NMI_INTR && vector != NMI_VECTOR) ||
		    CC(intr_type == INTR_TYPE_HARD_EXCEPTION && vector > 31) ||
		    CC(intr_type == INTR_TYPE_OTHER_EVENT && vector != 0))
			return -EINVAL;

		/* VM-entry interruption-info field: deliver error code */
		should_have_error_code =
			intr_type == INTR_TYPE_HARD_EXCEPTION && prot_mode &&
			x86_exception_has_error_code(vector);
		if (CC(has_error_code != should_have_error_code))
			return -EINVAL;

		/* VM-entry exception error code */
		if (CC(has_error_code &&
		       vmcs12->vm_entry_exception_error_code & GENMASK(31, 16)))
			return -EINVAL;

		/* VM-entry interruption-info field: reserved bits */
		if (CC(intr_info & INTR_INFO_RESVD_BITS_MASK))
			return -EINVAL;

		/* VM-entry instruction length */
		switch (intr_type) {
		case INTR_TYPE_SOFT_EXCEPTION:
		case INTR_TYPE_SOFT_INTR:
		case INTR_TYPE_PRIV_SW_EXCEPTION:
			if (CC(vmcs12->vm_entry_instruction_len > 15) ||
			    CC(vmcs12->vm_entry_instruction_len == 0 &&
			    CC(!nested_cpu_has_zero_length_injection(vcpu))))
				return -EINVAL;
		}
	}

	if (nested_vmx_check_entry_msr_switch_controls(vcpu, vmcs12))
		return -EINVAL;

	return 0;
}

static int nested_vmx_check_controls(struct kvm_vcpu *vcpu,
				     struct vmcs12 *vmcs12)
{
	if (nested_check_vm_execution_controls(vcpu, vmcs12) ||
	    nested_check_vm_exit_controls(vcpu, vmcs12) ||
	    nested_check_vm_entry_controls(vcpu, vmcs12))
		return -EINVAL;

	if (to_vmx(vcpu)->nested.enlightened_vmcs_enabled)
		return nested_evmcs_check_controls(vmcs12);

	return 0;
}

static int nested_vmx_check_address_space_size(struct kvm_vcpu *vcpu,
				       struct vmcs12 *vmcs12)
{
#ifdef CONFIG_X86_64
	if (CC(!!(vmcs12->vm_exit_controls & VM_EXIT_HOST_ADDR_SPACE_SIZE) !=
		!!(vcpu->arch.efer & EFER_LMA)))
		return -EINVAL;
#endif
	return 0;
}

static int nested_vmx_check_host_state(struct kvm_vcpu *vcpu,
				       struct vmcs12 *vmcs12)
{
	bool ia32e;

	if (CC(!nested_host_cr0_valid(vcpu, vmcs12->host_cr0)) ||
	    CC(!nested_host_cr4_valid(vcpu, vmcs12->host_cr4)) ||
	    CC(kvm_vcpu_is_illegal_gpa(vcpu, vmcs12->host_cr3)))
		return -EINVAL;

	if (CC(is_noncanonical_address(vmcs12->host_ia32_sysenter_esp, vcpu)) ||
	    CC(is_noncanonical_address(vmcs12->host_ia32_sysenter_eip, vcpu)))
		return -EINVAL;

	if ((vmcs12->vm_exit_controls & VM_EXIT_LOAD_IA32_PAT) &&
	    CC(!kvm_pat_valid(vmcs12->host_ia32_pat)))
		return -EINVAL;

	if ((vmcs12->vm_exit_controls & VM_EXIT_LOAD_IA32_PERF_GLOBAL_CTRL) &&
	    CC(!kvm_valid_perf_global_ctrl(vcpu_to_pmu(vcpu),
					   vmcs12->host_ia32_perf_global_ctrl)))
		return -EINVAL;

#ifdef CONFIG_X86_64
	ia32e = !!(vmcs12->vm_exit_controls & VM_EXIT_HOST_ADDR_SPACE_SIZE);
#else
	ia32e = false;
#endif

	if (ia32e) {
		if (CC(!(vmcs12->host_cr4 & X86_CR4_PAE)))
			return -EINVAL;
	} else {
		if (CC(vmcs12->vm_entry_controls & VM_ENTRY_IA32E_MODE) ||
		    CC(vmcs12->host_cr4 & X86_CR4_PCIDE) ||
		    CC((vmcs12->host_rip) >> 32))
			return -EINVAL;
	}

	if (CC(vmcs12->host_cs_selector & (SEGMENT_RPL_MASK | SEGMENT_TI_MASK)) ||
	    CC(vmcs12->host_ss_selector & (SEGMENT_RPL_MASK | SEGMENT_TI_MASK)) ||
	    CC(vmcs12->host_ds_selector & (SEGMENT_RPL_MASK | SEGMENT_TI_MASK)) ||
	    CC(vmcs12->host_es_selector & (SEGMENT_RPL_MASK | SEGMENT_TI_MASK)) ||
	    CC(vmcs12->host_fs_selector & (SEGMENT_RPL_MASK | SEGMENT_TI_MASK)) ||
	    CC(vmcs12->host_gs_selector & (SEGMENT_RPL_MASK | SEGMENT_TI_MASK)) ||
	    CC(vmcs12->host_tr_selector & (SEGMENT_RPL_MASK | SEGMENT_TI_MASK)) ||
	    CC(vmcs12->host_cs_selector == 0) ||
	    CC(vmcs12->host_tr_selector == 0) ||
	    CC(vmcs12->host_ss_selector == 0 && !ia32e))
		return -EINVAL;

	if (CC(is_noncanonical_address(vmcs12->host_fs_base, vcpu)) ||
	    CC(is_noncanonical_address(vmcs12->host_gs_base, vcpu)) ||
	    CC(is_noncanonical_address(vmcs12->host_gdtr_base, vcpu)) ||
	    CC(is_noncanonical_address(vmcs12->host_idtr_base, vcpu)) ||
	    CC(is_noncanonical_address(vmcs12->host_tr_base, vcpu)) ||
	    CC(is_noncanonical_address(vmcs12->host_rip, vcpu)))
		return -EINVAL;

	/*
	 * If the load IA32_EFER VM-exit control is 1, bits reserved in the
	 * IA32_EFER MSR must be 0 in the field for that register. In addition,
	 * the values of the LMA and LME bits in the field must each be that of
	 * the host address-space size VM-exit control.
	 */
	if (vmcs12->vm_exit_controls & VM_EXIT_LOAD_IA32_EFER) {
		if (CC(!kvm_valid_efer(vcpu, vmcs12->host_ia32_efer)) ||
		    CC(ia32e != !!(vmcs12->host_ia32_efer & EFER_LMA)) ||
		    CC(ia32e != !!(vmcs12->host_ia32_efer & EFER_LME)))
			return -EINVAL;
	}

	return 0;
}

static int nested_vmx_check_vmcs_link_ptr(struct kvm_vcpu *vcpu,
					  struct vmcs12 *vmcs12)
{
	struct vcpu_vmx *vmx = to_vmx(vcpu);
	struct gfn_to_hva_cache *ghc = &vmx->nested.shadow_vmcs12_cache;
	struct vmcs_hdr hdr;

	if (vmcs12->vmcs_link_pointer == INVALID_GPA)
		return 0;

	if (CC(!page_address_valid(vcpu, vmcs12->vmcs_link_pointer)))
		return -EINVAL;

	if (ghc->gpa != vmcs12->vmcs_link_pointer &&
	    CC(kvm_gfn_to_hva_cache_init(vcpu->kvm, ghc,
					 vmcs12->vmcs_link_pointer, VMCS12_SIZE)))
                return -EINVAL;

	if (CC(kvm_read_guest_offset_cached(vcpu->kvm, ghc, &hdr,
					    offsetof(struct vmcs12, hdr),
					    sizeof(hdr))))
		return -EINVAL;

	if (CC(hdr.revision_id != VMCS12_REVISION) ||
	    CC(hdr.shadow_vmcs != nested_cpu_has_shadow_vmcs(vmcs12)))
		return -EINVAL;

	return 0;
}

/*
 * Checks related to Guest Non-register State
 */
static int nested_check_guest_non_reg_state(struct vmcs12 *vmcs12)
{
	if (CC(vmcs12->guest_activity_state != GUEST_ACTIVITY_ACTIVE &&
	       vmcs12->guest_activity_state != GUEST_ACTIVITY_HLT &&
	       vmcs12->guest_activity_state != GUEST_ACTIVITY_WAIT_SIPI))
		return -EINVAL;

	return 0;
}

static int nested_vmx_check_guest_state(struct kvm_vcpu *vcpu,
					struct vmcs12 *vmcs12,
					enum vm_entry_failure_code *entry_failure_code)
{
	bool ia32e;

	*entry_failure_code = ENTRY_FAIL_DEFAULT;

	if (CC(!nested_guest_cr0_valid(vcpu, vmcs12->guest_cr0)) ||
	    CC(!nested_guest_cr4_valid(vcpu, vmcs12->guest_cr4)))
		return -EINVAL;

	if ((vmcs12->vm_entry_controls & VM_ENTRY_LOAD_DEBUG_CONTROLS) &&
	    CC(!kvm_dr7_valid(vmcs12->guest_dr7)))
		return -EINVAL;

	if ((vmcs12->vm_entry_controls & VM_ENTRY_LOAD_IA32_PAT) &&
	    CC(!kvm_pat_valid(vmcs12->guest_ia32_pat)))
		return -EINVAL;

	if (nested_vmx_check_vmcs_link_ptr(vcpu, vmcs12)) {
		*entry_failure_code = ENTRY_FAIL_VMCS_LINK_PTR;
		return -EINVAL;
	}

	if ((vmcs12->vm_entry_controls & VM_ENTRY_LOAD_IA32_PERF_GLOBAL_CTRL) &&
	    CC(!kvm_valid_perf_global_ctrl(vcpu_to_pmu(vcpu),
					   vmcs12->guest_ia32_perf_global_ctrl)))
		return -EINVAL;

	/*
	 * If the load IA32_EFER VM-entry control is 1, the following checks
	 * are performed on the field for the IA32_EFER MSR:
	 * - Bits reserved in the IA32_EFER MSR must be 0.
	 * - Bit 10 (corresponding to IA32_EFER.LMA) must equal the value of
	 *   the IA-32e mode guest VM-exit control. It must also be identical
	 *   to bit 8 (LME) if bit 31 in the CR0 field (corresponding to
	 *   CR0.PG) is 1.
	 */
	if (to_vmx(vcpu)->nested.nested_run_pending &&
	    (vmcs12->vm_entry_controls & VM_ENTRY_LOAD_IA32_EFER)) {
		ia32e = (vmcs12->vm_entry_controls & VM_ENTRY_IA32E_MODE) != 0;
		if (CC(!kvm_valid_efer(vcpu, vmcs12->guest_ia32_efer)) ||
		    CC(ia32e != !!(vmcs12->guest_ia32_efer & EFER_LMA)) ||
		    CC(((vmcs12->guest_cr0 & X86_CR0_PG) &&
		     ia32e != !!(vmcs12->guest_ia32_efer & EFER_LME))))
			return -EINVAL;
	}

	if ((vmcs12->vm_entry_controls & VM_ENTRY_LOAD_BNDCFGS) &&
	    (CC(is_noncanonical_address(vmcs12->guest_bndcfgs & PAGE_MASK, vcpu)) ||
	     CC((vmcs12->guest_bndcfgs & MSR_IA32_BNDCFGS_RSVD))))
		return -EINVAL;

	if (nested_check_guest_non_reg_state(vmcs12))
		return -EINVAL;

	return 0;
}

static int nested_vmx_check_vmentry_hw(struct kvm_vcpu *vcpu)
{
	struct vcpu_vmx *vmx = to_vmx(vcpu);
	unsigned long cr3, cr4;
	bool vm_fail;

	if (!nested_early_check)
		return 0;

	if (vmx->msr_autoload.host.nr)
		vmcs_write32(VM_EXIT_MSR_LOAD_COUNT, 0);
	if (vmx->msr_autoload.guest.nr)
		vmcs_write32(VM_ENTRY_MSR_LOAD_COUNT, 0);

	preempt_disable();

	vmx_prepare_switch_to_guest(vcpu);

	/*
	 * Induce a consistency check VMExit by clearing bit 1 in GUEST_RFLAGS,
	 * which is reserved to '1' by hardware.  GUEST_RFLAGS is guaranteed to
	 * be written (by prepare_vmcs02()) before the "real" VMEnter, i.e.
	 * there is no need to preserve other bits or save/restore the field.
	 */
	vmcs_writel(GUEST_RFLAGS, 0);

	cr3 = __get_current_cr3_fast();
	if (unlikely(cr3 != vmx->loaded_vmcs->host_state.cr3)) {
		vmcs_writel(HOST_CR3, cr3);
		vmx->loaded_vmcs->host_state.cr3 = cr3;
	}

	cr4 = cr4_read_shadow();
	if (unlikely(cr4 != vmx->loaded_vmcs->host_state.cr4)) {
		vmcs_writel(HOST_CR4, cr4);
		vmx->loaded_vmcs->host_state.cr4 = cr4;
	}

	vm_fail = __vmx_vcpu_run(vmx, (unsigned long *)&vcpu->arch.regs,
				 vmx->loaded_vmcs->launched);

	if (vmx->msr_autoload.host.nr)
		vmcs_write32(VM_EXIT_MSR_LOAD_COUNT, vmx->msr_autoload.host.nr);
	if (vmx->msr_autoload.guest.nr)
		vmcs_write32(VM_ENTRY_MSR_LOAD_COUNT, vmx->msr_autoload.guest.nr);

	if (vm_fail) {
		u32 error = vmcs_read32(VM_INSTRUCTION_ERROR);

		preempt_enable();

		trace_kvm_nested_vmenter_failed(
			"early hardware check VM-instruction error: ", error);
		WARN_ON_ONCE(error != VMXERR_ENTRY_INVALID_CONTROL_FIELD);
		return 1;
	}

	/*
	 * VMExit clears RFLAGS.IF and DR7, even on a consistency check.
	 */
	if (hw_breakpoint_active())
		set_debugreg(__this_cpu_read(cpu_dr7), 7);
	local_irq_enable();
	preempt_enable();

	/*
	 * A non-failing VMEntry means we somehow entered guest mode with
	 * an illegal RIP, and that's just the tip of the iceberg.  There
	 * is no telling what memory has been modified or what state has
	 * been exposed to unknown code.  Hitting this all but guarantees
	 * a (very critical) hardware issue.
	 */
	WARN_ON(!(vmcs_read32(VM_EXIT_REASON) &
		VMX_EXIT_REASONS_FAILED_VMENTRY));

	return 0;
}

static bool nested_get_evmcs_page(struct kvm_vcpu *vcpu)
{
	struct vcpu_vmx *vmx = to_vmx(vcpu);

	/*
	 * hv_evmcs may end up being not mapped after migration (when
	 * L2 was running), map it here to make sure vmcs12 changes are
	 * properly reflected.
	 */
	if (vmx->nested.enlightened_vmcs_enabled &&
	    vmx->nested.hv_evmcs_vmptr == EVMPTR_MAP_PENDING) {
		enum nested_evmptrld_status evmptrld_status =
			nested_vmx_handle_enlightened_vmptrld(vcpu, false);

		if (evmptrld_status == EVMPTRLD_VMFAIL ||
		    evmptrld_status == EVMPTRLD_ERROR)
			return false;

		/*
		 * Post migration VMCS12 always provides the most actual
		 * information, copy it to eVMCS upon entry.
		 */
		vmx->nested.need_vmcs12_to_shadow_sync = true;
	}

	return true;
}

static bool nested_get_vmcs12_pages(struct kvm_vcpu *vcpu)
{
	struct vmcs12 *vmcs12 = get_vmcs12(vcpu);
	struct vcpu_vmx *vmx = to_vmx(vcpu);
	struct kvm_host_map *map;
	struct page *page;
	u64 hpa;

	if (!vcpu->arch.pdptrs_from_userspace &&
	    !nested_cpu_has_ept(vmcs12) && is_pae_paging(vcpu)) {
		/*
		 * Reload the guest's PDPTRs since after a migration
		 * the guest CR3 might be restored prior to setting the nested
		 * state which can lead to a load of wrong PDPTRs.
		 */
		if (CC(!load_pdptrs(vcpu, vcpu->arch.walk_mmu, vcpu->arch.cr3)))
			return false;
	}


	if (nested_cpu_has2(vmcs12, SECONDARY_EXEC_VIRTUALIZE_APIC_ACCESSES)) {
		/*
		 * Translate L1 physical address to host physical
		 * address for vmcs02. Keep the page pinned, so this
		 * physical address remains valid. We keep a reference
		 * to it so we can release it later.
		 */
		if (vmx->nested.apic_access_page) { /* shouldn't happen */
			kvm_release_page_clean(vmx->nested.apic_access_page);
			vmx->nested.apic_access_page = NULL;
		}
		page = kvm_vcpu_gpa_to_page(vcpu, vmcs12->apic_access_addr);
		if (!is_error_page(page)) {
			vmx->nested.apic_access_page = page;
			hpa = page_to_phys(vmx->nested.apic_access_page);
			vmcs_write64(APIC_ACCESS_ADDR, hpa);
		} else {
			pr_debug_ratelimited("%s: no backing 'struct page' for APIC-access address in vmcs12\n",
					     __func__);
			vcpu->run->exit_reason = KVM_EXIT_INTERNAL_ERROR;
			vcpu->run->internal.suberror =
				KVM_INTERNAL_ERROR_EMULATION;
			vcpu->run->internal.ndata = 0;
			return false;
		}
	}

	if (nested_cpu_has(vmcs12, CPU_BASED_TPR_SHADOW)) {
		map = &vmx->nested.virtual_apic_map;

		if (!kvm_vcpu_map(vcpu, gpa_to_gfn(vmcs12->virtual_apic_page_addr), map)) {
			vmcs_write64(VIRTUAL_APIC_PAGE_ADDR, pfn_to_hpa(map->pfn));
		} else if (nested_cpu_has(vmcs12, CPU_BASED_CR8_LOAD_EXITING) &&
		           nested_cpu_has(vmcs12, CPU_BASED_CR8_STORE_EXITING) &&
			   !nested_cpu_has2(vmcs12, SECONDARY_EXEC_VIRTUALIZE_APIC_ACCESSES)) {
			/*
			 * The processor will never use the TPR shadow, simply
			 * clear the bit from the execution control.  Such a
			 * configuration is useless, but it happens in tests.
			 * For any other configuration, failing the vm entry is
			 * _not_ what the processor does but it's basically the
			 * only possibility we have.
			 */
			exec_controls_clearbit(vmx, CPU_BASED_TPR_SHADOW);
		} else {
			/*
			 * Write an illegal value to VIRTUAL_APIC_PAGE_ADDR to
			 * force VM-Entry to fail.
			 */
			vmcs_write64(VIRTUAL_APIC_PAGE_ADDR, INVALID_GPA);
		}
	}

	if (nested_cpu_has_posted_intr(vmcs12)) {
		map = &vmx->nested.pi_desc_map;

		if (!kvm_vcpu_map(vcpu, gpa_to_gfn(vmcs12->posted_intr_desc_addr), map)) {
			vmx->nested.pi_desc =
				(struct pi_desc *)(((void *)map->hva) +
				offset_in_page(vmcs12->posted_intr_desc_addr));
			vmcs_write64(POSTED_INTR_DESC_ADDR,
				     pfn_to_hpa(map->pfn) + offset_in_page(vmcs12->posted_intr_desc_addr));
		} else {
			/*
			 * Defer the KVM_INTERNAL_EXIT until KVM tries to
			 * access the contents of the VMCS12 posted interrupt
			 * descriptor. (Note that KVM may do this when it
			 * should not, per the architectural specification.)
			 */
			vmx->nested.pi_desc = NULL;
			pin_controls_clearbit(vmx, PIN_BASED_POSTED_INTR);
		}
	}
	if (nested_vmx_prepare_msr_bitmap(vcpu, vmcs12))
		exec_controls_setbit(vmx, CPU_BASED_USE_MSR_BITMAPS);
	else
		exec_controls_clearbit(vmx, CPU_BASED_USE_MSR_BITMAPS);

	return true;
}

static bool vmx_get_nested_state_pages(struct kvm_vcpu *vcpu)
{
	if (!nested_get_evmcs_page(vcpu)) {
		pr_debug_ratelimited("%s: enlightened vmptrld failed\n",
				     __func__);
		vcpu->run->exit_reason = KVM_EXIT_INTERNAL_ERROR;
		vcpu->run->internal.suberror =
			KVM_INTERNAL_ERROR_EMULATION;
		vcpu->run->internal.ndata = 0;

		return false;
	}

	if (is_guest_mode(vcpu) && !nested_get_vmcs12_pages(vcpu))
		return false;

	return true;
}

static int nested_vmx_write_pml_buffer(struct kvm_vcpu *vcpu, gpa_t gpa)
{
	struct vmcs12 *vmcs12;
	struct vcpu_vmx *vmx = to_vmx(vcpu);
	gpa_t dst;

	if (WARN_ON_ONCE(!is_guest_mode(vcpu)))
		return 0;

	if (WARN_ON_ONCE(vmx->nested.pml_full))
		return 1;

	/*
	 * Check if PML is enabled for the nested guest. Whether eptp bit 6 is
	 * set is already checked as part of A/D emulation.
	 */
	vmcs12 = get_vmcs12(vcpu);
	if (!nested_cpu_has_pml(vmcs12))
		return 0;

	if (vmcs12->guest_pml_index >= PML_ENTITY_NUM) {
		vmx->nested.pml_full = true;
		return 1;
	}

	gpa &= ~0xFFFull;
	dst = vmcs12->pml_address + sizeof(u64) * vmcs12->guest_pml_index;

	if (kvm_write_guest_page(vcpu->kvm, gpa_to_gfn(dst), &gpa,
				 offset_in_page(dst), sizeof(gpa)))
		return 0;

	vmcs12->guest_pml_index--;

	return 0;
}

/*
 * Intel's VMX Instruction Reference specifies a common set of prerequisites
 * for running VMX instructions (except VMXON, whose prerequisites are
 * slightly different). It also specifies what exception to inject otherwise.
 * Note that many of these exceptions have priority over VM exits, so they
 * don't have to be checked again here.
 */
static int nested_vmx_check_permission(struct kvm_vcpu *vcpu)
{
	if (!to_vmx(vcpu)->nested.vmxon) {
		kvm_queue_exception(vcpu, UD_VECTOR);
		return 0;
	}

	if (vmx_get_cpl(vcpu)) {
		kvm_inject_gp(vcpu, 0);
		return 0;
	}

	return 1;
}

static u8 vmx_has_apicv_interrupt(struct kvm_vcpu *vcpu)
{
	u8 rvi = vmx_get_rvi();
	u8 vppr = kvm_lapic_get_reg(vcpu->arch.apic, APIC_PROCPRI);

	return ((rvi & 0xf0) > (vppr & 0xf0));
}

static void load_vmcs12_host_state(struct kvm_vcpu *vcpu,
				   struct vmcs12 *vmcs12);

/*
 * If from_vmentry is false, this is being called from state restore (either RSM
 * or KVM_SET_NESTED_STATE).  Otherwise it's called from vmlaunch/vmresume.
 *
 * Returns:
 *	NVMX_VMENTRY_SUCCESS: Entered VMX non-root mode
 *	NVMX_VMENTRY_VMFAIL:  Consistency check VMFail
 *	NVMX_VMENTRY_VMEXIT:  Consistency check VMExit
 *	NVMX_VMENTRY_KVM_INTERNAL_ERROR: KVM internal error
 */
enum nvmx_vmentry_status nested_vmx_enter_non_root_mode(struct kvm_vcpu *vcpu,
							bool from_vmentry)
{
	struct vcpu_vmx *vmx = to_vmx(vcpu);
	struct vmcs12 *vmcs12 = get_vmcs12(vcpu);
	enum vm_entry_failure_code entry_failure_code;
	bool evaluate_pending_interrupts;
	union vmx_exit_reason exit_reason = {
		.basic = EXIT_REASON_INVALID_STATE,
		.failed_vmentry = 1,
	};
	u32 failed_index;

	kvm_service_local_tlb_flush_requests(vcpu);

	evaluate_pending_interrupts = exec_controls_get(vmx) &
		(CPU_BASED_INTR_WINDOW_EXITING | CPU_BASED_NMI_WINDOW_EXITING);
	if (likely(!evaluate_pending_interrupts) && kvm_vcpu_apicv_active(vcpu))
		evaluate_pending_interrupts |= vmx_has_apicv_interrupt(vcpu);

	if (!(vmcs12->vm_entry_controls & VM_ENTRY_LOAD_DEBUG_CONTROLS))
		vmx->nested.vmcs01_debugctl = vmcs_read64(GUEST_IA32_DEBUGCTL);
	if (kvm_mpx_supported() &&
		!(vmcs12->vm_entry_controls & VM_ENTRY_LOAD_BNDCFGS))
		vmx->nested.vmcs01_guest_bndcfgs = vmcs_read64(GUEST_BNDCFGS);

	/*
	 * Overwrite vmcs01.GUEST_CR3 with L1's CR3 if EPT is disabled *and*
	 * nested early checks are disabled.  In the event of a "late" VM-Fail,
	 * i.e. a VM-Fail detected by hardware but not KVM, KVM must unwind its
	 * software model to the pre-VMEntry host state.  When EPT is disabled,
	 * GUEST_CR3 holds KVM's shadow CR3, not L1's "real" CR3, which causes
	 * nested_vmx_restore_host_state() to corrupt vcpu->arch.cr3.  Stuffing
	 * vmcs01.GUEST_CR3 results in the unwind naturally setting arch.cr3 to
	 * the correct value.  Smashing vmcs01.GUEST_CR3 is safe because nested
	 * VM-Exits, and the unwind, reset KVM's MMU, i.e. vmcs01.GUEST_CR3 is
	 * guaranteed to be overwritten with a shadow CR3 prior to re-entering
	 * L1.  Don't stuff vmcs01.GUEST_CR3 when using nested early checks as
	 * KVM modifies vcpu->arch.cr3 if and only if the early hardware checks
	 * pass, and early VM-Fails do not reset KVM's MMU, i.e. the VM-Fail
	 * path would need to manually save/restore vmcs01.GUEST_CR3.
	 */
	if (!enable_ept && !nested_early_check)
		vmcs_writel(GUEST_CR3, vcpu->arch.cr3);

	vmx_switch_vmcs(vcpu, &vmx->nested.vmcs02);

	prepare_vmcs02_early(vmx, &vmx->vmcs01, vmcs12);

	if (from_vmentry) {
		if (unlikely(!nested_get_vmcs12_pages(vcpu))) {
			vmx_switch_vmcs(vcpu, &vmx->vmcs01);
			return NVMX_VMENTRY_KVM_INTERNAL_ERROR;
		}

		if (nested_vmx_check_vmentry_hw(vcpu)) {
			vmx_switch_vmcs(vcpu, &vmx->vmcs01);
			return NVMX_VMENTRY_VMFAIL;
		}

		if (nested_vmx_check_guest_state(vcpu, vmcs12,
						 &entry_failure_code)) {
			exit_reason.basic = EXIT_REASON_INVALID_STATE;
			vmcs12->exit_qualification = entry_failure_code;
			goto vmentry_fail_vmexit;
		}
	}

	enter_guest_mode(vcpu);

	if (prepare_vmcs02(vcpu, vmcs12, from_vmentry, &entry_failure_code)) {
		exit_reason.basic = EXIT_REASON_INVALID_STATE;
		vmcs12->exit_qualification = entry_failure_code;
		goto vmentry_fail_vmexit_guest_mode;
	}

	if (from_vmentry) {
		failed_index = nested_vmx_load_msr(vcpu,
						   vmcs12->vm_entry_msr_load_addr,
						   vmcs12->vm_entry_msr_load_count);
		if (failed_index) {
			exit_reason.basic = EXIT_REASON_MSR_LOAD_FAIL;
			vmcs12->exit_qualification = failed_index;
			goto vmentry_fail_vmexit_guest_mode;
		}
	} else {
		/*
		 * The MMU is not initialized to point at the right entities yet and
		 * "get pages" would need to read data from the guest (i.e. we will
		 * need to perform gpa to hpa translation). Request a call
		 * to nested_get_vmcs12_pages before the next VM-entry.  The MSRs
		 * have already been set at vmentry time and should not be reset.
		 */
		kvm_make_request(KVM_REQ_GET_NESTED_STATE_PAGES, vcpu);
	}

	/*
	 * If L1 had a pending IRQ/NMI until it executed
	 * VMLAUNCH/VMRESUME which wasn't delivered because it was
	 * disallowed (e.g. interrupts disabled), L0 needs to
	 * evaluate if this pending event should cause an exit from L2
	 * to L1 or delivered directly to L2 (e.g. In case L1 don't
	 * intercept EXTERNAL_INTERRUPT).
	 *
	 * Usually this would be handled by the processor noticing an
	 * IRQ/NMI window request, or checking RVI during evaluation of
	 * pending virtual interrupts.  However, this setting was done
	 * on VMCS01 and now VMCS02 is active instead. Thus, we force L0
	 * to perform pending event evaluation by requesting a KVM_REQ_EVENT.
	 */
	if (unlikely(evaluate_pending_interrupts))
		kvm_make_request(KVM_REQ_EVENT, vcpu);

	/*
	 * Do not start the preemption timer hrtimer until after we know
	 * we are successful, so that only nested_vmx_vmexit needs to cancel
	 * the timer.
	 */
	vmx->nested.preemption_timer_expired = false;
	if (nested_cpu_has_preemption_timer(vmcs12)) {
		u64 timer_value = vmx_calc_preemption_timer_value(vcpu);
		vmx_start_preemption_timer(vcpu, timer_value);
	}

	/*
	 * Note no nested_vmx_succeed or nested_vmx_fail here. At this point
	 * we are no longer running L1, and VMLAUNCH/VMRESUME has not yet
	 * returned as far as L1 is concerned. It will only return (and set
	 * the success flag) when L2 exits (see nested_vmx_vmexit()).
	 */
	return NVMX_VMENTRY_SUCCESS;

	/*
	 * A failed consistency check that leads to a VMExit during L1's
	 * VMEnter to L2 is a variation of a normal VMexit, as explained in
	 * 26.7 "VM-entry failures during or after loading guest state".
	 */
vmentry_fail_vmexit_guest_mode:
	if (vmcs12->cpu_based_vm_exec_control & CPU_BASED_USE_TSC_OFFSETTING)
		vcpu->arch.tsc_offset -= vmcs12->tsc_offset;
	leave_guest_mode(vcpu);

vmentry_fail_vmexit:
	vmx_switch_vmcs(vcpu, &vmx->vmcs01);

	if (!from_vmentry)
		return NVMX_VMENTRY_VMEXIT;

	load_vmcs12_host_state(vcpu, vmcs12);
	vmcs12->vm_exit_reason = exit_reason.full;
	if (enable_shadow_vmcs || evmptr_is_valid(vmx->nested.hv_evmcs_vmptr))
		vmx->nested.need_vmcs12_to_shadow_sync = true;
	return NVMX_VMENTRY_VMEXIT;
}

/*
 * nested_vmx_run() handles a nested entry, i.e., a VMLAUNCH or VMRESUME on L1
 * for running an L2 nested guest.
 */
static int nested_vmx_run(struct kvm_vcpu *vcpu, bool launch)
{
	struct vmcs12 *vmcs12;
	enum nvmx_vmentry_status status;
	struct vcpu_vmx *vmx = to_vmx(vcpu);
	u32 interrupt_shadow = vmx_get_interrupt_shadow(vcpu);
	enum nested_evmptrld_status evmptrld_status;

	if (!nested_vmx_check_permission(vcpu))
		return 1;

	evmptrld_status = nested_vmx_handle_enlightened_vmptrld(vcpu, launch);
	if (evmptrld_status == EVMPTRLD_ERROR) {
		kvm_queue_exception(vcpu, UD_VECTOR);
		return 1;
	} else if (CC(evmptrld_status == EVMPTRLD_VMFAIL)) {
		return nested_vmx_failInvalid(vcpu);
	}

	if (CC(!evmptr_is_valid(vmx->nested.hv_evmcs_vmptr) &&
	       vmx->nested.current_vmptr == INVALID_GPA))
		return nested_vmx_failInvalid(vcpu);

	vmcs12 = get_vmcs12(vcpu);

	/*
	 * Can't VMLAUNCH or VMRESUME a shadow VMCS. Despite the fact
	 * that there *is* a valid VMCS pointer, RFLAGS.CF is set
	 * rather than RFLAGS.ZF, and no error number is stored to the
	 * VM-instruction error field.
	 */
	if (CC(vmcs12->hdr.shadow_vmcs))
		return nested_vmx_failInvalid(vcpu);

	if (evmptr_is_valid(vmx->nested.hv_evmcs_vmptr)) {
		copy_enlightened_to_vmcs12(vmx, vmx->nested.hv_evmcs->hv_clean_fields);
		/* Enlightened VMCS doesn't have launch state */
		vmcs12->launch_state = !launch;
	} else if (enable_shadow_vmcs) {
		copy_shadow_to_vmcs12(vmx);
	}

	/*
	 * The nested entry process starts with enforcing various prerequisites
	 * on vmcs12 as required by the Intel SDM, and act appropriately when
	 * they fail: As the SDM explains, some conditions should cause the
	 * instruction to fail, while others will cause the instruction to seem
	 * to succeed, but return an EXIT_REASON_INVALID_STATE.
	 * To speed up the normal (success) code path, we should avoid checking
	 * for misconfigurations which will anyway be caught by the processor
	 * when using the merged vmcs02.
	 */
	if (CC(interrupt_shadow & KVM_X86_SHADOW_INT_MOV_SS))
		return nested_vmx_fail(vcpu, VMXERR_ENTRY_EVENTS_BLOCKED_BY_MOV_SS);

	if (CC(vmcs12->launch_state == launch))
		return nested_vmx_fail(vcpu,
			launch ? VMXERR_VMLAUNCH_NONCLEAR_VMCS
			       : VMXERR_VMRESUME_NONLAUNCHED_VMCS);

	if (nested_vmx_check_controls(vcpu, vmcs12))
		return nested_vmx_fail(vcpu, VMXERR_ENTRY_INVALID_CONTROL_FIELD);

	if (nested_vmx_check_address_space_size(vcpu, vmcs12))
		return nested_vmx_fail(vcpu, VMXERR_ENTRY_INVALID_HOST_STATE_FIELD);

	if (nested_vmx_check_host_state(vcpu, vmcs12))
		return nested_vmx_fail(vcpu, VMXERR_ENTRY_INVALID_HOST_STATE_FIELD);

	/*
	 * We're finally done with prerequisite checking, and can start with
	 * the nested entry.
	 */
	vmx->nested.nested_run_pending = 1;
	vmx->nested.has_preemption_timer_deadline = false;
	status = nested_vmx_enter_non_root_mode(vcpu, true);
	if (unlikely(status != NVMX_VMENTRY_SUCCESS))
		goto vmentry_failed;

	/* Emulate processing of posted interrupts on VM-Enter. */
	if (nested_cpu_has_posted_intr(vmcs12) &&
	    kvm_apic_has_interrupt(vcpu) == vmx->nested.posted_intr_nv) {
		vmx->nested.pi_pending = true;
		kvm_make_request(KVM_REQ_EVENT, vcpu);
		kvm_apic_clear_irr(vcpu, vmx->nested.posted_intr_nv);
	}

	/* Hide L1D cache contents from the nested guest.  */
	vmx->vcpu.arch.l1tf_flush_l1d = true;

	/*
	 * Must happen outside of nested_vmx_enter_non_root_mode() as it will
	 * also be used as part of restoring nVMX state for
	 * snapshot restore (migration).
	 *
	 * In this flow, it is assumed that vmcs12 cache was
	 * transferred as part of captured nVMX state and should
	 * therefore not be read from guest memory (which may not
	 * exist on destination host yet).
	 */
	nested_cache_shadow_vmcs12(vcpu, vmcs12);

	switch (vmcs12->guest_activity_state) {
	case GUEST_ACTIVITY_HLT:
		/*
		 * If we're entering a halted L2 vcpu and the L2 vcpu won't be
		 * awakened by event injection or by an NMI-window VM-exit or
		 * by an interrupt-window VM-exit, halt the vcpu.
		 */
		if (!(vmcs12->vm_entry_intr_info_field & INTR_INFO_VALID_MASK) &&
		    !nested_cpu_has(vmcs12, CPU_BASED_NMI_WINDOW_EXITING) &&
		    !(nested_cpu_has(vmcs12, CPU_BASED_INTR_WINDOW_EXITING) &&
		      (vmcs12->guest_rflags & X86_EFLAGS_IF))) {
			vmx->nested.nested_run_pending = 0;
			return kvm_vcpu_halt(vcpu);
		}
		break;
	case GUEST_ACTIVITY_WAIT_SIPI:
		vmx->nested.nested_run_pending = 0;
		vcpu->arch.mp_state = KVM_MP_STATE_INIT_RECEIVED;
		break;
	default:
		break;
	}

	return 1;

vmentry_failed:
	vmx->nested.nested_run_pending = 0;
	if (status == NVMX_VMENTRY_KVM_INTERNAL_ERROR)
		return 0;
	if (status == NVMX_VMENTRY_VMEXIT)
		return 1;
	WARN_ON_ONCE(status != NVMX_VMENTRY_VMFAIL);
	return nested_vmx_fail(vcpu, VMXERR_ENTRY_INVALID_CONTROL_FIELD);
}

/*
 * On a nested exit from L2 to L1, vmcs12.guest_cr0 might not be up-to-date
 * because L2 may have changed some cr0 bits directly (CR0_GUEST_HOST_MASK).
 * This function returns the new value we should put in vmcs12.guest_cr0.
 * It's not enough to just return the vmcs02 GUEST_CR0. Rather,
 *  1. Bits that neither L0 nor L1 trapped, were set directly by L2 and are now
 *     available in vmcs02 GUEST_CR0. (Note: It's enough to check that L0
 *     didn't trap the bit, because if L1 did, so would L0).
 *  2. Bits that L1 asked to trap (and therefore L0 also did) could not have
 *     been modified by L2, and L1 knows it. So just leave the old value of
 *     the bit from vmcs12.guest_cr0. Note that the bit from vmcs02 GUEST_CR0
 *     isn't relevant, because if L0 traps this bit it can set it to anything.
 *  3. Bits that L1 didn't trap, but L0 did. L1 believes the guest could have
 *     changed these bits, and therefore they need to be updated, but L0
 *     didn't necessarily allow them to be changed in GUEST_CR0 - and rather
 *     put them in vmcs02 CR0_READ_SHADOW. So take these bits from there.
 */
static inline unsigned long
vmcs12_guest_cr0(struct kvm_vcpu *vcpu, struct vmcs12 *vmcs12)
{
	return
	/*1*/	(vmcs_readl(GUEST_CR0) & vcpu->arch.cr0_guest_owned_bits) |
	/*2*/	(vmcs12->guest_cr0 & vmcs12->cr0_guest_host_mask) |
	/*3*/	(vmcs_readl(CR0_READ_SHADOW) & ~(vmcs12->cr0_guest_host_mask |
			vcpu->arch.cr0_guest_owned_bits));
}

static inline unsigned long
vmcs12_guest_cr4(struct kvm_vcpu *vcpu, struct vmcs12 *vmcs12)
{
	return
	/*1*/	(vmcs_readl(GUEST_CR4) & vcpu->arch.cr4_guest_owned_bits) |
	/*2*/	(vmcs12->guest_cr4 & vmcs12->cr4_guest_host_mask) |
	/*3*/	(vmcs_readl(CR4_READ_SHADOW) & ~(vmcs12->cr4_guest_host_mask |
			vcpu->arch.cr4_guest_owned_bits));
}

static void vmcs12_save_pending_event(struct kvm_vcpu *vcpu,
				      struct vmcs12 *vmcs12)
{
	u32 idt_vectoring;
	unsigned int nr;

	if (vcpu->arch.exception.injected) {
		nr = vcpu->arch.exception.nr;
		idt_vectoring = nr | VECTORING_INFO_VALID_MASK;

		if (kvm_exception_is_soft(nr)) {
			vmcs12->vm_exit_instruction_len =
				vcpu->arch.event_exit_inst_len;
			idt_vectoring |= INTR_TYPE_SOFT_EXCEPTION;
		} else
			idt_vectoring |= INTR_TYPE_HARD_EXCEPTION;

		if (vcpu->arch.exception.has_error_code) {
			idt_vectoring |= VECTORING_INFO_DELIVER_CODE_MASK;
			vmcs12->idt_vectoring_error_code =
				vcpu->arch.exception.error_code;
		}

		vmcs12->idt_vectoring_info_field = idt_vectoring;
	} else if (vcpu->arch.nmi_injected) {
		vmcs12->idt_vectoring_info_field =
			INTR_TYPE_NMI_INTR | INTR_INFO_VALID_MASK | NMI_VECTOR;
	} else if (vcpu->arch.interrupt.injected) {
		nr = vcpu->arch.interrupt.nr;
		idt_vectoring = nr | VECTORING_INFO_VALID_MASK;

		if (vcpu->arch.interrupt.soft) {
			idt_vectoring |= INTR_TYPE_SOFT_INTR;
			vmcs12->vm_entry_instruction_len =
				vcpu->arch.event_exit_inst_len;
		} else
			idt_vectoring |= INTR_TYPE_EXT_INTR;

		vmcs12->idt_vectoring_info_field = idt_vectoring;
	}
}


void nested_mark_vmcs12_pages_dirty(struct kvm_vcpu *vcpu)
{
	struct vmcs12 *vmcs12 = get_vmcs12(vcpu);
	gfn_t gfn;

	/*
	 * Don't need to mark the APIC access page dirty; it is never
	 * written to by the CPU during APIC virtualization.
	 */

	if (nested_cpu_has(vmcs12, CPU_BASED_TPR_SHADOW)) {
		gfn = vmcs12->virtual_apic_page_addr >> PAGE_SHIFT;
		kvm_vcpu_mark_page_dirty(vcpu, gfn);
	}

	if (nested_cpu_has_posted_intr(vmcs12)) {
		gfn = vmcs12->posted_intr_desc_addr >> PAGE_SHIFT;
		kvm_vcpu_mark_page_dirty(vcpu, gfn);
	}
}

static int vmx_complete_nested_posted_interrupt(struct kvm_vcpu *vcpu)
{
	struct vcpu_vmx *vmx = to_vmx(vcpu);
	int max_irr;
	void *vapic_page;
	u16 status;

	if (!vmx->nested.pi_pending)
		return 0;

	if (!vmx->nested.pi_desc)
		goto mmio_needed;

	vmx->nested.pi_pending = false;

	if (!pi_test_and_clear_on(vmx->nested.pi_desc))
		return 0;

	max_irr = find_last_bit((unsigned long *)vmx->nested.pi_desc->pir, 256);
	if (max_irr != 256) {
		vapic_page = vmx->nested.virtual_apic_map.hva;
		if (!vapic_page)
			goto mmio_needed;

		__kvm_apic_update_irr(vmx->nested.pi_desc->pir,
			vapic_page, &max_irr);
		status = vmcs_read16(GUEST_INTR_STATUS);
		if ((u8)max_irr > ((u8)status & 0xff)) {
			status &= ~0xff;
			status |= (u8)max_irr;
			vmcs_write16(GUEST_INTR_STATUS, status);
		}
	}

	nested_mark_vmcs12_pages_dirty(vcpu);
	return 0;

mmio_needed:
	kvm_handle_memory_failure(vcpu, X86EMUL_IO_NEEDED, NULL);
	return -ENXIO;
}

static void nested_vmx_inject_exception_vmexit(struct kvm_vcpu *vcpu,
					       unsigned long exit_qual)
{
	struct vmcs12 *vmcs12 = get_vmcs12(vcpu);
	unsigned int nr = vcpu->arch.exception.nr;
	u32 intr_info = nr | INTR_INFO_VALID_MASK;

	if (vcpu->arch.exception.has_error_code) {
		vmcs12->vm_exit_intr_error_code = vcpu->arch.exception.error_code;
		intr_info |= INTR_INFO_DELIVER_CODE_MASK;
	}

	if (kvm_exception_is_soft(nr))
		intr_info |= INTR_TYPE_SOFT_EXCEPTION;
	else
		intr_info |= INTR_TYPE_HARD_EXCEPTION;

	if (!(vmcs12->idt_vectoring_info_field & VECTORING_INFO_VALID_MASK) &&
	    vmx_get_nmi_mask(vcpu))
		intr_info |= INTR_INFO_UNBLOCK_NMI;

	nested_vmx_vmexit(vcpu, EXIT_REASON_EXCEPTION_NMI, intr_info, exit_qual);
}

/*
 * Returns true if a debug trap is pending delivery.
 *
 * In KVM, debug traps bear an exception payload. As such, the class of a #DB
 * exception may be inferred from the presence of an exception payload.
 */
static inline bool vmx_pending_dbg_trap(struct kvm_vcpu *vcpu)
{
	return vcpu->arch.exception.pending &&
			vcpu->arch.exception.nr == DB_VECTOR &&
			vcpu->arch.exception.payload;
}

/*
 * Certain VM-exits set the 'pending debug exceptions' field to indicate a
 * recognized #DB (data or single-step) that has yet to be delivered. Since KVM
 * represents these debug traps with a payload that is said to be compatible
 * with the 'pending debug exceptions' field, write the payload to the VMCS
 * field if a VM-exit is delivered before the debug trap.
 */
static void nested_vmx_update_pending_dbg(struct kvm_vcpu *vcpu)
{
	if (vmx_pending_dbg_trap(vcpu))
		vmcs_writel(GUEST_PENDING_DBG_EXCEPTIONS,
			    vcpu->arch.exception.payload);
}

static bool nested_vmx_preemption_timer_pending(struct kvm_vcpu *vcpu)
{
	return nested_cpu_has_preemption_timer(get_vmcs12(vcpu)) &&
	       to_vmx(vcpu)->nested.preemption_timer_expired;
}

static int vmx_check_nested_events(struct kvm_vcpu *vcpu)
{
	struct vcpu_vmx *vmx = to_vmx(vcpu);
	unsigned long exit_qual;
	bool block_nested_events =
	    vmx->nested.nested_run_pending || kvm_event_needs_reinjection(vcpu);
	bool mtf_pending = vmx->nested.mtf_pending;
	struct kvm_lapic *apic = vcpu->arch.apic;

	/*
	 * Clear the MTF state. If a higher priority VM-exit is delivered first,
	 * this state is discarded.
	 */
	if (!block_nested_events)
		vmx->nested.mtf_pending = false;

	if (lapic_in_kernel(vcpu) &&
		test_bit(KVM_APIC_INIT, &apic->pending_events)) {
		if (block_nested_events)
			return -EBUSY;
		nested_vmx_update_pending_dbg(vcpu);
		clear_bit(KVM_APIC_INIT, &apic->pending_events);
		if (vcpu->arch.mp_state != KVM_MP_STATE_INIT_RECEIVED)
			nested_vmx_vmexit(vcpu, EXIT_REASON_INIT_SIGNAL, 0, 0);
		return 0;
	}

	if (lapic_in_kernel(vcpu) &&
	    test_bit(KVM_APIC_SIPI, &apic->pending_events)) {
		if (block_nested_events)
			return -EBUSY;

		clear_bit(KVM_APIC_SIPI, &apic->pending_events);
		if (vcpu->arch.mp_state == KVM_MP_STATE_INIT_RECEIVED)
			nested_vmx_vmexit(vcpu, EXIT_REASON_SIPI_SIGNAL, 0,
						apic->sipi_vector & 0xFFUL);
		return 0;
	}

	/*
	 * Process any exceptions that are not debug traps before MTF.
	 *
	 * Note that only a pending nested run can block a pending exception.
	 * Otherwise an injected NMI/interrupt should either be
	 * lost or delivered to the nested hypervisor in the IDT_VECTORING_INFO,
	 * while delivering the pending exception.
	 */

	if (vcpu->arch.exception.pending && !vmx_pending_dbg_trap(vcpu)) {
		if (vmx->nested.nested_run_pending)
			return -EBUSY;
		if (!nested_vmx_check_exception(vcpu, &exit_qual))
			goto no_vmexit;
		nested_vmx_inject_exception_vmexit(vcpu, exit_qual);
		return 0;
	}

	if (mtf_pending) {
		if (block_nested_events)
			return -EBUSY;
		nested_vmx_update_pending_dbg(vcpu);
		nested_vmx_vmexit(vcpu, EXIT_REASON_MONITOR_TRAP_FLAG, 0, 0);
		return 0;
	}

	if (vcpu->arch.exception.pending) {
		if (vmx->nested.nested_run_pending)
			return -EBUSY;
		if (!nested_vmx_check_exception(vcpu, &exit_qual))
			goto no_vmexit;
		nested_vmx_inject_exception_vmexit(vcpu, exit_qual);
		return 0;
	}

	if (nested_vmx_preemption_timer_pending(vcpu)) {
		if (block_nested_events)
			return -EBUSY;
		nested_vmx_vmexit(vcpu, EXIT_REASON_PREEMPTION_TIMER, 0, 0);
		return 0;
	}

	if (vcpu->arch.smi_pending && !is_smm(vcpu)) {
		if (block_nested_events)
			return -EBUSY;
		goto no_vmexit;
	}

	if (vcpu->arch.nmi_pending && !vmx_nmi_blocked(vcpu)) {
		if (block_nested_events)
			return -EBUSY;
		if (!nested_exit_on_nmi(vcpu))
			goto no_vmexit;

		nested_vmx_vmexit(vcpu, EXIT_REASON_EXCEPTION_NMI,
				  NMI_VECTOR | INTR_TYPE_NMI_INTR |
				  INTR_INFO_VALID_MASK, 0);
		/*
		 * The NMI-triggered VM exit counts as injection:
		 * clear this one and block further NMIs.
		 */
		vcpu->arch.nmi_pending = 0;
		vmx_set_nmi_mask(vcpu, true);
		return 0;
	}

	if (kvm_cpu_has_interrupt(vcpu) && !vmx_interrupt_blocked(vcpu)) {
		if (block_nested_events)
			return -EBUSY;
		if (!nested_exit_on_intr(vcpu))
			goto no_vmexit;
		nested_vmx_vmexit(vcpu, EXIT_REASON_EXTERNAL_INTERRUPT, 0, 0);
		return 0;
	}

no_vmexit:
	return vmx_complete_nested_posted_interrupt(vcpu);
}

static u32 vmx_get_preemption_timer_value(struct kvm_vcpu *vcpu)
{
	ktime_t remaining =
		hrtimer_get_remaining(&to_vmx(vcpu)->nested.preemption_timer);
	u64 value;

	if (ktime_to_ns(remaining) <= 0)
		return 0;

	value = ktime_to_ns(remaining) * vcpu->arch.virtual_tsc_khz;
	do_div(value, 1000000);
	return value >> VMX_MISC_EMULATED_PREEMPTION_TIMER_RATE;
}

static bool is_vmcs12_ext_field(unsigned long field)
{
	switch (field) {
	case GUEST_ES_SELECTOR:
	case GUEST_CS_SELECTOR:
	case GUEST_SS_SELECTOR:
	case GUEST_DS_SELECTOR:
	case GUEST_FS_SELECTOR:
	case GUEST_GS_SELECTOR:
	case GUEST_LDTR_SELECTOR:
	case GUEST_TR_SELECTOR:
	case GUEST_ES_LIMIT:
	case GUEST_CS_LIMIT:
	case GUEST_SS_LIMIT:
	case GUEST_DS_LIMIT:
	case GUEST_FS_LIMIT:
	case GUEST_GS_LIMIT:
	case GUEST_LDTR_LIMIT:
	case GUEST_TR_LIMIT:
	case GUEST_GDTR_LIMIT:
	case GUEST_IDTR_LIMIT:
	case GUEST_ES_AR_BYTES:
	case GUEST_DS_AR_BYTES:
	case GUEST_FS_AR_BYTES:
	case GUEST_GS_AR_BYTES:
	case GUEST_LDTR_AR_BYTES:
	case GUEST_TR_AR_BYTES:
	case GUEST_ES_BASE:
	case GUEST_CS_BASE:
	case GUEST_SS_BASE:
	case GUEST_DS_BASE:
	case GUEST_FS_BASE:
	case GUEST_GS_BASE:
	case GUEST_LDTR_BASE:
	case GUEST_TR_BASE:
	case GUEST_GDTR_BASE:
	case GUEST_IDTR_BASE:
	case GUEST_PENDING_DBG_EXCEPTIONS:
	case GUEST_BNDCFGS:
		return true;
	default:
		break;
	}

	return false;
}

static void sync_vmcs02_to_vmcs12_rare(struct kvm_vcpu *vcpu,
				       struct vmcs12 *vmcs12)
{
	struct vcpu_vmx *vmx = to_vmx(vcpu);

	vmcs12->guest_es_selector = vmcs_read16(GUEST_ES_SELECTOR);
	vmcs12->guest_cs_selector = vmcs_read16(GUEST_CS_SELECTOR);
	vmcs12->guest_ss_selector = vmcs_read16(GUEST_SS_SELECTOR);
	vmcs12->guest_ds_selector = vmcs_read16(GUEST_DS_SELECTOR);
	vmcs12->guest_fs_selector = vmcs_read16(GUEST_FS_SELECTOR);
	vmcs12->guest_gs_selector = vmcs_read16(GUEST_GS_SELECTOR);
	vmcs12->guest_ldtr_selector = vmcs_read16(GUEST_LDTR_SELECTOR);
	vmcs12->guest_tr_selector = vmcs_read16(GUEST_TR_SELECTOR);
	vmcs12->guest_es_limit = vmcs_read32(GUEST_ES_LIMIT);
	vmcs12->guest_cs_limit = vmcs_read32(GUEST_CS_LIMIT);
	vmcs12->guest_ss_limit = vmcs_read32(GUEST_SS_LIMIT);
	vmcs12->guest_ds_limit = vmcs_read32(GUEST_DS_LIMIT);
	vmcs12->guest_fs_limit = vmcs_read32(GUEST_FS_LIMIT);
	vmcs12->guest_gs_limit = vmcs_read32(GUEST_GS_LIMIT);
	vmcs12->guest_ldtr_limit = vmcs_read32(GUEST_LDTR_LIMIT);
	vmcs12->guest_tr_limit = vmcs_read32(GUEST_TR_LIMIT);
	vmcs12->guest_gdtr_limit = vmcs_read32(GUEST_GDTR_LIMIT);
	vmcs12->guest_idtr_limit = vmcs_read32(GUEST_IDTR_LIMIT);
	vmcs12->guest_es_ar_bytes = vmcs_read32(GUEST_ES_AR_BYTES);
	vmcs12->guest_ds_ar_bytes = vmcs_read32(GUEST_DS_AR_BYTES);
	vmcs12->guest_fs_ar_bytes = vmcs_read32(GUEST_FS_AR_BYTES);
	vmcs12->guest_gs_ar_bytes = vmcs_read32(GUEST_GS_AR_BYTES);
	vmcs12->guest_ldtr_ar_bytes = vmcs_read32(GUEST_LDTR_AR_BYTES);
	vmcs12->guest_tr_ar_bytes = vmcs_read32(GUEST_TR_AR_BYTES);
	vmcs12->guest_es_base = vmcs_readl(GUEST_ES_BASE);
	vmcs12->guest_cs_base = vmcs_readl(GUEST_CS_BASE);
	vmcs12->guest_ss_base = vmcs_readl(GUEST_SS_BASE);
	vmcs12->guest_ds_base = vmcs_readl(GUEST_DS_BASE);
	vmcs12->guest_fs_base = vmcs_readl(GUEST_FS_BASE);
	vmcs12->guest_gs_base = vmcs_readl(GUEST_GS_BASE);
	vmcs12->guest_ldtr_base = vmcs_readl(GUEST_LDTR_BASE);
	vmcs12->guest_tr_base = vmcs_readl(GUEST_TR_BASE);
	vmcs12->guest_gdtr_base = vmcs_readl(GUEST_GDTR_BASE);
	vmcs12->guest_idtr_base = vmcs_readl(GUEST_IDTR_BASE);
	vmcs12->guest_pending_dbg_exceptions =
		vmcs_readl(GUEST_PENDING_DBG_EXCEPTIONS);
	if (kvm_mpx_supported())
		vmcs12->guest_bndcfgs = vmcs_read64(GUEST_BNDCFGS);

	vmx->nested.need_sync_vmcs02_to_vmcs12_rare = false;
}

static void copy_vmcs02_to_vmcs12_rare(struct kvm_vcpu *vcpu,
				       struct vmcs12 *vmcs12)
{
	struct vcpu_vmx *vmx = to_vmx(vcpu);
	int cpu;

	if (!vmx->nested.need_sync_vmcs02_to_vmcs12_rare)
		return;


	WARN_ON_ONCE(vmx->loaded_vmcs != &vmx->vmcs01);

	cpu = get_cpu();
	vmx->loaded_vmcs = &vmx->nested.vmcs02;
	vmx_vcpu_load_vmcs(vcpu, cpu, &vmx->vmcs01);

	sync_vmcs02_to_vmcs12_rare(vcpu, vmcs12);

	vmx->loaded_vmcs = &vmx->vmcs01;
	vmx_vcpu_load_vmcs(vcpu, cpu, &vmx->nested.vmcs02);
	put_cpu();
}

/*
 * Update the guest state fields of vmcs12 to reflect changes that
 * occurred while L2 was running. (The "IA-32e mode guest" bit of the
 * VM-entry controls is also updated, since this is really a guest
 * state bit.)
 */
static void sync_vmcs02_to_vmcs12(struct kvm_vcpu *vcpu, struct vmcs12 *vmcs12)
{
	struct vcpu_vmx *vmx = to_vmx(vcpu);

	if (evmptr_is_valid(vmx->nested.hv_evmcs_vmptr))
		sync_vmcs02_to_vmcs12_rare(vcpu, vmcs12);

	vmx->nested.need_sync_vmcs02_to_vmcs12_rare =
		!evmptr_is_valid(vmx->nested.hv_evmcs_vmptr);

	vmcs12->guest_cr0 = vmcs12_guest_cr0(vcpu, vmcs12);
	vmcs12->guest_cr4 = vmcs12_guest_cr4(vcpu, vmcs12);

	vmcs12->guest_rsp = kvm_rsp_read(vcpu);
	vmcs12->guest_rip = kvm_rip_read(vcpu);
	vmcs12->guest_rflags = vmcs_readl(GUEST_RFLAGS);

	vmcs12->guest_cs_ar_bytes = vmcs_read32(GUEST_CS_AR_BYTES);
	vmcs12->guest_ss_ar_bytes = vmcs_read32(GUEST_SS_AR_BYTES);

	vmcs12->guest_interruptibility_info =
		vmcs_read32(GUEST_INTERRUPTIBILITY_INFO);

	if (vcpu->arch.mp_state == KVM_MP_STATE_HALTED)
		vmcs12->guest_activity_state = GUEST_ACTIVITY_HLT;
	else if (vcpu->arch.mp_state == KVM_MP_STATE_INIT_RECEIVED)
		vmcs12->guest_activity_state = GUEST_ACTIVITY_WAIT_SIPI;
	else
		vmcs12->guest_activity_state = GUEST_ACTIVITY_ACTIVE;

	if (nested_cpu_has_preemption_timer(vmcs12) &&
	    vmcs12->vm_exit_controls & VM_EXIT_SAVE_VMX_PREEMPTION_TIMER &&
	    !vmx->nested.nested_run_pending)
		vmcs12->vmx_preemption_timer_value =
			vmx_get_preemption_timer_value(vcpu);

	/*
	 * In some cases (usually, nested EPT), L2 is allowed to change its
	 * own CR3 without exiting. If it has changed it, we must keep it.
	 * Of course, if L0 is using shadow page tables, GUEST_CR3 was defined
	 * by L0, not L1 or L2, so we mustn't unconditionally copy it to vmcs12.
	 *
	 * Additionally, restore L2's PDPTR to vmcs12.
	 */
	if (enable_ept) {
		vmcs12->guest_cr3 = vmcs_readl(GUEST_CR3);
		if (nested_cpu_has_ept(vmcs12) && is_pae_paging(vcpu)) {
			vmcs12->guest_pdptr0 = vmcs_read64(GUEST_PDPTR0);
			vmcs12->guest_pdptr1 = vmcs_read64(GUEST_PDPTR1);
			vmcs12->guest_pdptr2 = vmcs_read64(GUEST_PDPTR2);
			vmcs12->guest_pdptr3 = vmcs_read64(GUEST_PDPTR3);
		}
	}

	vmcs12->guest_linear_address = vmcs_readl(GUEST_LINEAR_ADDRESS);

	if (nested_cpu_has_vid(vmcs12))
		vmcs12->guest_intr_status = vmcs_read16(GUEST_INTR_STATUS);

	vmcs12->vm_entry_controls =
		(vmcs12->vm_entry_controls & ~VM_ENTRY_IA32E_MODE) |
		(vm_entry_controls_get(to_vmx(vcpu)) & VM_ENTRY_IA32E_MODE);

	if (vmcs12->vm_exit_controls & VM_EXIT_SAVE_DEBUG_CONTROLS)
		kvm_get_dr(vcpu, 7, (unsigned long *)&vmcs12->guest_dr7);

	if (vmcs12->vm_exit_controls & VM_EXIT_SAVE_IA32_EFER)
		vmcs12->guest_ia32_efer = vcpu->arch.efer;
}

/*
 * prepare_vmcs12 is part of what we need to do when the nested L2 guest exits
 * and we want to prepare to run its L1 parent. L1 keeps a vmcs for L2 (vmcs12),
 * and this function updates it to reflect the changes to the guest state while
 * L2 was running (and perhaps made some exits which were handled directly by L0
 * without going back to L1), and to reflect the exit reason.
 * Note that we do not have to copy here all VMCS fields, just those that
 * could have changed by the L2 guest or the exit - i.e., the guest-state and
 * exit-information fields only. Other fields are modified by L1 with VMWRITE,
 * which already writes to vmcs12 directly.
 */
static void prepare_vmcs12(struct kvm_vcpu *vcpu, struct vmcs12 *vmcs12,
			   u32 vm_exit_reason, u32 exit_intr_info,
			   unsigned long exit_qualification)
{
	/* update exit information fields: */
	vmcs12->vm_exit_reason = vm_exit_reason;
	if (to_vmx(vcpu)->exit_reason.enclave_mode)
		vmcs12->vm_exit_reason |= VMX_EXIT_REASONS_SGX_ENCLAVE_MODE;
	vmcs12->exit_qualification = exit_qualification;
	vmcs12->vm_exit_intr_info = exit_intr_info;

	vmcs12->idt_vectoring_info_field = 0;
	vmcs12->vm_exit_instruction_len = vmcs_read32(VM_EXIT_INSTRUCTION_LEN);
	vmcs12->vmx_instruction_info = vmcs_read32(VMX_INSTRUCTION_INFO);

	if (!(vmcs12->vm_exit_reason & VMX_EXIT_REASONS_FAILED_VMENTRY)) {
		vmcs12->launch_state = 1;

		/* vm_entry_intr_info_field is cleared on exit. Emulate this
		 * instead of reading the real value. */
		vmcs12->vm_entry_intr_info_field &= ~INTR_INFO_VALID_MASK;

		/*
		 * Transfer the event that L0 or L1 may wanted to inject into
		 * L2 to IDT_VECTORING_INFO_FIELD.
		 */
		vmcs12_save_pending_event(vcpu, vmcs12);

		/*
		 * According to spec, there's no need to store the guest's
		 * MSRs if the exit is due to a VM-entry failure that occurs
		 * during or after loading the guest state. Since this exit
		 * does not fall in that category, we need to save the MSRs.
		 */
		if (nested_vmx_store_msr(vcpu,
					 vmcs12->vm_exit_msr_store_addr,
					 vmcs12->vm_exit_msr_store_count))
			nested_vmx_abort(vcpu,
					 VMX_ABORT_SAVE_GUEST_MSR_FAIL);
	}

	/*
	 * Drop what we picked up for L2 via vmx_complete_interrupts. It is
	 * preserved above and would only end up incorrectly in L1.
	 */
	vcpu->arch.nmi_injected = false;
	kvm_clear_exception_queue(vcpu);
	kvm_clear_interrupt_queue(vcpu);
}

/*
 * A part of what we need to when the nested L2 guest exits and we want to
 * run its L1 parent, is to reset L1's guest state to the host state specified
 * in vmcs12.
 * This function is to be called not only on normal nested exit, but also on
 * a nested entry failure, as explained in Intel's spec, 3B.23.7 ("VM-Entry
 * Failures During or After Loading Guest State").
 * This function should be called when the active VMCS is L1's (vmcs01).
 */
static void load_vmcs12_host_state(struct kvm_vcpu *vcpu,
				   struct vmcs12 *vmcs12)
{
	enum vm_entry_failure_code ignored;
	struct kvm_segment seg;

	if (vmcs12->vm_exit_controls & VM_EXIT_LOAD_IA32_EFER)
		vcpu->arch.efer = vmcs12->host_ia32_efer;
	else if (vmcs12->vm_exit_controls & VM_EXIT_HOST_ADDR_SPACE_SIZE)
		vcpu->arch.efer |= (EFER_LMA | EFER_LME);
	else
		vcpu->arch.efer &= ~(EFER_LMA | EFER_LME);
	vmx_set_efer(vcpu, vcpu->arch.efer);

	kvm_rsp_write(vcpu, vmcs12->host_rsp);
	kvm_rip_write(vcpu, vmcs12->host_rip);
	vmx_set_rflags(vcpu, X86_EFLAGS_FIXED);
	vmx_set_interrupt_shadow(vcpu, 0);

	/*
	 * Note that calling vmx_set_cr0 is important, even if cr0 hasn't
	 * actually changed, because vmx_set_cr0 refers to efer set above.
	 *
	 * CR0_GUEST_HOST_MASK is already set in the original vmcs01
	 * (KVM doesn't change it);
	 */
	vcpu->arch.cr0_guest_owned_bits = KVM_POSSIBLE_CR0_GUEST_BITS;
	vmx_set_cr0(vcpu, vmcs12->host_cr0);

	/* Same as above - no reason to call set_cr4_guest_host_mask().  */
	vcpu->arch.cr4_guest_owned_bits = ~vmcs_readl(CR4_GUEST_HOST_MASK);
	vmx_set_cr4(vcpu, vmcs12->host_cr4);

	nested_ept_uninit_mmu_context(vcpu);

	/*
	 * Only PDPTE load can fail as the value of cr3 was checked on entry and
	 * couldn't have changed.
	 */
	if (nested_vmx_load_cr3(vcpu, vmcs12->host_cr3, false, true, &ignored))
		nested_vmx_abort(vcpu, VMX_ABORT_LOAD_HOST_PDPTE_FAIL);

	nested_vmx_transition_tlb_flush(vcpu, vmcs12, false);

	vmcs_write32(GUEST_SYSENTER_CS, vmcs12->host_ia32_sysenter_cs);
	vmcs_writel(GUEST_SYSENTER_ESP, vmcs12->host_ia32_sysenter_esp);
	vmcs_writel(GUEST_SYSENTER_EIP, vmcs12->host_ia32_sysenter_eip);
	vmcs_writel(GUEST_IDTR_BASE, vmcs12->host_idtr_base);
	vmcs_writel(GUEST_GDTR_BASE, vmcs12->host_gdtr_base);
	vmcs_write32(GUEST_IDTR_LIMIT, 0xFFFF);
	vmcs_write32(GUEST_GDTR_LIMIT, 0xFFFF);

	/* If not VM_EXIT_CLEAR_BNDCFGS, the L2 value propagates to L1.  */
	if (vmcs12->vm_exit_controls & VM_EXIT_CLEAR_BNDCFGS)
		vmcs_write64(GUEST_BNDCFGS, 0);

	if (vmcs12->vm_exit_controls & VM_EXIT_LOAD_IA32_PAT) {
		vmcs_write64(GUEST_IA32_PAT, vmcs12->host_ia32_pat);
		vcpu->arch.pat = vmcs12->host_ia32_pat;
	}
	if (vmcs12->vm_exit_controls & VM_EXIT_LOAD_IA32_PERF_GLOBAL_CTRL)
		WARN_ON_ONCE(kvm_set_msr(vcpu, MSR_CORE_PERF_GLOBAL_CTRL,
					 vmcs12->host_ia32_perf_global_ctrl));

	/* Set L1 segment info according to Intel SDM
	    27.5.2 Loading Host Segment and Descriptor-Table Registers */
	seg = (struct kvm_segment) {
		.base = 0,
		.limit = 0xFFFFFFFF,
		.selector = vmcs12->host_cs_selector,
		.type = 11,
		.present = 1,
		.s = 1,
		.g = 1
	};
	if (vmcs12->vm_exit_controls & VM_EXIT_HOST_ADDR_SPACE_SIZE)
		seg.l = 1;
	else
		seg.db = 1;
	__vmx_set_segment(vcpu, &seg, VCPU_SREG_CS);
	seg = (struct kvm_segment) {
		.base = 0,
		.limit = 0xFFFFFFFF,
		.type = 3,
		.present = 1,
		.s = 1,
		.db = 1,
		.g = 1
	};
	seg.selector = vmcs12->host_ds_selector;
	__vmx_set_segment(vcpu, &seg, VCPU_SREG_DS);
	seg.selector = vmcs12->host_es_selector;
	__vmx_set_segment(vcpu, &seg, VCPU_SREG_ES);
	seg.selector = vmcs12->host_ss_selector;
	__vmx_set_segment(vcpu, &seg, VCPU_SREG_SS);
	seg.selector = vmcs12->host_fs_selector;
	seg.base = vmcs12->host_fs_base;
	__vmx_set_segment(vcpu, &seg, VCPU_SREG_FS);
	seg.selector = vmcs12->host_gs_selector;
	seg.base = vmcs12->host_gs_base;
	__vmx_set_segment(vcpu, &seg, VCPU_SREG_GS);
	seg = (struct kvm_segment) {
		.base = vmcs12->host_tr_base,
		.limit = 0x67,
		.selector = vmcs12->host_tr_selector,
		.type = 11,
		.present = 1
	};
	__vmx_set_segment(vcpu, &seg, VCPU_SREG_TR);

	memset(&seg, 0, sizeof(seg));
	seg.unusable = 1;
	__vmx_set_segment(vcpu, &seg, VCPU_SREG_LDTR);

	kvm_set_dr(vcpu, 7, 0x400);
	vmcs_write64(GUEST_IA32_DEBUGCTL, 0);

	if (nested_vmx_load_msr(vcpu, vmcs12->vm_exit_msr_load_addr,
				vmcs12->vm_exit_msr_load_count))
		nested_vmx_abort(vcpu, VMX_ABORT_LOAD_HOST_MSR_FAIL);

	to_vmx(vcpu)->emulation_required = vmx_emulation_required(vcpu);
}

static inline u64 nested_vmx_get_vmcs01_guest_efer(struct vcpu_vmx *vmx)
{
	struct vmx_uret_msr *efer_msr;
	unsigned int i;

	if (vm_entry_controls_get(vmx) & VM_ENTRY_LOAD_IA32_EFER)
		return vmcs_read64(GUEST_IA32_EFER);

	if (cpu_has_load_ia32_efer())
		return host_efer;

	for (i = 0; i < vmx->msr_autoload.guest.nr; ++i) {
		if (vmx->msr_autoload.guest.val[i].index == MSR_EFER)
			return vmx->msr_autoload.guest.val[i].value;
	}

	efer_msr = vmx_find_uret_msr(vmx, MSR_EFER);
	if (efer_msr)
		return efer_msr->data;

	return host_efer;
}

static void nested_vmx_restore_host_state(struct kvm_vcpu *vcpu)
{
	struct vmcs12 *vmcs12 = get_vmcs12(vcpu);
	struct vcpu_vmx *vmx = to_vmx(vcpu);
	struct vmx_msr_entry g, h;
	gpa_t gpa;
	u32 i, j;

	vcpu->arch.pat = vmcs_read64(GUEST_IA32_PAT);

	if (vmcs12->vm_entry_controls & VM_ENTRY_LOAD_DEBUG_CONTROLS) {
		/*
		 * L1's host DR7 is lost if KVM_GUESTDBG_USE_HW_BP is set
		 * as vmcs01.GUEST_DR7 contains a userspace defined value
		 * and vcpu->arch.dr7 is not squirreled away before the
		 * nested VMENTER (not worth adding a variable in nested_vmx).
		 */
		if (vcpu->guest_debug & KVM_GUESTDBG_USE_HW_BP)
			kvm_set_dr(vcpu, 7, DR7_FIXED_1);
		else
			WARN_ON(kvm_set_dr(vcpu, 7, vmcs_readl(GUEST_DR7)));
	}

	/*
	 * Note that calling vmx_set_{efer,cr0,cr4} is important as they
	 * handle a variety of side effects to KVM's software model.
	 */
	vmx_set_efer(vcpu, nested_vmx_get_vmcs01_guest_efer(vmx));

	vcpu->arch.cr0_guest_owned_bits = KVM_POSSIBLE_CR0_GUEST_BITS;
	vmx_set_cr0(vcpu, vmcs_readl(CR0_READ_SHADOW));

	vcpu->arch.cr4_guest_owned_bits = ~vmcs_readl(CR4_GUEST_HOST_MASK);
	vmx_set_cr4(vcpu, vmcs_readl(CR4_READ_SHADOW));

	nested_ept_uninit_mmu_context(vcpu);
	vcpu->arch.cr3 = vmcs_readl(GUEST_CR3);
	kvm_register_mark_available(vcpu, VCPU_EXREG_CR3);

	/*
	 * Use ept_save_pdptrs(vcpu) to load the MMU's cached PDPTRs
	 * from vmcs01 (if necessary).  The PDPTRs are not loaded on
	 * VMFail, like everything else we just need to ensure our
	 * software model is up-to-date.
	 */
	if (enable_ept && is_pae_paging(vcpu))
		ept_save_pdptrs(vcpu);

	kvm_mmu_reset_context(vcpu);

	/*
	 * This nasty bit of open coding is a compromise between blindly
	 * loading L1's MSRs using the exit load lists (incorrect emulation
	 * of VMFail), leaving the nested VM's MSRs in the software model
	 * (incorrect behavior) and snapshotting the modified MSRs (too
	 * expensive since the lists are unbound by hardware).  For each
	 * MSR that was (prematurely) loaded from the nested VMEntry load
	 * list, reload it from the exit load list if it exists and differs
	 * from the guest value.  The intent is to stuff host state as
	 * silently as possible, not to fully process the exit load list.
	 */
	for (i = 0; i < vmcs12->vm_entry_msr_load_count; i++) {
		gpa = vmcs12->vm_entry_msr_load_addr + (i * sizeof(g));
		if (kvm_vcpu_read_guest(vcpu, gpa, &g, sizeof(g))) {
			pr_debug_ratelimited(
				"%s read MSR index failed (%u, 0x%08llx)\n",
				__func__, i, gpa);
			goto vmabort;
		}

		for (j = 0; j < vmcs12->vm_exit_msr_load_count; j++) {
			gpa = vmcs12->vm_exit_msr_load_addr + (j * sizeof(h));
			if (kvm_vcpu_read_guest(vcpu, gpa, &h, sizeof(h))) {
				pr_debug_ratelimited(
					"%s read MSR failed (%u, 0x%08llx)\n",
					__func__, j, gpa);
				goto vmabort;
			}
			if (h.index != g.index)
				continue;
			if (h.value == g.value)
				break;

			if (nested_vmx_load_msr_check(vcpu, &h)) {
				pr_debug_ratelimited(
					"%s check failed (%u, 0x%x, 0x%x)\n",
					__func__, j, h.index, h.reserved);
				goto vmabort;
			}

			if (kvm_set_msr(vcpu, h.index, h.value)) {
				pr_debug_ratelimited(
					"%s WRMSR failed (%u, 0x%x, 0x%llx)\n",
					__func__, j, h.index, h.value);
				goto vmabort;
			}
		}
	}

	return;

vmabort:
	nested_vmx_abort(vcpu, VMX_ABORT_LOAD_HOST_MSR_FAIL);
}

/*
 * Emulate an exit from nested guest (L2) to L1, i.e., prepare to run L1
 * and modify vmcs12 to make it see what it would expect to see there if
 * L2 was its real guest. Must only be called when in L2 (is_guest_mode())
 */
void nested_vmx_vmexit(struct kvm_vcpu *vcpu, u32 vm_exit_reason,
		       u32 exit_intr_info, unsigned long exit_qualification)
{
	struct vcpu_vmx *vmx = to_vmx(vcpu);
	struct vmcs12 *vmcs12 = get_vmcs12(vcpu);

	/* trying to cancel vmlaunch/vmresume is a bug */
	WARN_ON_ONCE(vmx->nested.nested_run_pending);

	/* Similarly, triple faults in L2 should never escape. */
	WARN_ON_ONCE(kvm_check_request(KVM_REQ_TRIPLE_FAULT, vcpu));

	if (kvm_check_request(KVM_REQ_GET_NESTED_STATE_PAGES, vcpu)) {
		/*
		 * KVM_REQ_GET_NESTED_STATE_PAGES is also used to map
		 * Enlightened VMCS after migration and we still need to
		 * do that when something is forcing L2->L1 exit prior to
		 * the first L2 run.
		 */
		(void)nested_get_evmcs_page(vcpu);
	}

	/* Service pending TLB flush requests for L2 before switching to L1. */
	kvm_service_local_tlb_flush_requests(vcpu);

	/*
	 * VCPU_EXREG_PDPTR will be clobbered in arch/x86/kvm/vmx/vmx.h between
	 * now and the new vmentry.  Ensure that the VMCS02 PDPTR fields are
	 * up-to-date before switching to L1.
	 */
	if (enable_ept && is_pae_paging(vcpu))
		vmx_ept_load_pdptrs(vcpu);

	leave_guest_mode(vcpu);

	if (nested_cpu_has_preemption_timer(vmcs12))
		hrtimer_cancel(&to_vmx(vcpu)->nested.preemption_timer);

	if (nested_cpu_has(vmcs12, CPU_BASED_USE_TSC_OFFSETTING)) {
		vcpu->arch.tsc_offset = vcpu->arch.l1_tsc_offset;
		if (nested_cpu_has2(vmcs12, SECONDARY_EXEC_TSC_SCALING))
			vcpu->arch.tsc_scaling_ratio = vcpu->arch.l1_tsc_scaling_ratio;
	}

	if (likely(!vmx->fail)) {
		sync_vmcs02_to_vmcs12(vcpu, vmcs12);

		if (vm_exit_reason != -1)
			prepare_vmcs12(vcpu, vmcs12, vm_exit_reason,
				       exit_intr_info, exit_qualification);

		/*
		 * Must happen outside of sync_vmcs02_to_vmcs12() as it will
		 * also be used to capture vmcs12 cache as part of
		 * capturing nVMX state for snapshot (migration).
		 *
		 * Otherwise, this flush will dirty guest memory at a
		 * point it is already assumed by user-space to be
		 * immutable.
		 */
		nested_flush_cached_shadow_vmcs12(vcpu, vmcs12);
	} else {
		/*
		 * The only expected VM-instruction error is "VM entry with
		 * invalid control field(s)." Anything else indicates a
		 * problem with L0.  And we should never get here with a
		 * VMFail of any type if early consistency checks are enabled.
		 */
		WARN_ON_ONCE(vmcs_read32(VM_INSTRUCTION_ERROR) !=
			     VMXERR_ENTRY_INVALID_CONTROL_FIELD);
		WARN_ON_ONCE(nested_early_check);
	}

	vmx_switch_vmcs(vcpu, &vmx->vmcs01);

	/* Update any VMCS fields that might have changed while L2 ran */
	vmcs_write32(VM_EXIT_MSR_LOAD_COUNT, vmx->msr_autoload.host.nr);
	vmcs_write32(VM_ENTRY_MSR_LOAD_COUNT, vmx->msr_autoload.guest.nr);
	vmcs_write64(TSC_OFFSET, vcpu->arch.tsc_offset);
	if (kvm_has_tsc_control)
		vmcs_write64(TSC_MULTIPLIER, vcpu->arch.tsc_scaling_ratio);

	if (vmx->nested.l1_tpr_threshold != -1)
		vmcs_write32(TPR_THRESHOLD, vmx->nested.l1_tpr_threshold);

	if (vmx->nested.change_vmcs01_virtual_apic_mode) {
		vmx->nested.change_vmcs01_virtual_apic_mode = false;
		vmx_set_virtual_apic_mode(vcpu);
	}

	if (vmx->nested.update_vmcs01_cpu_dirty_logging) {
		vmx->nested.update_vmcs01_cpu_dirty_logging = false;
		vmx_update_cpu_dirty_logging(vcpu);
	}

	/* Unpin physical memory we referred to in vmcs02 */
	if (vmx->nested.apic_access_page) {
		kvm_release_page_clean(vmx->nested.apic_access_page);
		vmx->nested.apic_access_page = NULL;
	}
	kvm_vcpu_unmap(vcpu, &vmx->nested.virtual_apic_map, true);
	kvm_vcpu_unmap(vcpu, &vmx->nested.pi_desc_map, true);
	vmx->nested.pi_desc = NULL;

	if (vmx->nested.reload_vmcs01_apic_access_page) {
		vmx->nested.reload_vmcs01_apic_access_page = false;
		kvm_make_request(KVM_REQ_APIC_PAGE_RELOAD, vcpu);
	}

	if ((vm_exit_reason != -1) &&
	    (enable_shadow_vmcs || evmptr_is_valid(vmx->nested.hv_evmcs_vmptr)))
		vmx->nested.need_vmcs12_to_shadow_sync = true;

	/* in case we halted in L2 */
	vcpu->arch.mp_state = KVM_MP_STATE_RUNNABLE;

	if (likely(!vmx->fail)) {
		if ((u16)vm_exit_reason == EXIT_REASON_EXTERNAL_INTERRUPT &&
		    nested_exit_intr_ack_set(vcpu)) {
			int irq = kvm_cpu_get_interrupt(vcpu);
			WARN_ON(irq < 0);
			vmcs12->vm_exit_intr_info = irq |
				INTR_INFO_VALID_MASK | INTR_TYPE_EXT_INTR;
		}

		if (vm_exit_reason != -1)
			trace_kvm_nested_vmexit_inject(vmcs12->vm_exit_reason,
						       vmcs12->exit_qualification,
						       vmcs12->idt_vectoring_info_field,
						       vmcs12->vm_exit_intr_info,
						       vmcs12->vm_exit_intr_error_code,
						       KVM_ISA_VMX);

		load_vmcs12_host_state(vcpu, vmcs12);

		return;
	}

	/*
	 * After an early L2 VM-entry failure, we're now back
	 * in L1 which thinks it just finished a VMLAUNCH or
	 * VMRESUME instruction, so we need to set the failure
	 * flag and the VM-instruction error field of the VMCS
	 * accordingly, and skip the emulated instruction.
	 */
	(void)nested_vmx_fail(vcpu, VMXERR_ENTRY_INVALID_CONTROL_FIELD);

	/*
	 * Restore L1's host state to KVM's software model.  We're here
	 * because a consistency check was caught by hardware, which
	 * means some amount of guest state has been propagated to KVM's
	 * model and needs to be unwound to the host's state.
	 */
	nested_vmx_restore_host_state(vcpu);

	vmx->fail = 0;
}

static void nested_vmx_triple_fault(struct kvm_vcpu *vcpu)
{
	nested_vmx_vmexit(vcpu, EXIT_REASON_TRIPLE_FAULT, 0, 0);
}

/*
 * Decode the memory-address operand of a vmx instruction, as recorded on an
 * exit caused by such an instruction (run by a guest hypervisor).
 * On success, returns 0. When the operand is invalid, returns 1 and throws
 * #UD, #GP, or #SS.
 */
int get_vmx_mem_address(struct kvm_vcpu *vcpu, unsigned long exit_qualification,
			u32 vmx_instruction_info, bool wr, int len, gva_t *ret)
{
	gva_t off;
	bool exn;
	struct kvm_segment s;

	/*
	 * According to Vol. 3B, "Information for VM Exits Due to Instruction
	 * Execution", on an exit, vmx_instruction_info holds most of the
	 * addressing components of the operand. Only the displacement part
	 * is put in exit_qualification (see 3B, "Basic VM-Exit Information").
	 * For how an actual address is calculated from all these components,
	 * refer to Vol. 1, "Operand Addressing".
	 */
	int  scaling = vmx_instruction_info & 3;
	int  addr_size = (vmx_instruction_info >> 7) & 7;
	bool is_reg = vmx_instruction_info & (1u << 10);
	int  seg_reg = (vmx_instruction_info >> 15) & 7;
	int  index_reg = (vmx_instruction_info >> 18) & 0xf;
	bool index_is_valid = !(vmx_instruction_info & (1u << 22));
	int  base_reg       = (vmx_instruction_info >> 23) & 0xf;
	bool base_is_valid  = !(vmx_instruction_info & (1u << 27));

	if (is_reg) {
		kvm_queue_exception(vcpu, UD_VECTOR);
		return 1;
	}

	/* Addr = segment_base + offset */
	/* offset = base + [index * scale] + displacement */
	off = exit_qualification; /* holds the displacement */
	if (addr_size == 1)
		off = (gva_t)sign_extend64(off, 31);
	else if (addr_size == 0)
		off = (gva_t)sign_extend64(off, 15);
	if (base_is_valid)
		off += kvm_register_read(vcpu, base_reg);
	if (index_is_valid)
		off += kvm_register_read(vcpu, index_reg) << scaling;
	vmx_get_segment(vcpu, &s, seg_reg);

	/*
	 * The effective address, i.e. @off, of a memory operand is truncated
	 * based on the address size of the instruction.  Note that this is
	 * the *effective address*, i.e. the address prior to accounting for
	 * the segment's base.
	 */
	if (addr_size == 1) /* 32 bit */
		off &= 0xffffffff;
	else if (addr_size == 0) /* 16 bit */
		off &= 0xffff;

	/* Checks for #GP/#SS exceptions. */
	exn = false;
	if (is_long_mode(vcpu)) {
		/*
		 * The virtual/linear address is never truncated in 64-bit
		 * mode, e.g. a 32-bit address size can yield a 64-bit virtual
		 * address when using FS/GS with a non-zero base.
		 */
		if (seg_reg == VCPU_SREG_FS || seg_reg == VCPU_SREG_GS)
			*ret = s.base + off;
		else
			*ret = off;

		/* Long mode: #GP(0)/#SS(0) if the memory address is in a
		 * non-canonical form. This is the only check on the memory
		 * destination for long mode!
		 */
		exn = is_noncanonical_address(*ret, vcpu);
	} else {
		/*
		 * When not in long mode, the virtual/linear address is
		 * unconditionally truncated to 32 bits regardless of the
		 * address size.
		 */
		*ret = (s.base + off) & 0xffffffff;

		/* Protected mode: apply checks for segment validity in the
		 * following order:
		 * - segment type check (#GP(0) may be thrown)
		 * - usability check (#GP(0)/#SS(0))
		 * - limit check (#GP(0)/#SS(0))
		 */
		if (wr)
			/* #GP(0) if the destination operand is located in a
			 * read-only data segment or any code segment.
			 */
			exn = ((s.type & 0xa) == 0 || (s.type & 8));
		else
			/* #GP(0) if the source operand is located in an
			 * execute-only code segment
			 */
			exn = ((s.type & 0xa) == 8);
		if (exn) {
			kvm_queue_exception_e(vcpu, GP_VECTOR, 0);
			return 1;
		}
		/* Protected mode: #GP(0)/#SS(0) if the segment is unusable.
		 */
		exn = (s.unusable != 0);

		/*
		 * Protected mode: #GP(0)/#SS(0) if the memory operand is
		 * outside the segment limit.  All CPUs that support VMX ignore
		 * limit checks for flat segments, i.e. segments with base==0,
		 * limit==0xffffffff and of type expand-up data or code.
		 */
		if (!(s.base == 0 && s.limit == 0xffffffff &&
		     ((s.type & 8) || !(s.type & 4))))
			exn = exn || ((u64)off + len - 1 > s.limit);
	}
	if (exn) {
		kvm_queue_exception_e(vcpu,
				      seg_reg == VCPU_SREG_SS ?
						SS_VECTOR : GP_VECTOR,
				      0);
		return 1;
	}

	return 0;
}

void nested_vmx_pmu_entry_exit_ctls_update(struct kvm_vcpu *vcpu)
{
	struct vcpu_vmx *vmx;

	if (!nested_vmx_allowed(vcpu))
		return;

	vmx = to_vmx(vcpu);
	if (kvm_x86_ops.pmu_ops->is_valid_msr(vcpu, MSR_CORE_PERF_GLOBAL_CTRL)) {
		vmx->nested.msrs.entry_ctls_high |=
				VM_ENTRY_LOAD_IA32_PERF_GLOBAL_CTRL;
		vmx->nested.msrs.exit_ctls_high |=
				VM_EXIT_LOAD_IA32_PERF_GLOBAL_CTRL;
	} else {
		vmx->nested.msrs.entry_ctls_high &=
				~VM_ENTRY_LOAD_IA32_PERF_GLOBAL_CTRL;
		vmx->nested.msrs.exit_ctls_high &=
				~VM_EXIT_LOAD_IA32_PERF_GLOBAL_CTRL;
	}
}

static int nested_vmx_get_vmptr(struct kvm_vcpu *vcpu, gpa_t *vmpointer,
				int *ret)
{
	gva_t gva;
	struct x86_exception e;
	int r;

	if (get_vmx_mem_address(vcpu, vmx_get_exit_qual(vcpu),
				vmcs_read32(VMX_INSTRUCTION_INFO), false,
				sizeof(*vmpointer), &gva)) {
		*ret = 1;
		return -EINVAL;
	}

	r = kvm_read_guest_virt(vcpu, gva, vmpointer, sizeof(*vmpointer), &e);
	if (r != X86EMUL_CONTINUE) {
		*ret = kvm_handle_memory_failure(vcpu, r, &e);
		return -EINVAL;
	}

	return 0;
}

/*
 * Allocate a shadow VMCS and associate it with the currently loaded
 * VMCS, unless such a shadow VMCS already exists. The newly allocated
 * VMCS is also VMCLEARed, so that it is ready for use.
 */
static struct vmcs *alloc_shadow_vmcs(struct kvm_vcpu *vcpu)
{
	struct vcpu_vmx *vmx = to_vmx(vcpu);
	struct loaded_vmcs *loaded_vmcs = vmx->loaded_vmcs;

	/*
	 * We should allocate a shadow vmcs for vmcs01 only when L1
	 * executes VMXON and free it when L1 executes VMXOFF.
	 * As it is invalid to execute VMXON twice, we shouldn't reach
	 * here when vmcs01 already have an allocated shadow vmcs.
	 */
	WARN_ON(loaded_vmcs == &vmx->vmcs01 && loaded_vmcs->shadow_vmcs);

	if (!loaded_vmcs->shadow_vmcs) {
		loaded_vmcs->shadow_vmcs = alloc_vmcs(true);
		if (loaded_vmcs->shadow_vmcs)
			vmcs_clear(loaded_vmcs->shadow_vmcs);
	}
	return loaded_vmcs->shadow_vmcs;
}

static int enter_vmx_operation(struct kvm_vcpu *vcpu)
{
	struct vcpu_vmx *vmx = to_vmx(vcpu);
	int r;

	r = alloc_loaded_vmcs(&vmx->nested.vmcs02);
	if (r < 0)
		goto out_vmcs02;

	vmx->nested.cached_vmcs12 = kzalloc(VMCS12_SIZE, GFP_KERNEL_ACCOUNT);
	if (!vmx->nested.cached_vmcs12)
		goto out_cached_vmcs12;

	vmx->nested.shadow_vmcs12_cache.gpa = INVALID_GPA;
	vmx->nested.cached_shadow_vmcs12 = kzalloc(VMCS12_SIZE, GFP_KERNEL_ACCOUNT);
	if (!vmx->nested.cached_shadow_vmcs12)
		goto out_cached_shadow_vmcs12;

	if (enable_shadow_vmcs && !alloc_shadow_vmcs(vcpu))
		goto out_shadow_vmcs;

	hrtimer_init(&vmx->nested.preemption_timer, CLOCK_MONOTONIC,
		     HRTIMER_MODE_ABS_PINNED);
	vmx->nested.preemption_timer.function = vmx_preemption_timer_fn;

	vmx->nested.vpid02 = allocate_vpid();

	vmx->nested.vmcs02_initialized = false;
	vmx->nested.vmxon = true;

	if (vmx_pt_mode_is_host_guest()) {
		vmx->pt_desc.guest.ctl = 0;
		pt_update_intercept_for_msr(vcpu);
	}

	return 0;

out_shadow_vmcs:
	kfree(vmx->nested.cached_shadow_vmcs12);

out_cached_shadow_vmcs12:
	kfree(vmx->nested.cached_vmcs12);

out_cached_vmcs12:
	free_loaded_vmcs(&vmx->nested.vmcs02);

out_vmcs02:
	return -ENOMEM;
}

/* Emulate the VMXON instruction. */
static int handle_vmon(struct kvm_vcpu *vcpu)
{
	int ret;
	gpa_t vmptr;
	uint32_t revision;
	struct vcpu_vmx *vmx = to_vmx(vcpu);
	const u64 VMXON_NEEDED_FEATURES = FEAT_CTL_LOCKED
		| FEAT_CTL_VMX_ENABLED_OUTSIDE_SMX;

	/*
	 * The Intel VMX Instruction Reference lists a bunch of bits that are
	 * prerequisite to running VMXON, most notably cr4.VMXE must be set to
	 * 1 (see vmx_is_valid_cr4() for when we allow the guest to set this).
	 * Otherwise, we should fail with #UD.  But most faulting conditions
	 * have already been checked by hardware, prior to the VM-exit for
	 * VMXON.  We do test guest cr4.VMXE because processor CR4 always has
	 * that bit set to 1 in non-root mode.
	 */
	if (!kvm_read_cr4_bits(vcpu, X86_CR4_VMXE)) {
		kvm_queue_exception(vcpu, UD_VECTOR);
		return 1;
	}

	/* CPL=0 must be checked manually. */
	if (vmx_get_cpl(vcpu)) {
		kvm_inject_gp(vcpu, 0);
		return 1;
	}

	if (vmx->nested.vmxon)
		return nested_vmx_fail(vcpu, VMXERR_VMXON_IN_VMX_ROOT_OPERATION);

	if ((vmx->msr_ia32_feature_control & VMXON_NEEDED_FEATURES)
			!= VMXON_NEEDED_FEATURES) {
		kvm_inject_gp(vcpu, 0);
		return 1;
	}

	if (nested_vmx_get_vmptr(vcpu, &vmptr, &ret))
		return ret;

	/*
	 * SDM 3: 24.11.5
	 * The first 4 bytes of VMXON region contain the supported
	 * VMCS revision identifier
	 *
	 * Note - IA32_VMX_BASIC[48] will never be 1 for the nested case;
	 * which replaces physical address width with 32
	 */
	if (!page_address_valid(vcpu, vmptr))
		return nested_vmx_failInvalid(vcpu);

	if (kvm_read_guest(vcpu->kvm, vmptr, &revision, sizeof(revision)) ||
	    revision != VMCS12_REVISION)
		return nested_vmx_failInvalid(vcpu);

	vmx->nested.vmxon_ptr = vmptr;
	ret = enter_vmx_operation(vcpu);
	if (ret)
		return ret;

	return nested_vmx_succeed(vcpu);
}

static inline void nested_release_vmcs12(struct kvm_vcpu *vcpu)
{
	struct vcpu_vmx *vmx = to_vmx(vcpu);

	if (vmx->nested.current_vmptr == INVALID_GPA)
		return;

	copy_vmcs02_to_vmcs12_rare(vcpu, get_vmcs12(vcpu));

	if (enable_shadow_vmcs) {
		/* copy to memory all shadowed fields in case
		   they were modified */
		copy_shadow_to_vmcs12(vmx);
		vmx_disable_shadow_vmcs(vmx);
	}
	vmx->nested.posted_intr_nv = -1;

	/* Flush VMCS12 to guest memory */
	kvm_vcpu_write_guest_page(vcpu,
				  vmx->nested.current_vmptr >> PAGE_SHIFT,
				  vmx->nested.cached_vmcs12, 0, VMCS12_SIZE);

	kvm_mmu_free_roots(vcpu, &vcpu->arch.guest_mmu, KVM_MMU_ROOTS_ALL);

	vmx->nested.current_vmptr = INVALID_GPA;
}

/* Emulate the VMXOFF instruction */
static int handle_vmoff(struct kvm_vcpu *vcpu)
{
	if (!nested_vmx_check_permission(vcpu))
		return 1;

	free_nested(vcpu);

	/* Process a latched INIT during time CPU was in VMX operation */
	kvm_make_request(KVM_REQ_EVENT, vcpu);

	return nested_vmx_succeed(vcpu);
}

/* Emulate the VMCLEAR instruction */
static int handle_vmclear(struct kvm_vcpu *vcpu)
{
	struct vcpu_vmx *vmx = to_vmx(vcpu);
	u32 zero = 0;
	gpa_t vmptr;
	u64 evmcs_gpa;
	int r;

	if (!nested_vmx_check_permission(vcpu))
		return 1;

	if (nested_vmx_get_vmptr(vcpu, &vmptr, &r))
		return r;

	if (!page_address_valid(vcpu, vmptr))
		return nested_vmx_fail(vcpu, VMXERR_VMCLEAR_INVALID_ADDRESS);

	if (vmptr == vmx->nested.vmxon_ptr)
		return nested_vmx_fail(vcpu, VMXERR_VMCLEAR_VMXON_POINTER);

	/*
	 * When Enlightened VMEntry is enabled on the calling CPU we treat
	 * memory area pointer by vmptr as Enlightened VMCS (as there's no good
	 * way to distinguish it from VMCS12) and we must not corrupt it by
	 * writing to the non-existent 'launch_state' field. The area doesn't
	 * have to be the currently active EVMCS on the calling CPU and there's
	 * nothing KVM has to do to transition it from 'active' to 'non-active'
	 * state. It is possible that the area will stay mapped as
	 * vmx->nested.hv_evmcs but this shouldn't be a problem.
	 */
	if (likely(!vmx->nested.enlightened_vmcs_enabled ||
		   !nested_enlightened_vmentry(vcpu, &evmcs_gpa))) {
		if (vmptr == vmx->nested.current_vmptr)
			nested_release_vmcs12(vcpu);

		kvm_vcpu_write_guest(vcpu,
				     vmptr + offsetof(struct vmcs12,
						      launch_state),
				     &zero, sizeof(zero));
	} else if (vmx->nested.hv_evmcs && vmptr == vmx->nested.hv_evmcs_vmptr) {
		nested_release_evmcs(vcpu);
	}

	return nested_vmx_succeed(vcpu);
}

/* Emulate the VMLAUNCH instruction */
static int handle_vmlaunch(struct kvm_vcpu *vcpu)
{
	return nested_vmx_run(vcpu, true);
}

/* Emulate the VMRESUME instruction */
static int handle_vmresume(struct kvm_vcpu *vcpu)
{

	return nested_vmx_run(vcpu, false);
}

static int handle_vmread(struct kvm_vcpu *vcpu)
{
	struct vmcs12 *vmcs12 = is_guest_mode(vcpu) ? get_shadow_vmcs12(vcpu)
						    : get_vmcs12(vcpu);
	unsigned long exit_qualification = vmx_get_exit_qual(vcpu);
	u32 instr_info = vmcs_read32(VMX_INSTRUCTION_INFO);
	struct vcpu_vmx *vmx = to_vmx(vcpu);
	struct x86_exception e;
	unsigned long field;
	u64 value;
	gva_t gva = 0;
	short offset;
	int len, r;

	if (!nested_vmx_check_permission(vcpu))
		return 1;

	/*
	 * In VMX non-root operation, when the VMCS-link pointer is INVALID_GPA,
	 * any VMREAD sets the ALU flags for VMfailInvalid.
	 */
	if (vmx->nested.current_vmptr == INVALID_GPA ||
	    (is_guest_mode(vcpu) &&
	     get_vmcs12(vcpu)->vmcs_link_pointer == INVALID_GPA))
		return nested_vmx_failInvalid(vcpu);

	/* Decode instruction info and find the field to read */
	field = kvm_register_read(vcpu, (((instr_info) >> 28) & 0xf));

	offset = vmcs_field_to_offset(field);
	if (offset < 0)
		return nested_vmx_fail(vcpu, VMXERR_UNSUPPORTED_VMCS_COMPONENT);

	if (!is_guest_mode(vcpu) && is_vmcs12_ext_field(field))
		copy_vmcs02_to_vmcs12_rare(vcpu, vmcs12);

	/* Read the field, zero-extended to a u64 value */
	value = vmcs12_read_any(vmcs12, field, offset);

	/*
	 * Now copy part of this value to register or memory, as requested.
	 * Note that the number of bits actually copied is 32 or 64 depending
	 * on the guest's mode (32 or 64 bit), not on the given field's length.
	 */
	if (instr_info & BIT(10)) {
		kvm_register_write(vcpu, (((instr_info) >> 3) & 0xf), value);
	} else {
		len = is_64_bit_mode(vcpu) ? 8 : 4;
		if (get_vmx_mem_address(vcpu, exit_qualification,
					instr_info, true, len, &gva))
			return 1;
		/* _system ok, nested_vmx_check_permission has verified cpl=0 */
		r = kvm_write_guest_virt_system(vcpu, gva, &value, len, &e);
		if (r != X86EMUL_CONTINUE)
			return kvm_handle_memory_failure(vcpu, r, &e);
	}

	return nested_vmx_succeed(vcpu);
}

static bool is_shadow_field_rw(unsigned long field)
{
	switch (field) {
#define SHADOW_FIELD_RW(x, y) case x:
#include "vmcs_shadow_fields.h"
		return true;
	default:
		break;
	}
	return false;
}

static bool is_shadow_field_ro(unsigned long field)
{
	switch (field) {
#define SHADOW_FIELD_RO(x, y) case x:
#include "vmcs_shadow_fields.h"
		return true;
	default:
		break;
	}
	return false;
}

static int handle_vmwrite(struct kvm_vcpu *vcpu)
{
	struct vmcs12 *vmcs12 = is_guest_mode(vcpu) ? get_shadow_vmcs12(vcpu)
						    : get_vmcs12(vcpu);
	unsigned long exit_qualification = vmx_get_exit_qual(vcpu);
	u32 instr_info = vmcs_read32(VMX_INSTRUCTION_INFO);
	struct vcpu_vmx *vmx = to_vmx(vcpu);
	struct x86_exception e;
	unsigned long field;
	short offset;
	gva_t gva;
	int len, r;

	/*
	 * The value to write might be 32 or 64 bits, depending on L1's long
	 * mode, and eventually we need to write that into a field of several
	 * possible lengths. The code below first zero-extends the value to 64
	 * bit (value), and then copies only the appropriate number of
	 * bits into the vmcs12 field.
	 */
	u64 value = 0;

	if (!nested_vmx_check_permission(vcpu))
		return 1;

	/*
	 * In VMX non-root operation, when the VMCS-link pointer is INVALID_GPA,
	 * any VMWRITE sets the ALU flags for VMfailInvalid.
	 */
	if (vmx->nested.current_vmptr == INVALID_GPA ||
	    (is_guest_mode(vcpu) &&
	     get_vmcs12(vcpu)->vmcs_link_pointer == INVALID_GPA))
		return nested_vmx_failInvalid(vcpu);

	if (instr_info & BIT(10))
		value = kvm_register_read(vcpu, (((instr_info) >> 3) & 0xf));
	else {
		len = is_64_bit_mode(vcpu) ? 8 : 4;
		if (get_vmx_mem_address(vcpu, exit_qualification,
					instr_info, false, len, &gva))
			return 1;
		r = kvm_read_guest_virt(vcpu, gva, &value, len, &e);
		if (r != X86EMUL_CONTINUE)
			return kvm_handle_memory_failure(vcpu, r, &e);
	}

	field = kvm_register_read(vcpu, (((instr_info) >> 28) & 0xf));

	offset = vmcs_field_to_offset(field);
	if (offset < 0)
		return nested_vmx_fail(vcpu, VMXERR_UNSUPPORTED_VMCS_COMPONENT);

	/*
	 * If the vCPU supports "VMWRITE to any supported field in the
	 * VMCS," then the "read-only" fields are actually read/write.
	 */
	if (vmcs_field_readonly(field) &&
	    !nested_cpu_has_vmwrite_any_field(vcpu))
		return nested_vmx_fail(vcpu, VMXERR_VMWRITE_READ_ONLY_VMCS_COMPONENT);

	/*
	 * Ensure vmcs12 is up-to-date before any VMWRITE that dirties
	 * vmcs12, else we may crush a field or consume a stale value.
	 */
	if (!is_guest_mode(vcpu) && !is_shadow_field_rw(field))
		copy_vmcs02_to_vmcs12_rare(vcpu, vmcs12);

	/*
	 * Some Intel CPUs intentionally drop the reserved bits of the AR byte
	 * fields on VMWRITE.  Emulate this behavior to ensure consistent KVM
	 * behavior regardless of the underlying hardware, e.g. if an AR_BYTE
	 * field is intercepted for VMWRITE but not VMREAD (in L1), then VMREAD
	 * from L1 will return a different value than VMREAD from L2 (L1 sees
	 * the stripped down value, L2 sees the full value as stored by KVM).
	 */
	if (field >= GUEST_ES_AR_BYTES && field <= GUEST_TR_AR_BYTES)
		value &= 0x1f0ff;

	vmcs12_write_any(vmcs12, field, offset, value);

	/*
	 * Do not track vmcs12 dirty-state if in guest-mode as we actually
	 * dirty shadow vmcs12 instead of vmcs12.  Fields that can be updated
	 * by L1 without a vmexit are always updated in the vmcs02, i.e. don't
	 * "dirty" vmcs12, all others go down the prepare_vmcs02() slow path.
	 */
	if (!is_guest_mode(vcpu) && !is_shadow_field_rw(field)) {
		/*
		 * L1 can read these fields without exiting, ensure the
		 * shadow VMCS is up-to-date.
		 */
		if (enable_shadow_vmcs && is_shadow_field_ro(field)) {
			preempt_disable();
			vmcs_load(vmx->vmcs01.shadow_vmcs);

			__vmcs_writel(field, value);

			vmcs_clear(vmx->vmcs01.shadow_vmcs);
			vmcs_load(vmx->loaded_vmcs->vmcs);
			preempt_enable();
		}
		vmx->nested.dirty_vmcs12 = true;
	}

	return nested_vmx_succeed(vcpu);
}

static void set_current_vmptr(struct vcpu_vmx *vmx, gpa_t vmptr)
{
	vmx->nested.current_vmptr = vmptr;
	if (enable_shadow_vmcs) {
		secondary_exec_controls_setbit(vmx, SECONDARY_EXEC_SHADOW_VMCS);
		vmcs_write64(VMCS_LINK_POINTER,
			     __pa(vmx->vmcs01.shadow_vmcs));
		vmx->nested.need_vmcs12_to_shadow_sync = true;
	}
	vmx->nested.dirty_vmcs12 = true;
}

/* Emulate the VMPTRLD instruction */
static int handle_vmptrld(struct kvm_vcpu *vcpu)
{
	struct vcpu_vmx *vmx = to_vmx(vcpu);
	gpa_t vmptr;
	int r;

	if (!nested_vmx_check_permission(vcpu))
		return 1;

	if (nested_vmx_get_vmptr(vcpu, &vmptr, &r))
		return r;

	if (!page_address_valid(vcpu, vmptr))
		return nested_vmx_fail(vcpu, VMXERR_VMPTRLD_INVALID_ADDRESS);

	if (vmptr == vmx->nested.vmxon_ptr)
		return nested_vmx_fail(vcpu, VMXERR_VMPTRLD_VMXON_POINTER);

	/* Forbid normal VMPTRLD if Enlightened version was used */
	if (evmptr_is_valid(vmx->nested.hv_evmcs_vmptr))
		return 1;

	if (vmx->nested.current_vmptr != vmptr) {
		struct gfn_to_hva_cache *ghc = &vmx->nested.vmcs12_cache;
		struct vmcs_hdr hdr;

<<<<<<< HEAD
		if (ghc->gpa != vmptr &&
		    kvm_gfn_to_hva_cache_init(vcpu->kvm, ghc, vmptr, VMCS12_SIZE)) {
=======
		if (kvm_gfn_to_hva_cache_init(vcpu->kvm, ghc, vmptr, VMCS12_SIZE)) {
>>>>>>> 8590222e
			/*
			 * Reads from an unbacked page return all 1s,
			 * which means that the 32 bits located at the
			 * given physical address won't match the required
			 * VMCS12_REVISION identifier.
			 */
			return nested_vmx_fail(vcpu,
				VMXERR_VMPTRLD_INCORRECT_VMCS_REVISION_ID);
		}

		if (kvm_read_guest_offset_cached(vcpu->kvm, ghc, &hdr,
						 offsetof(struct vmcs12, hdr),
						 sizeof(hdr))) {
			return nested_vmx_fail(vcpu,
				VMXERR_VMPTRLD_INCORRECT_VMCS_REVISION_ID);
		}

		if (hdr.revision_id != VMCS12_REVISION ||
		    (hdr.shadow_vmcs &&
		     !nested_cpu_has_vmx_shadow_vmcs(vcpu))) {
			return nested_vmx_fail(vcpu,
				VMXERR_VMPTRLD_INCORRECT_VMCS_REVISION_ID);
		}

		nested_release_vmcs12(vcpu);

		/*
		 * Load VMCS12 from guest memory since it is not already
		 * cached.
		 */
		if (kvm_read_guest_cached(vcpu->kvm, ghc, vmx->nested.cached_vmcs12,
					  VMCS12_SIZE)) {
			return nested_vmx_fail(vcpu,
				VMXERR_VMPTRLD_INCORRECT_VMCS_REVISION_ID);
		}

		set_current_vmptr(vmx, vmptr);
	}

	return nested_vmx_succeed(vcpu);
}

/* Emulate the VMPTRST instruction */
static int handle_vmptrst(struct kvm_vcpu *vcpu)
{
	unsigned long exit_qual = vmx_get_exit_qual(vcpu);
	u32 instr_info = vmcs_read32(VMX_INSTRUCTION_INFO);
	gpa_t current_vmptr = to_vmx(vcpu)->nested.current_vmptr;
	struct x86_exception e;
	gva_t gva;
	int r;

	if (!nested_vmx_check_permission(vcpu))
		return 1;

	if (unlikely(evmptr_is_valid(to_vmx(vcpu)->nested.hv_evmcs_vmptr)))
		return 1;

	if (get_vmx_mem_address(vcpu, exit_qual, instr_info,
				true, sizeof(gpa_t), &gva))
		return 1;
	/* *_system ok, nested_vmx_check_permission has verified cpl=0 */
	r = kvm_write_guest_virt_system(vcpu, gva, (void *)&current_vmptr,
					sizeof(gpa_t), &e);
	if (r != X86EMUL_CONTINUE)
		return kvm_handle_memory_failure(vcpu, r, &e);

	return nested_vmx_succeed(vcpu);
}

/* Emulate the INVEPT instruction */
static int handle_invept(struct kvm_vcpu *vcpu)
{
	struct vcpu_vmx *vmx = to_vmx(vcpu);
	u32 vmx_instruction_info, types;
	unsigned long type, roots_to_free;
	struct kvm_mmu *mmu;
	gva_t gva;
	struct x86_exception e;
	struct {
		u64 eptp, gpa;
	} operand;
	int i, r, gpr_index;

	if (!(vmx->nested.msrs.secondary_ctls_high &
	      SECONDARY_EXEC_ENABLE_EPT) ||
	    !(vmx->nested.msrs.ept_caps & VMX_EPT_INVEPT_BIT)) {
		kvm_queue_exception(vcpu, UD_VECTOR);
		return 1;
	}

	if (!nested_vmx_check_permission(vcpu))
		return 1;

	vmx_instruction_info = vmcs_read32(VMX_INSTRUCTION_INFO);
	gpr_index = vmx_get_instr_info_reg2(vmx_instruction_info);
	type = kvm_register_read(vcpu, gpr_index);

	types = (vmx->nested.msrs.ept_caps >> VMX_EPT_EXTENT_SHIFT) & 6;

	if (type >= 32 || !(types & (1 << type)))
		return nested_vmx_fail(vcpu, VMXERR_INVALID_OPERAND_TO_INVEPT_INVVPID);

	/* According to the Intel VMX instruction reference, the memory
	 * operand is read even if it isn't needed (e.g., for type==global)
	 */
	if (get_vmx_mem_address(vcpu, vmx_get_exit_qual(vcpu),
			vmx_instruction_info, false, sizeof(operand), &gva))
		return 1;
	r = kvm_read_guest_virt(vcpu, gva, &operand, sizeof(operand), &e);
	if (r != X86EMUL_CONTINUE)
		return kvm_handle_memory_failure(vcpu, r, &e);

	/*
	 * Nested EPT roots are always held through guest_mmu,
	 * not root_mmu.
	 */
	mmu = &vcpu->arch.guest_mmu;

	switch (type) {
	case VMX_EPT_EXTENT_CONTEXT:
		if (!nested_vmx_check_eptp(vcpu, operand.eptp))
			return nested_vmx_fail(vcpu,
				VMXERR_INVALID_OPERAND_TO_INVEPT_INVVPID);

		roots_to_free = 0;
		if (nested_ept_root_matches(mmu->root_hpa, mmu->root_pgd,
					    operand.eptp))
			roots_to_free |= KVM_MMU_ROOT_CURRENT;

		for (i = 0; i < KVM_MMU_NUM_PREV_ROOTS; i++) {
			if (nested_ept_root_matches(mmu->prev_roots[i].hpa,
						    mmu->prev_roots[i].pgd,
						    operand.eptp))
				roots_to_free |= KVM_MMU_ROOT_PREVIOUS(i);
		}
		break;
	case VMX_EPT_EXTENT_GLOBAL:
		roots_to_free = KVM_MMU_ROOTS_ALL;
		break;
	default:
		BUG();
		break;
	}

	if (roots_to_free)
		kvm_mmu_free_roots(vcpu, mmu, roots_to_free);

	return nested_vmx_succeed(vcpu);
}

static int handle_invvpid(struct kvm_vcpu *vcpu)
{
	struct vcpu_vmx *vmx = to_vmx(vcpu);
	u32 vmx_instruction_info;
	unsigned long type, types;
	gva_t gva;
	struct x86_exception e;
	struct {
		u64 vpid;
		u64 gla;
	} operand;
	u16 vpid02;
	int r, gpr_index;

	if (!(vmx->nested.msrs.secondary_ctls_high &
	      SECONDARY_EXEC_ENABLE_VPID) ||
			!(vmx->nested.msrs.vpid_caps & VMX_VPID_INVVPID_BIT)) {
		kvm_queue_exception(vcpu, UD_VECTOR);
		return 1;
	}

	if (!nested_vmx_check_permission(vcpu))
		return 1;

	vmx_instruction_info = vmcs_read32(VMX_INSTRUCTION_INFO);
	gpr_index = vmx_get_instr_info_reg2(vmx_instruction_info);
	type = kvm_register_read(vcpu, gpr_index);

	types = (vmx->nested.msrs.vpid_caps &
			VMX_VPID_EXTENT_SUPPORTED_MASK) >> 8;

	if (type >= 32 || !(types & (1 << type)))
		return nested_vmx_fail(vcpu,
			VMXERR_INVALID_OPERAND_TO_INVEPT_INVVPID);

	/* according to the intel vmx instruction reference, the memory
	 * operand is read even if it isn't needed (e.g., for type==global)
	 */
	if (get_vmx_mem_address(vcpu, vmx_get_exit_qual(vcpu),
			vmx_instruction_info, false, sizeof(operand), &gva))
		return 1;
	r = kvm_read_guest_virt(vcpu, gva, &operand, sizeof(operand), &e);
	if (r != X86EMUL_CONTINUE)
		return kvm_handle_memory_failure(vcpu, r, &e);

	if (operand.vpid >> 16)
		return nested_vmx_fail(vcpu,
			VMXERR_INVALID_OPERAND_TO_INVEPT_INVVPID);

	vpid02 = nested_get_vpid02(vcpu);
	switch (type) {
	case VMX_VPID_EXTENT_INDIVIDUAL_ADDR:
		if (!operand.vpid ||
		    is_noncanonical_address(operand.gla, vcpu))
			return nested_vmx_fail(vcpu,
				VMXERR_INVALID_OPERAND_TO_INVEPT_INVVPID);
		vpid_sync_vcpu_addr(vpid02, operand.gla);
		break;
	case VMX_VPID_EXTENT_SINGLE_CONTEXT:
	case VMX_VPID_EXTENT_SINGLE_NON_GLOBAL:
		if (!operand.vpid)
			return nested_vmx_fail(vcpu,
				VMXERR_INVALID_OPERAND_TO_INVEPT_INVVPID);
		vpid_sync_context(vpid02);
		break;
	case VMX_VPID_EXTENT_ALL_CONTEXT:
		vpid_sync_context(vpid02);
		break;
	default:
		WARN_ON_ONCE(1);
		return kvm_skip_emulated_instruction(vcpu);
	}

	/*
	 * Sync the shadow page tables if EPT is disabled, L1 is invalidating
	 * linear mappings for L2 (tagged with L2's VPID).  Free all guest
	 * roots as VPIDs are not tracked in the MMU role.
	 *
	 * Note, this operates on root_mmu, not guest_mmu, as L1 and L2 share
	 * an MMU when EPT is disabled.
	 *
	 * TODO: sync only the affected SPTEs for INVDIVIDUAL_ADDR.
	 */
	if (!enable_ept)
		kvm_mmu_free_guest_mode_roots(vcpu, &vcpu->arch.root_mmu);

	return nested_vmx_succeed(vcpu);
}

static int nested_vmx_eptp_switching(struct kvm_vcpu *vcpu,
				     struct vmcs12 *vmcs12)
{
	u32 index = kvm_rcx_read(vcpu);
	u64 new_eptp;

	if (WARN_ON_ONCE(!nested_cpu_has_ept(vmcs12)))
		return 1;
	if (index >= VMFUNC_EPTP_ENTRIES)
		return 1;

	if (kvm_vcpu_read_guest_page(vcpu, vmcs12->eptp_list_address >> PAGE_SHIFT,
				     &new_eptp, index * 8, 8))
		return 1;

	/*
	 * If the (L2) guest does a vmfunc to the currently
	 * active ept pointer, we don't have to do anything else
	 */
	if (vmcs12->ept_pointer != new_eptp) {
		if (!nested_vmx_check_eptp(vcpu, new_eptp))
			return 1;

		vmcs12->ept_pointer = new_eptp;
		nested_ept_new_eptp(vcpu);

		if (!nested_cpu_has_vpid(vmcs12))
			kvm_make_request(KVM_REQ_TLB_FLUSH_GUEST, vcpu);
	}

	return 0;
}

static int handle_vmfunc(struct kvm_vcpu *vcpu)
{
	struct vcpu_vmx *vmx = to_vmx(vcpu);
	struct vmcs12 *vmcs12;
	u32 function = kvm_rax_read(vcpu);

	/*
	 * VMFUNC is only supported for nested guests, but we always enable the
	 * secondary control for simplicity; for non-nested mode, fake that we
	 * didn't by injecting #UD.
	 */
	if (!is_guest_mode(vcpu)) {
		kvm_queue_exception(vcpu, UD_VECTOR);
		return 1;
	}

	vmcs12 = get_vmcs12(vcpu);

	/*
	 * #UD on out-of-bounds function has priority over VM-Exit, and VMFUNC
	 * is enabled in vmcs02 if and only if it's enabled in vmcs12.
	 */
	if (WARN_ON_ONCE((function > 63) || !nested_cpu_has_vmfunc(vmcs12))) {
		kvm_queue_exception(vcpu, UD_VECTOR);
		return 1;
	}

	if (!(vmcs12->vm_function_control & BIT_ULL(function)))
		goto fail;

	switch (function) {
	case 0:
		if (nested_vmx_eptp_switching(vcpu, vmcs12))
			goto fail;
		break;
	default:
		goto fail;
	}
	return kvm_skip_emulated_instruction(vcpu);

fail:
	/*
	 * This is effectively a reflected VM-Exit, as opposed to a synthesized
	 * nested VM-Exit.  Pass the original exit reason, i.e. don't hardcode
	 * EXIT_REASON_VMFUNC as the exit reason.
	 */
	nested_vmx_vmexit(vcpu, vmx->exit_reason.full,
			  vmx_get_intr_info(vcpu),
			  vmx_get_exit_qual(vcpu));
	return 1;
}

/*
 * Return true if an IO instruction with the specified port and size should cause
 * a VM-exit into L1.
 */
bool nested_vmx_check_io_bitmaps(struct kvm_vcpu *vcpu, unsigned int port,
				 int size)
{
	struct vmcs12 *vmcs12 = get_vmcs12(vcpu);
	gpa_t bitmap, last_bitmap;
	u8 b;

	last_bitmap = INVALID_GPA;
	b = -1;

	while (size > 0) {
		if (port < 0x8000)
			bitmap = vmcs12->io_bitmap_a;
		else if (port < 0x10000)
			bitmap = vmcs12->io_bitmap_b;
		else
			return true;
		bitmap += (port & 0x7fff) / 8;

		if (last_bitmap != bitmap)
			if (kvm_vcpu_read_guest(vcpu, bitmap, &b, 1))
				return true;
		if (b & (1 << (port & 7)))
			return true;

		port++;
		size--;
		last_bitmap = bitmap;
	}

	return false;
}

static bool nested_vmx_exit_handled_io(struct kvm_vcpu *vcpu,
				       struct vmcs12 *vmcs12)
{
	unsigned long exit_qualification;
	unsigned short port;
	int size;

	if (!nested_cpu_has(vmcs12, CPU_BASED_USE_IO_BITMAPS))
		return nested_cpu_has(vmcs12, CPU_BASED_UNCOND_IO_EXITING);

	exit_qualification = vmx_get_exit_qual(vcpu);

	port = exit_qualification >> 16;
	size = (exit_qualification & 7) + 1;

	return nested_vmx_check_io_bitmaps(vcpu, port, size);
}

/*
 * Return 1 if we should exit from L2 to L1 to handle an MSR access,
 * rather than handle it ourselves in L0. I.e., check whether L1 expressed
 * disinterest in the current event (read or write a specific MSR) by using an
 * MSR bitmap. This may be the case even when L0 doesn't use MSR bitmaps.
 */
static bool nested_vmx_exit_handled_msr(struct kvm_vcpu *vcpu,
					struct vmcs12 *vmcs12,
					union vmx_exit_reason exit_reason)
{
	u32 msr_index = kvm_rcx_read(vcpu);
	gpa_t bitmap;

	if (!nested_cpu_has(vmcs12, CPU_BASED_USE_MSR_BITMAPS))
		return true;

	/*
	 * The MSR_BITMAP page is divided into four 1024-byte bitmaps,
	 * for the four combinations of read/write and low/high MSR numbers.
	 * First we need to figure out which of the four to use:
	 */
	bitmap = vmcs12->msr_bitmap;
	if (exit_reason.basic == EXIT_REASON_MSR_WRITE)
		bitmap += 2048;
	if (msr_index >= 0xc0000000) {
		msr_index -= 0xc0000000;
		bitmap += 1024;
	}

	/* Then read the msr_index'th bit from this bitmap: */
	if (msr_index < 1024*8) {
		unsigned char b;
		if (kvm_vcpu_read_guest(vcpu, bitmap + msr_index/8, &b, 1))
			return true;
		return 1 & (b >> (msr_index & 7));
	} else
		return true; /* let L1 handle the wrong parameter */
}

/*
 * Return 1 if we should exit from L2 to L1 to handle a CR access exit,
 * rather than handle it ourselves in L0. I.e., check if L1 wanted to
 * intercept (via guest_host_mask etc.) the current event.
 */
static bool nested_vmx_exit_handled_cr(struct kvm_vcpu *vcpu,
	struct vmcs12 *vmcs12)
{
	unsigned long exit_qualification = vmx_get_exit_qual(vcpu);
	int cr = exit_qualification & 15;
	int reg;
	unsigned long val;

	switch ((exit_qualification >> 4) & 3) {
	case 0: /* mov to cr */
		reg = (exit_qualification >> 8) & 15;
		val = kvm_register_read(vcpu, reg);
		switch (cr) {
		case 0:
			if (vmcs12->cr0_guest_host_mask &
			    (val ^ vmcs12->cr0_read_shadow))
				return true;
			break;
		case 3:
			if (nested_cpu_has(vmcs12, CPU_BASED_CR3_LOAD_EXITING))
				return true;
			break;
		case 4:
			if (vmcs12->cr4_guest_host_mask &
			    (vmcs12->cr4_read_shadow ^ val))
				return true;
			break;
		case 8:
			if (nested_cpu_has(vmcs12, CPU_BASED_CR8_LOAD_EXITING))
				return true;
			break;
		}
		break;
	case 2: /* clts */
		if ((vmcs12->cr0_guest_host_mask & X86_CR0_TS) &&
		    (vmcs12->cr0_read_shadow & X86_CR0_TS))
			return true;
		break;
	case 1: /* mov from cr */
		switch (cr) {
		case 3:
			if (vmcs12->cpu_based_vm_exec_control &
			    CPU_BASED_CR3_STORE_EXITING)
				return true;
			break;
		case 8:
			if (vmcs12->cpu_based_vm_exec_control &
			    CPU_BASED_CR8_STORE_EXITING)
				return true;
			break;
		}
		break;
	case 3: /* lmsw */
		/*
		 * lmsw can change bits 1..3 of cr0, and only set bit 0 of
		 * cr0. Other attempted changes are ignored, with no exit.
		 */
		val = (exit_qualification >> LMSW_SOURCE_DATA_SHIFT) & 0x0f;
		if (vmcs12->cr0_guest_host_mask & 0xe &
		    (val ^ vmcs12->cr0_read_shadow))
			return true;
		if ((vmcs12->cr0_guest_host_mask & 0x1) &&
		    !(vmcs12->cr0_read_shadow & 0x1) &&
		    (val & 0x1))
			return true;
		break;
	}
	return false;
}

static bool nested_vmx_exit_handled_encls(struct kvm_vcpu *vcpu,
					  struct vmcs12 *vmcs12)
{
	u32 encls_leaf;

	if (!guest_cpuid_has(vcpu, X86_FEATURE_SGX) ||
	    !nested_cpu_has2(vmcs12, SECONDARY_EXEC_ENCLS_EXITING))
		return false;

	encls_leaf = kvm_rax_read(vcpu);
	if (encls_leaf > 62)
		encls_leaf = 63;
	return vmcs12->encls_exiting_bitmap & BIT_ULL(encls_leaf);
}

static bool nested_vmx_exit_handled_vmcs_access(struct kvm_vcpu *vcpu,
	struct vmcs12 *vmcs12, gpa_t bitmap)
{
	u32 vmx_instruction_info;
	unsigned long field;
	u8 b;

	if (!nested_cpu_has_shadow_vmcs(vmcs12))
		return true;

	/* Decode instruction info and find the field to access */
	vmx_instruction_info = vmcs_read32(VMX_INSTRUCTION_INFO);
	field = kvm_register_read(vcpu, (((vmx_instruction_info) >> 28) & 0xf));

	/* Out-of-range fields always cause a VM exit from L2 to L1 */
	if (field >> 15)
		return true;

	if (kvm_vcpu_read_guest(vcpu, bitmap + field/8, &b, 1))
		return true;

	return 1 & (b >> (field & 7));
}

static bool nested_vmx_exit_handled_mtf(struct vmcs12 *vmcs12)
{
	u32 entry_intr_info = vmcs12->vm_entry_intr_info_field;

	if (nested_cpu_has_mtf(vmcs12))
		return true;

	/*
	 * An MTF VM-exit may be injected into the guest by setting the
	 * interruption-type to 7 (other event) and the vector field to 0. Such
	 * is the case regardless of the 'monitor trap flag' VM-execution
	 * control.
	 */
	return entry_intr_info == (INTR_INFO_VALID_MASK
				   | INTR_TYPE_OTHER_EVENT);
}

/*
 * Return true if L0 wants to handle an exit from L2 regardless of whether or not
 * L1 wants the exit.  Only call this when in is_guest_mode (L2).
 */
static bool nested_vmx_l0_wants_exit(struct kvm_vcpu *vcpu,
				     union vmx_exit_reason exit_reason)
{
	u32 intr_info;

	switch ((u16)exit_reason.basic) {
	case EXIT_REASON_EXCEPTION_NMI:
		intr_info = vmx_get_intr_info(vcpu);
		if (is_nmi(intr_info))
			return true;
		else if (is_page_fault(intr_info))
			return vcpu->arch.apf.host_apf_flags ||
			       vmx_need_pf_intercept(vcpu);
		else if (is_debug(intr_info) &&
			 vcpu->guest_debug &
			 (KVM_GUESTDBG_SINGLESTEP | KVM_GUESTDBG_USE_HW_BP))
			return true;
		else if (is_breakpoint(intr_info) &&
			 vcpu->guest_debug & KVM_GUESTDBG_USE_SW_BP)
			return true;
		else if (is_alignment_check(intr_info) &&
			 !vmx_guest_inject_ac(vcpu))
			return true;
		return false;
	case EXIT_REASON_EXTERNAL_INTERRUPT:
		return true;
	case EXIT_REASON_MCE_DURING_VMENTRY:
		return true;
	case EXIT_REASON_EPT_VIOLATION:
		/*
		 * L0 always deals with the EPT violation. If nested EPT is
		 * used, and the nested mmu code discovers that the address is
		 * missing in the guest EPT table (EPT12), the EPT violation
		 * will be injected with nested_ept_inject_page_fault()
		 */
		return true;
	case EXIT_REASON_EPT_MISCONFIG:
		/*
		 * L2 never uses directly L1's EPT, but rather L0's own EPT
		 * table (shadow on EPT) or a merged EPT table that L0 built
		 * (EPT on EPT). So any problems with the structure of the
		 * table is L0's fault.
		 */
		return true;
	case EXIT_REASON_PREEMPTION_TIMER:
		return true;
	case EXIT_REASON_PML_FULL:
		/*
		 * PML is emulated for an L1 VMM and should never be enabled in
		 * vmcs02, always "handle" PML_FULL by exiting to userspace.
		 */
		return true;
	case EXIT_REASON_VMFUNC:
		/* VM functions are emulated through L2->L0 vmexits. */
		return true;
	case EXIT_REASON_BUS_LOCK:
		/*
		 * At present, bus lock VM exit is never exposed to L1.
		 * Handle L2's bus locks in L0 directly.
		 */
		return true;
	default:
		break;
	}
	return false;
}

/*
 * Return 1 if L1 wants to intercept an exit from L2.  Only call this when in
 * is_guest_mode (L2).
 */
static bool nested_vmx_l1_wants_exit(struct kvm_vcpu *vcpu,
				     union vmx_exit_reason exit_reason)
{
	struct vmcs12 *vmcs12 = get_vmcs12(vcpu);
	u32 intr_info;

	switch ((u16)exit_reason.basic) {
	case EXIT_REASON_EXCEPTION_NMI:
		intr_info = vmx_get_intr_info(vcpu);
		if (is_nmi(intr_info))
			return true;
		else if (is_page_fault(intr_info))
			return true;
		return vmcs12->exception_bitmap &
				(1u << (intr_info & INTR_INFO_VECTOR_MASK));
	case EXIT_REASON_EXTERNAL_INTERRUPT:
		return nested_exit_on_intr(vcpu);
	case EXIT_REASON_TRIPLE_FAULT:
		return true;
	case EXIT_REASON_INTERRUPT_WINDOW:
		return nested_cpu_has(vmcs12, CPU_BASED_INTR_WINDOW_EXITING);
	case EXIT_REASON_NMI_WINDOW:
		return nested_cpu_has(vmcs12, CPU_BASED_NMI_WINDOW_EXITING);
	case EXIT_REASON_TASK_SWITCH:
		return true;
	case EXIT_REASON_CPUID:
		return true;
	case EXIT_REASON_HLT:
		return nested_cpu_has(vmcs12, CPU_BASED_HLT_EXITING);
	case EXIT_REASON_INVD:
		return true;
	case EXIT_REASON_INVLPG:
		return nested_cpu_has(vmcs12, CPU_BASED_INVLPG_EXITING);
	case EXIT_REASON_RDPMC:
		return nested_cpu_has(vmcs12, CPU_BASED_RDPMC_EXITING);
	case EXIT_REASON_RDRAND:
		return nested_cpu_has2(vmcs12, SECONDARY_EXEC_RDRAND_EXITING);
	case EXIT_REASON_RDSEED:
		return nested_cpu_has2(vmcs12, SECONDARY_EXEC_RDSEED_EXITING);
	case EXIT_REASON_RDTSC: case EXIT_REASON_RDTSCP:
		return nested_cpu_has(vmcs12, CPU_BASED_RDTSC_EXITING);
	case EXIT_REASON_VMREAD:
		return nested_vmx_exit_handled_vmcs_access(vcpu, vmcs12,
			vmcs12->vmread_bitmap);
	case EXIT_REASON_VMWRITE:
		return nested_vmx_exit_handled_vmcs_access(vcpu, vmcs12,
			vmcs12->vmwrite_bitmap);
	case EXIT_REASON_VMCALL: case EXIT_REASON_VMCLEAR:
	case EXIT_REASON_VMLAUNCH: case EXIT_REASON_VMPTRLD:
	case EXIT_REASON_VMPTRST: case EXIT_REASON_VMRESUME:
	case EXIT_REASON_VMOFF: case EXIT_REASON_VMON:
	case EXIT_REASON_INVEPT: case EXIT_REASON_INVVPID:
		/*
		 * VMX instructions trap unconditionally. This allows L1 to
		 * emulate them for its L2 guest, i.e., allows 3-level nesting!
		 */
		return true;
	case EXIT_REASON_CR_ACCESS:
		return nested_vmx_exit_handled_cr(vcpu, vmcs12);
	case EXIT_REASON_DR_ACCESS:
		return nested_cpu_has(vmcs12, CPU_BASED_MOV_DR_EXITING);
	case EXIT_REASON_IO_INSTRUCTION:
		return nested_vmx_exit_handled_io(vcpu, vmcs12);
	case EXIT_REASON_GDTR_IDTR: case EXIT_REASON_LDTR_TR:
		return nested_cpu_has2(vmcs12, SECONDARY_EXEC_DESC);
	case EXIT_REASON_MSR_READ:
	case EXIT_REASON_MSR_WRITE:
		return nested_vmx_exit_handled_msr(vcpu, vmcs12, exit_reason);
	case EXIT_REASON_INVALID_STATE:
		return true;
	case EXIT_REASON_MWAIT_INSTRUCTION:
		return nested_cpu_has(vmcs12, CPU_BASED_MWAIT_EXITING);
	case EXIT_REASON_MONITOR_TRAP_FLAG:
		return nested_vmx_exit_handled_mtf(vmcs12);
	case EXIT_REASON_MONITOR_INSTRUCTION:
		return nested_cpu_has(vmcs12, CPU_BASED_MONITOR_EXITING);
	case EXIT_REASON_PAUSE_INSTRUCTION:
		return nested_cpu_has(vmcs12, CPU_BASED_PAUSE_EXITING) ||
			nested_cpu_has2(vmcs12,
				SECONDARY_EXEC_PAUSE_LOOP_EXITING);
	case EXIT_REASON_MCE_DURING_VMENTRY:
		return true;
	case EXIT_REASON_TPR_BELOW_THRESHOLD:
		return nested_cpu_has(vmcs12, CPU_BASED_TPR_SHADOW);
	case EXIT_REASON_APIC_ACCESS:
	case EXIT_REASON_APIC_WRITE:
	case EXIT_REASON_EOI_INDUCED:
		/*
		 * The controls for "virtualize APIC accesses," "APIC-
		 * register virtualization," and "virtual-interrupt
		 * delivery" only come from vmcs12.
		 */
		return true;
	case EXIT_REASON_INVPCID:
		return
			nested_cpu_has2(vmcs12, SECONDARY_EXEC_ENABLE_INVPCID) &&
			nested_cpu_has(vmcs12, CPU_BASED_INVLPG_EXITING);
	case EXIT_REASON_WBINVD:
		return nested_cpu_has2(vmcs12, SECONDARY_EXEC_WBINVD_EXITING);
	case EXIT_REASON_XSETBV:
		return true;
	case EXIT_REASON_XSAVES: case EXIT_REASON_XRSTORS:
		/*
		 * This should never happen, since it is not possible to
		 * set XSS to a non-zero value---neither in L1 nor in L2.
		 * If if it were, XSS would have to be checked against
		 * the XSS exit bitmap in vmcs12.
		 */
		return nested_cpu_has2(vmcs12, SECONDARY_EXEC_XSAVES);
	case EXIT_REASON_UMWAIT:
	case EXIT_REASON_TPAUSE:
		return nested_cpu_has2(vmcs12,
			SECONDARY_EXEC_ENABLE_USR_WAIT_PAUSE);
	case EXIT_REASON_ENCLS:
		return nested_vmx_exit_handled_encls(vcpu, vmcs12);
	default:
		return true;
	}
}

/*
 * Conditionally reflect a VM-Exit into L1.  Returns %true if the VM-Exit was
 * reflected into L1.
 */
bool nested_vmx_reflect_vmexit(struct kvm_vcpu *vcpu)
{
	struct vcpu_vmx *vmx = to_vmx(vcpu);
	union vmx_exit_reason exit_reason = vmx->exit_reason;
	unsigned long exit_qual;
	u32 exit_intr_info;

	WARN_ON_ONCE(vmx->nested.nested_run_pending);

	/*
	 * Late nested VM-Fail shares the same flow as nested VM-Exit since KVM
	 * has already loaded L2's state.
	 */
	if (unlikely(vmx->fail)) {
		trace_kvm_nested_vmenter_failed(
			"hardware VM-instruction error: ",
			vmcs_read32(VM_INSTRUCTION_ERROR));
		exit_intr_info = 0;
		exit_qual = 0;
		goto reflect_vmexit;
	}

	trace_kvm_nested_vmexit(vcpu, KVM_ISA_VMX);

	/* If L0 (KVM) wants the exit, it trumps L1's desires. */
	if (nested_vmx_l0_wants_exit(vcpu, exit_reason))
		return false;

	/* If L1 doesn't want the exit, handle it in L0. */
	if (!nested_vmx_l1_wants_exit(vcpu, exit_reason))
		return false;

	/*
	 * vmcs.VM_EXIT_INTR_INFO is only valid for EXCEPTION_NMI exits.  For
	 * EXTERNAL_INTERRUPT, the value for vmcs12->vm_exit_intr_info would
	 * need to be synthesized by querying the in-kernel LAPIC, but external
	 * interrupts are never reflected to L1 so it's a non-issue.
	 */
	exit_intr_info = vmx_get_intr_info(vcpu);
	if (is_exception_with_error_code(exit_intr_info)) {
		struct vmcs12 *vmcs12 = get_vmcs12(vcpu);

		vmcs12->vm_exit_intr_error_code =
			vmcs_read32(VM_EXIT_INTR_ERROR_CODE);
	}
	exit_qual = vmx_get_exit_qual(vcpu);

reflect_vmexit:
	nested_vmx_vmexit(vcpu, exit_reason.full, exit_intr_info, exit_qual);
	return true;
}

static int vmx_get_nested_state(struct kvm_vcpu *vcpu,
				struct kvm_nested_state __user *user_kvm_nested_state,
				u32 user_data_size)
{
	struct vcpu_vmx *vmx;
	struct vmcs12 *vmcs12;
	struct kvm_nested_state kvm_state = {
		.flags = 0,
		.format = KVM_STATE_NESTED_FORMAT_VMX,
		.size = sizeof(kvm_state),
		.hdr.vmx.flags = 0,
		.hdr.vmx.vmxon_pa = INVALID_GPA,
		.hdr.vmx.vmcs12_pa = INVALID_GPA,
		.hdr.vmx.preemption_timer_deadline = 0,
	};
	struct kvm_vmx_nested_state_data __user *user_vmx_nested_state =
		&user_kvm_nested_state->data.vmx[0];

	if (!vcpu)
		return kvm_state.size + sizeof(*user_vmx_nested_state);

	vmx = to_vmx(vcpu);
	vmcs12 = get_vmcs12(vcpu);

	if (nested_vmx_allowed(vcpu) &&
	    (vmx->nested.vmxon || vmx->nested.smm.vmxon)) {
		kvm_state.hdr.vmx.vmxon_pa = vmx->nested.vmxon_ptr;
		kvm_state.hdr.vmx.vmcs12_pa = vmx->nested.current_vmptr;

		if (vmx_has_valid_vmcs12(vcpu)) {
			kvm_state.size += sizeof(user_vmx_nested_state->vmcs12);

			/* 'hv_evmcs_vmptr' can also be EVMPTR_MAP_PENDING here */
			if (vmx->nested.hv_evmcs_vmptr != EVMPTR_INVALID)
				kvm_state.flags |= KVM_STATE_NESTED_EVMCS;

			if (is_guest_mode(vcpu) &&
			    nested_cpu_has_shadow_vmcs(vmcs12) &&
			    vmcs12->vmcs_link_pointer != INVALID_GPA)
				kvm_state.size += sizeof(user_vmx_nested_state->shadow_vmcs12);
		}

		if (vmx->nested.smm.vmxon)
			kvm_state.hdr.vmx.smm.flags |= KVM_STATE_NESTED_SMM_VMXON;

		if (vmx->nested.smm.guest_mode)
			kvm_state.hdr.vmx.smm.flags |= KVM_STATE_NESTED_SMM_GUEST_MODE;

		if (is_guest_mode(vcpu)) {
			kvm_state.flags |= KVM_STATE_NESTED_GUEST_MODE;

			if (vmx->nested.nested_run_pending)
				kvm_state.flags |= KVM_STATE_NESTED_RUN_PENDING;

			if (vmx->nested.mtf_pending)
				kvm_state.flags |= KVM_STATE_NESTED_MTF_PENDING;

			if (nested_cpu_has_preemption_timer(vmcs12) &&
			    vmx->nested.has_preemption_timer_deadline) {
				kvm_state.hdr.vmx.flags |=
					KVM_STATE_VMX_PREEMPTION_TIMER_DEADLINE;
				kvm_state.hdr.vmx.preemption_timer_deadline =
					vmx->nested.preemption_timer_deadline;
			}
		}
	}

	if (user_data_size < kvm_state.size)
		goto out;

	if (copy_to_user(user_kvm_nested_state, &kvm_state, sizeof(kvm_state)))
		return -EFAULT;

	if (!vmx_has_valid_vmcs12(vcpu))
		goto out;

	/*
	 * When running L2, the authoritative vmcs12 state is in the
	 * vmcs02. When running L1, the authoritative vmcs12 state is
	 * in the shadow or enlightened vmcs linked to vmcs01, unless
	 * need_vmcs12_to_shadow_sync is set, in which case, the authoritative
	 * vmcs12 state is in the vmcs12 already.
	 */
	if (is_guest_mode(vcpu)) {
		sync_vmcs02_to_vmcs12(vcpu, vmcs12);
		sync_vmcs02_to_vmcs12_rare(vcpu, vmcs12);
	} else  {
		copy_vmcs02_to_vmcs12_rare(vcpu, get_vmcs12(vcpu));
		if (!vmx->nested.need_vmcs12_to_shadow_sync) {
			if (evmptr_is_valid(vmx->nested.hv_evmcs_vmptr))
				/*
				 * L1 hypervisor is not obliged to keep eVMCS
				 * clean fields data always up-to-date while
				 * not in guest mode, 'hv_clean_fields' is only
				 * supposed to be actual upon vmentry so we need
				 * to ignore it here and do full copy.
				 */
				copy_enlightened_to_vmcs12(vmx, 0);
			else if (enable_shadow_vmcs)
				copy_shadow_to_vmcs12(vmx);
		}
	}

	BUILD_BUG_ON(sizeof(user_vmx_nested_state->vmcs12) < VMCS12_SIZE);
	BUILD_BUG_ON(sizeof(user_vmx_nested_state->shadow_vmcs12) < VMCS12_SIZE);

	/*
	 * Copy over the full allocated size of vmcs12 rather than just the size
	 * of the struct.
	 */
	if (copy_to_user(user_vmx_nested_state->vmcs12, vmcs12, VMCS12_SIZE))
		return -EFAULT;

	if (nested_cpu_has_shadow_vmcs(vmcs12) &&
	    vmcs12->vmcs_link_pointer != INVALID_GPA) {
		if (copy_to_user(user_vmx_nested_state->shadow_vmcs12,
				 get_shadow_vmcs12(vcpu), VMCS12_SIZE))
			return -EFAULT;
	}
out:
	return kvm_state.size;
}

/*
 * Forcibly leave nested mode in order to be able to reset the VCPU later on.
 */
void vmx_leave_nested(struct kvm_vcpu *vcpu)
{
	if (is_guest_mode(vcpu)) {
		to_vmx(vcpu)->nested.nested_run_pending = 0;
		nested_vmx_vmexit(vcpu, -1, 0, 0);
	}
	free_nested(vcpu);
}

static int vmx_set_nested_state(struct kvm_vcpu *vcpu,
				struct kvm_nested_state __user *user_kvm_nested_state,
				struct kvm_nested_state *kvm_state)
{
	struct vcpu_vmx *vmx = to_vmx(vcpu);
	struct vmcs12 *vmcs12;
	enum vm_entry_failure_code ignored;
	struct kvm_vmx_nested_state_data __user *user_vmx_nested_state =
		&user_kvm_nested_state->data.vmx[0];
	int ret;

	if (kvm_state->format != KVM_STATE_NESTED_FORMAT_VMX)
		return -EINVAL;

	if (kvm_state->hdr.vmx.vmxon_pa == INVALID_GPA) {
		if (kvm_state->hdr.vmx.smm.flags)
			return -EINVAL;

		if (kvm_state->hdr.vmx.vmcs12_pa != INVALID_GPA)
			return -EINVAL;

		/*
		 * KVM_STATE_NESTED_EVMCS used to signal that KVM should
		 * enable eVMCS capability on vCPU. However, since then
		 * code was changed such that flag signals vmcs12 should
		 * be copied into eVMCS in guest memory.
		 *
		 * To preserve backwards compatability, allow user
		 * to set this flag even when there is no VMXON region.
		 */
		if (kvm_state->flags & ~KVM_STATE_NESTED_EVMCS)
			return -EINVAL;
	} else {
		if (!nested_vmx_allowed(vcpu))
			return -EINVAL;

		if (!page_address_valid(vcpu, kvm_state->hdr.vmx.vmxon_pa))
			return -EINVAL;
	}

	if ((kvm_state->hdr.vmx.smm.flags & KVM_STATE_NESTED_SMM_GUEST_MODE) &&
	    (kvm_state->flags & KVM_STATE_NESTED_GUEST_MODE))
		return -EINVAL;

	if (kvm_state->hdr.vmx.smm.flags &
	    ~(KVM_STATE_NESTED_SMM_GUEST_MODE | KVM_STATE_NESTED_SMM_VMXON))
		return -EINVAL;

	if (kvm_state->hdr.vmx.flags & ~KVM_STATE_VMX_PREEMPTION_TIMER_DEADLINE)
		return -EINVAL;

	/*
	 * SMM temporarily disables VMX, so we cannot be in guest mode,
	 * nor can VMLAUNCH/VMRESUME be pending.  Outside SMM, SMM flags
	 * must be zero.
	 */
	if (is_smm(vcpu) ?
		(kvm_state->flags &
		 (KVM_STATE_NESTED_GUEST_MODE | KVM_STATE_NESTED_RUN_PENDING))
		: kvm_state->hdr.vmx.smm.flags)
		return -EINVAL;

	if ((kvm_state->hdr.vmx.smm.flags & KVM_STATE_NESTED_SMM_GUEST_MODE) &&
	    !(kvm_state->hdr.vmx.smm.flags & KVM_STATE_NESTED_SMM_VMXON))
		return -EINVAL;

	if ((kvm_state->flags & KVM_STATE_NESTED_EVMCS) &&
		(!nested_vmx_allowed(vcpu) || !vmx->nested.enlightened_vmcs_enabled))
			return -EINVAL;

	vmx_leave_nested(vcpu);

	if (kvm_state->hdr.vmx.vmxon_pa == INVALID_GPA)
		return 0;

	vmx->nested.vmxon_ptr = kvm_state->hdr.vmx.vmxon_pa;
	ret = enter_vmx_operation(vcpu);
	if (ret)
		return ret;

	/* Empty 'VMXON' state is permitted if no VMCS loaded */
	if (kvm_state->size < sizeof(*kvm_state) + sizeof(*vmcs12)) {
		/* See vmx_has_valid_vmcs12.  */
		if ((kvm_state->flags & KVM_STATE_NESTED_GUEST_MODE) ||
		    (kvm_state->flags & KVM_STATE_NESTED_EVMCS) ||
		    (kvm_state->hdr.vmx.vmcs12_pa != INVALID_GPA))
			return -EINVAL;
		else
			return 0;
	}

	if (kvm_state->hdr.vmx.vmcs12_pa != INVALID_GPA) {
		if (kvm_state->hdr.vmx.vmcs12_pa == kvm_state->hdr.vmx.vmxon_pa ||
		    !page_address_valid(vcpu, kvm_state->hdr.vmx.vmcs12_pa))
			return -EINVAL;

		set_current_vmptr(vmx, kvm_state->hdr.vmx.vmcs12_pa);
	} else if (kvm_state->flags & KVM_STATE_NESTED_EVMCS) {
		/*
		 * nested_vmx_handle_enlightened_vmptrld() cannot be called
		 * directly from here as HV_X64_MSR_VP_ASSIST_PAGE may not be
		 * restored yet. EVMCS will be mapped from
		 * nested_get_vmcs12_pages().
		 */
		vmx->nested.hv_evmcs_vmptr = EVMPTR_MAP_PENDING;
		kvm_make_request(KVM_REQ_GET_NESTED_STATE_PAGES, vcpu);
	} else {
		return -EINVAL;
	}

	if (kvm_state->hdr.vmx.smm.flags & KVM_STATE_NESTED_SMM_VMXON) {
		vmx->nested.smm.vmxon = true;
		vmx->nested.vmxon = false;

		if (kvm_state->hdr.vmx.smm.flags & KVM_STATE_NESTED_SMM_GUEST_MODE)
			vmx->nested.smm.guest_mode = true;
	}

	vmcs12 = get_vmcs12(vcpu);
	if (copy_from_user(vmcs12, user_vmx_nested_state->vmcs12, sizeof(*vmcs12)))
		return -EFAULT;

	if (vmcs12->hdr.revision_id != VMCS12_REVISION)
		return -EINVAL;

	if (!(kvm_state->flags & KVM_STATE_NESTED_GUEST_MODE))
		return 0;

	vmx->nested.nested_run_pending =
		!!(kvm_state->flags & KVM_STATE_NESTED_RUN_PENDING);

	vmx->nested.mtf_pending =
		!!(kvm_state->flags & KVM_STATE_NESTED_MTF_PENDING);

	ret = -EINVAL;
	if (nested_cpu_has_shadow_vmcs(vmcs12) &&
	    vmcs12->vmcs_link_pointer != INVALID_GPA) {
		struct vmcs12 *shadow_vmcs12 = get_shadow_vmcs12(vcpu);

		if (kvm_state->size <
		    sizeof(*kvm_state) +
		    sizeof(user_vmx_nested_state->vmcs12) + sizeof(*shadow_vmcs12))
			goto error_guest_mode;

		if (copy_from_user(shadow_vmcs12,
				   user_vmx_nested_state->shadow_vmcs12,
				   sizeof(*shadow_vmcs12))) {
			ret = -EFAULT;
			goto error_guest_mode;
		}

		if (shadow_vmcs12->hdr.revision_id != VMCS12_REVISION ||
		    !shadow_vmcs12->hdr.shadow_vmcs)
			goto error_guest_mode;
	}

	vmx->nested.has_preemption_timer_deadline = false;
	if (kvm_state->hdr.vmx.flags & KVM_STATE_VMX_PREEMPTION_TIMER_DEADLINE) {
		vmx->nested.has_preemption_timer_deadline = true;
		vmx->nested.preemption_timer_deadline =
			kvm_state->hdr.vmx.preemption_timer_deadline;
	}

	if (nested_vmx_check_controls(vcpu, vmcs12) ||
	    nested_vmx_check_host_state(vcpu, vmcs12) ||
	    nested_vmx_check_guest_state(vcpu, vmcs12, &ignored))
		goto error_guest_mode;

	vmx->nested.dirty_vmcs12 = true;
	ret = nested_vmx_enter_non_root_mode(vcpu, false);
	if (ret)
		goto error_guest_mode;

	return 0;

error_guest_mode:
	vmx->nested.nested_run_pending = 0;
	return ret;
}

void nested_vmx_set_vmcs_shadowing_bitmap(void)
{
	if (enable_shadow_vmcs) {
		vmcs_write64(VMREAD_BITMAP, __pa(vmx_vmread_bitmap));
		vmcs_write64(VMWRITE_BITMAP, __pa(vmx_vmwrite_bitmap));
	}
}

/*
 * Indexing into the vmcs12 uses the VMCS encoding rotated left by 6.  Undo
 * that madness to get the encoding for comparison.
 */
#define VMCS12_IDX_TO_ENC(idx) ((u16)(((u16)(idx) >> 6) | ((u16)(idx) << 10)))

static u64 nested_vmx_calc_vmcs_enum_msr(void)
{
	/*
	 * Note these are the so called "index" of the VMCS field encoding, not
	 * the index into vmcs12.
	 */
	unsigned int max_idx, idx;
	int i;

	/*
	 * For better or worse, KVM allows VMREAD/VMWRITE to all fields in
	 * vmcs12, regardless of whether or not the associated feature is
	 * exposed to L1.  Simply find the field with the highest index.
	 */
	max_idx = 0;
	for (i = 0; i < nr_vmcs12_fields; i++) {
		/* The vmcs12 table is very, very sparsely populated. */
		if (!vmcs_field_to_offset_table[i])
			continue;

		idx = vmcs_field_index(VMCS12_IDX_TO_ENC(i));
		if (idx > max_idx)
			max_idx = idx;
	}

	return (u64)max_idx << VMCS_FIELD_INDEX_SHIFT;
}

/*
 * nested_vmx_setup_ctls_msrs() sets up variables containing the values to be
 * returned for the various VMX controls MSRs when nested VMX is enabled.
 * The same values should also be used to verify that vmcs12 control fields are
 * valid during nested entry from L1 to L2.
 * Each of these control msrs has a low and high 32-bit half: A low bit is on
 * if the corresponding bit in the (32-bit) control field *must* be on, and a
 * bit in the high half is on if the corresponding bit in the control field
 * may be on. See also vmx_control_verify().
 */
void nested_vmx_setup_ctls_msrs(struct nested_vmx_msrs *msrs, u32 ept_caps)
{
	/*
	 * Note that as a general rule, the high half of the MSRs (bits in
	 * the control fields which may be 1) should be initialized by the
	 * intersection of the underlying hardware's MSR (i.e., features which
	 * can be supported) and the list of features we want to expose -
	 * because they are known to be properly supported in our code.
	 * Also, usually, the low half of the MSRs (bits which must be 1) can
	 * be set to 0, meaning that L1 may turn off any of these bits. The
	 * reason is that if one of these bits is necessary, it will appear
	 * in vmcs01 and prepare_vmcs02, when it bitwise-or's the control
	 * fields of vmcs01 and vmcs02, will turn these bits off - and
	 * nested_vmx_l1_wants_exit() will not pass related exits to L1.
	 * These rules have exceptions below.
	 */

	/* pin-based controls */
	rdmsr(MSR_IA32_VMX_PINBASED_CTLS,
		msrs->pinbased_ctls_low,
		msrs->pinbased_ctls_high);
	msrs->pinbased_ctls_low |=
		PIN_BASED_ALWAYSON_WITHOUT_TRUE_MSR;
	msrs->pinbased_ctls_high &=
		PIN_BASED_EXT_INTR_MASK |
		PIN_BASED_NMI_EXITING |
		PIN_BASED_VIRTUAL_NMIS |
		(enable_apicv ? PIN_BASED_POSTED_INTR : 0);
	msrs->pinbased_ctls_high |=
		PIN_BASED_ALWAYSON_WITHOUT_TRUE_MSR |
		PIN_BASED_VMX_PREEMPTION_TIMER;

	/* exit controls */
	rdmsr(MSR_IA32_VMX_EXIT_CTLS,
		msrs->exit_ctls_low,
		msrs->exit_ctls_high);
	msrs->exit_ctls_low =
		VM_EXIT_ALWAYSON_WITHOUT_TRUE_MSR;

	msrs->exit_ctls_high &=
#ifdef CONFIG_X86_64
		VM_EXIT_HOST_ADDR_SPACE_SIZE |
#endif
		VM_EXIT_LOAD_IA32_PAT | VM_EXIT_SAVE_IA32_PAT |
		VM_EXIT_CLEAR_BNDCFGS | VM_EXIT_LOAD_IA32_PERF_GLOBAL_CTRL;
	msrs->exit_ctls_high |=
		VM_EXIT_ALWAYSON_WITHOUT_TRUE_MSR |
		VM_EXIT_LOAD_IA32_EFER | VM_EXIT_SAVE_IA32_EFER |
		VM_EXIT_SAVE_VMX_PREEMPTION_TIMER | VM_EXIT_ACK_INTR_ON_EXIT;

	/* We support free control of debug control saving. */
	msrs->exit_ctls_low &= ~VM_EXIT_SAVE_DEBUG_CONTROLS;

	/* entry controls */
	rdmsr(MSR_IA32_VMX_ENTRY_CTLS,
		msrs->entry_ctls_low,
		msrs->entry_ctls_high);
	msrs->entry_ctls_low =
		VM_ENTRY_ALWAYSON_WITHOUT_TRUE_MSR;
	msrs->entry_ctls_high &=
#ifdef CONFIG_X86_64
		VM_ENTRY_IA32E_MODE |
#endif
		VM_ENTRY_LOAD_IA32_PAT | VM_ENTRY_LOAD_BNDCFGS |
		VM_ENTRY_LOAD_IA32_PERF_GLOBAL_CTRL;
	msrs->entry_ctls_high |=
		(VM_ENTRY_ALWAYSON_WITHOUT_TRUE_MSR | VM_ENTRY_LOAD_IA32_EFER);

	/* We support free control of debug control loading. */
	msrs->entry_ctls_low &= ~VM_ENTRY_LOAD_DEBUG_CONTROLS;

	/* cpu-based controls */
	rdmsr(MSR_IA32_VMX_PROCBASED_CTLS,
		msrs->procbased_ctls_low,
		msrs->procbased_ctls_high);
	msrs->procbased_ctls_low =
		CPU_BASED_ALWAYSON_WITHOUT_TRUE_MSR;
	msrs->procbased_ctls_high &=
		CPU_BASED_INTR_WINDOW_EXITING |
		CPU_BASED_NMI_WINDOW_EXITING | CPU_BASED_USE_TSC_OFFSETTING |
		CPU_BASED_HLT_EXITING | CPU_BASED_INVLPG_EXITING |
		CPU_BASED_MWAIT_EXITING | CPU_BASED_CR3_LOAD_EXITING |
		CPU_BASED_CR3_STORE_EXITING |
#ifdef CONFIG_X86_64
		CPU_BASED_CR8_LOAD_EXITING | CPU_BASED_CR8_STORE_EXITING |
#endif
		CPU_BASED_MOV_DR_EXITING | CPU_BASED_UNCOND_IO_EXITING |
		CPU_BASED_USE_IO_BITMAPS | CPU_BASED_MONITOR_TRAP_FLAG |
		CPU_BASED_MONITOR_EXITING | CPU_BASED_RDPMC_EXITING |
		CPU_BASED_RDTSC_EXITING | CPU_BASED_PAUSE_EXITING |
		CPU_BASED_TPR_SHADOW | CPU_BASED_ACTIVATE_SECONDARY_CONTROLS;
	/*
	 * We can allow some features even when not supported by the
	 * hardware. For example, L1 can specify an MSR bitmap - and we
	 * can use it to avoid exits to L1 - even when L0 runs L2
	 * without MSR bitmaps.
	 */
	msrs->procbased_ctls_high |=
		CPU_BASED_ALWAYSON_WITHOUT_TRUE_MSR |
		CPU_BASED_USE_MSR_BITMAPS;

	/* We support free control of CR3 access interception. */
	msrs->procbased_ctls_low &=
		~(CPU_BASED_CR3_LOAD_EXITING | CPU_BASED_CR3_STORE_EXITING);

	/*
	 * secondary cpu-based controls.  Do not include those that
	 * depend on CPUID bits, they are added later by
	 * vmx_vcpu_after_set_cpuid.
	 */
	if (msrs->procbased_ctls_high & CPU_BASED_ACTIVATE_SECONDARY_CONTROLS)
		rdmsr(MSR_IA32_VMX_PROCBASED_CTLS2,
		      msrs->secondary_ctls_low,
		      msrs->secondary_ctls_high);

	msrs->secondary_ctls_low = 0;
	msrs->secondary_ctls_high &=
		SECONDARY_EXEC_DESC |
		SECONDARY_EXEC_ENABLE_RDTSCP |
		SECONDARY_EXEC_VIRTUALIZE_X2APIC_MODE |
		SECONDARY_EXEC_WBINVD_EXITING |
		SECONDARY_EXEC_APIC_REGISTER_VIRT |
		SECONDARY_EXEC_VIRTUAL_INTR_DELIVERY |
		SECONDARY_EXEC_RDRAND_EXITING |
		SECONDARY_EXEC_ENABLE_INVPCID |
		SECONDARY_EXEC_RDSEED_EXITING |
		SECONDARY_EXEC_XSAVES |
		SECONDARY_EXEC_TSC_SCALING;

	/*
	 * We can emulate "VMCS shadowing," even if the hardware
	 * doesn't support it.
	 */
	msrs->secondary_ctls_high |=
		SECONDARY_EXEC_SHADOW_VMCS;

	if (enable_ept) {
		/* nested EPT: emulate EPT also to L1 */
		msrs->secondary_ctls_high |=
			SECONDARY_EXEC_ENABLE_EPT;
		msrs->ept_caps =
			VMX_EPT_PAGE_WALK_4_BIT |
			VMX_EPT_PAGE_WALK_5_BIT |
			VMX_EPTP_WB_BIT |
			VMX_EPT_INVEPT_BIT |
			VMX_EPT_EXECUTE_ONLY_BIT;

		msrs->ept_caps &= ept_caps;
		msrs->ept_caps |= VMX_EPT_EXTENT_GLOBAL_BIT |
			VMX_EPT_EXTENT_CONTEXT_BIT | VMX_EPT_2MB_PAGE_BIT |
			VMX_EPT_1GB_PAGE_BIT;
		if (enable_ept_ad_bits) {
			msrs->secondary_ctls_high |=
				SECONDARY_EXEC_ENABLE_PML;
			msrs->ept_caps |= VMX_EPT_AD_BIT;
		}
	}

	if (cpu_has_vmx_vmfunc()) {
		msrs->secondary_ctls_high |=
			SECONDARY_EXEC_ENABLE_VMFUNC;
		/*
		 * Advertise EPTP switching unconditionally
		 * since we emulate it
		 */
		if (enable_ept)
			msrs->vmfunc_controls =
				VMX_VMFUNC_EPTP_SWITCHING;
	}

	/*
	 * Old versions of KVM use the single-context version without
	 * checking for support, so declare that it is supported even
	 * though it is treated as global context.  The alternative is
	 * not failing the single-context invvpid, and it is worse.
	 */
	if (enable_vpid) {
		msrs->secondary_ctls_high |=
			SECONDARY_EXEC_ENABLE_VPID;
		msrs->vpid_caps = VMX_VPID_INVVPID_BIT |
			VMX_VPID_EXTENT_SUPPORTED_MASK;
	}

	if (enable_unrestricted_guest)
		msrs->secondary_ctls_high |=
			SECONDARY_EXEC_UNRESTRICTED_GUEST;

	if (flexpriority_enabled)
		msrs->secondary_ctls_high |=
			SECONDARY_EXEC_VIRTUALIZE_APIC_ACCESSES;

	if (enable_sgx)
		msrs->secondary_ctls_high |= SECONDARY_EXEC_ENCLS_EXITING;

	/* miscellaneous data */
	rdmsr(MSR_IA32_VMX_MISC,
		msrs->misc_low,
		msrs->misc_high);
	msrs->misc_low &= VMX_MISC_SAVE_EFER_LMA;
	msrs->misc_low |=
		MSR_IA32_VMX_MISC_VMWRITE_SHADOW_RO_FIELDS |
		VMX_MISC_EMULATED_PREEMPTION_TIMER_RATE |
		VMX_MISC_ACTIVITY_HLT |
		VMX_MISC_ACTIVITY_WAIT_SIPI;
	msrs->misc_high = 0;

	/*
	 * This MSR reports some information about VMX support. We
	 * should return information about the VMX we emulate for the
	 * guest, and the VMCS structure we give it - not about the
	 * VMX support of the underlying hardware.
	 */
	msrs->basic =
		VMCS12_REVISION |
		VMX_BASIC_TRUE_CTLS |
		((u64)VMCS12_SIZE << VMX_BASIC_VMCS_SIZE_SHIFT) |
		(VMX_BASIC_MEM_TYPE_WB << VMX_BASIC_MEM_TYPE_SHIFT);

	if (cpu_has_vmx_basic_inout())
		msrs->basic |= VMX_BASIC_INOUT;

	/*
	 * These MSRs specify bits which the guest must keep fixed on
	 * while L1 is in VMXON mode (in L1's root mode, or running an L2).
	 * We picked the standard core2 setting.
	 */
#define VMXON_CR0_ALWAYSON     (X86_CR0_PE | X86_CR0_PG | X86_CR0_NE)
#define VMXON_CR4_ALWAYSON     X86_CR4_VMXE
	msrs->cr0_fixed0 = VMXON_CR0_ALWAYSON;
	msrs->cr4_fixed0 = VMXON_CR4_ALWAYSON;

	/* These MSRs specify bits which the guest must keep fixed off. */
	rdmsrl(MSR_IA32_VMX_CR0_FIXED1, msrs->cr0_fixed1);
	rdmsrl(MSR_IA32_VMX_CR4_FIXED1, msrs->cr4_fixed1);

	msrs->vmcs_enum = nested_vmx_calc_vmcs_enum_msr();
}

void nested_vmx_hardware_unsetup(void)
{
	int i;

	if (enable_shadow_vmcs) {
		for (i = 0; i < VMX_BITMAP_NR; i++)
			free_page((unsigned long)vmx_bitmap[i]);
	}
}

__init int nested_vmx_hardware_setup(int (*exit_handlers[])(struct kvm_vcpu *))
{
	int i;

	if (!cpu_has_vmx_shadow_vmcs())
		enable_shadow_vmcs = 0;
	if (enable_shadow_vmcs) {
		for (i = 0; i < VMX_BITMAP_NR; i++) {
			/*
			 * The vmx_bitmap is not tied to a VM and so should
			 * not be charged to a memcg.
			 */
			vmx_bitmap[i] = (unsigned long *)
				__get_free_page(GFP_KERNEL);
			if (!vmx_bitmap[i]) {
				nested_vmx_hardware_unsetup();
				return -ENOMEM;
			}
		}

		init_vmcs_shadow_fields();
	}

	exit_handlers[EXIT_REASON_VMCLEAR]	= handle_vmclear;
	exit_handlers[EXIT_REASON_VMLAUNCH]	= handle_vmlaunch;
	exit_handlers[EXIT_REASON_VMPTRLD]	= handle_vmptrld;
	exit_handlers[EXIT_REASON_VMPTRST]	= handle_vmptrst;
	exit_handlers[EXIT_REASON_VMREAD]	= handle_vmread;
	exit_handlers[EXIT_REASON_VMRESUME]	= handle_vmresume;
	exit_handlers[EXIT_REASON_VMWRITE]	= handle_vmwrite;
	exit_handlers[EXIT_REASON_VMOFF]	= handle_vmoff;
	exit_handlers[EXIT_REASON_VMON]		= handle_vmon;
	exit_handlers[EXIT_REASON_INVEPT]	= handle_invept;
	exit_handlers[EXIT_REASON_INVVPID]	= handle_invvpid;
	exit_handlers[EXIT_REASON_VMFUNC]	= handle_vmfunc;

	return 0;
}

struct kvm_x86_nested_ops vmx_nested_ops = {
	.check_events = vmx_check_nested_events,
	.hv_timer_pending = nested_vmx_preemption_timer_pending,
	.triple_fault = nested_vmx_triple_fault,
	.get_state = vmx_get_nested_state,
	.set_state = vmx_set_nested_state,
	.get_nested_state_pages = vmx_get_nested_state_pages,
	.write_log_dirty = nested_vmx_write_pml_buffer,
	.enable_evmcs = nested_enable_evmcs,
	.get_evmcs_version = nested_get_evmcs_version,
};<|MERGE_RESOLUTION|>--- conflicted
+++ resolved
@@ -5287,12 +5287,7 @@
 		struct gfn_to_hva_cache *ghc = &vmx->nested.vmcs12_cache;
 		struct vmcs_hdr hdr;
 
-<<<<<<< HEAD
-		if (ghc->gpa != vmptr &&
-		    kvm_gfn_to_hva_cache_init(vcpu->kvm, ghc, vmptr, VMCS12_SIZE)) {
-=======
 		if (kvm_gfn_to_hva_cache_init(vcpu->kvm, ghc, vmptr, VMCS12_SIZE)) {
->>>>>>> 8590222e
 			/*
 			 * Reads from an unbacked page return all 1s,
 			 * which means that the 32 bits located at the
