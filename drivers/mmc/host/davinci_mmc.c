--- conflicted
+++ resolved
@@ -223,12 +223,9 @@
 		return;
 	}
 	p = sgm->addr;
-<<<<<<< HEAD
-=======
 
 	if (n > sgm->length)
 		n = sgm->length;
->>>>>>> 0c383648
 
 	/* NOTE:  we never transfer more than rw_threshold bytes
 	 * to/from the fifo here; there's no I/O overlap.
@@ -1343,11 +1340,7 @@
 	return ret;
 }
 
-<<<<<<< HEAD
-static void __exit davinci_mmcsd_remove(struct platform_device *pdev)
-=======
 static void davinci_mmcsd_remove(struct platform_device *pdev)
->>>>>>> 0c383648
 {
 	struct mmc_davinci_host *host = platform_get_drvdata(pdev);
 
@@ -1402,11 +1395,7 @@
 		.of_match_table = davinci_mmc_dt_ids,
 	},
 	.probe		= davinci_mmcsd_probe,
-<<<<<<< HEAD
-	.remove_new	= __exit_p(davinci_mmcsd_remove),
-=======
 	.remove_new	= davinci_mmcsd_remove,
->>>>>>> 0c383648
 	.id_table	= davinci_mmc_devtype,
 };
 
