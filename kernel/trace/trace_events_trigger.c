--- conflicted
+++ resolved
@@ -922,7 +922,6 @@
 		cmd_ops->set_filter(NULL, trigger_data, NULL);
 }
 
-<<<<<<< HEAD
 /**
  * event_trigger_register - register an event trigger
  * @cmd_ops: The event_command operations for the trigger
@@ -977,62 +976,6 @@
  */
 
 /**
-=======
-/**
- * event_trigger_register - register an event trigger
- * @cmd_ops: The event_command operations for the trigger
- * @file: The event file for the trigger's event
- * @glob: The trigger command string, with optional remove(!) operator
- * @cmd: The cmd string
- * @param: The param string
- * @trigger_data: The trigger_data for the trigger
- * @n_registered: optional outparam, the number of triggers registered
- *
- * Register an event trigger.  The @cmd_ops are used to call the
- * cmd_ops->reg() function which actually does the registration. The
- * cmd_ops->reg() function returns the number of triggers registered,
- * which is assigned to n_registered, if n_registered is non-NULL.
- *
- * Return: 0 on success, errno otherwise
- */
-int event_trigger_register(struct event_command *cmd_ops,
-			   struct trace_event_file *file,
-			   char *glob,
-			   char *cmd,
-			   char *param,
-			   struct event_trigger_data *trigger_data,
-			   int *n_registered)
-{
-	int ret;
-
-	if (n_registered)
-		*n_registered = 0;
-
-	ret = cmd_ops->reg(glob, trigger_data, file);
-	/*
-	 * The above returns on success the # of functions enabled,
-	 * but if it didn't find any functions it returns zero.
-	 * Consider no functions a failure too.
-	 */
-	if (!ret) {
-		cmd_ops->unreg(glob, trigger_data, file);
-		ret = -ENOENT;
-	} else if (ret > 0) {
-		if (n_registered)
-			*n_registered = ret;
-		/* Just return zero, not the number of enabled functions */
-		ret = 0;
-	}
-
-	return ret;
-}
-
-/*
- * End event trigger parsing helper functions.
- */
-
-/**
->>>>>>> 95cd2cdc
  * event_trigger_parse - Generic event_command @parse implementation
  * @cmd_ops: The command ops, used for trigger registration
  * @file: The trace_event_file associated with the event
