/* SPDX-License-Identifier: GPL-2.0-only */
/*
 * Based on arch/arm/mm/proc.S
 *
 * Copyright (C) 2001 Deep Blue Solutions Ltd.
 * Copyright (C) 2012 ARM Ltd.
 * Author: Catalin Marinas <catalin.marinas@arm.com>
 */

#include <linux/init.h>
#include <linux/linkage.h>
#include <asm/assembler.h>
#include <asm/asm-offsets.h>
#include <asm/hwcap.h>
#include <asm/pgtable.h>
#include <asm/pgtable-hwdef.h>
#include <asm/cpufeature.h>
#include <asm/alternative.h>

#ifdef CONFIG_ARM64_64K_PAGES
#define TCR_TG_FLAGS	TCR_TG0_64K | TCR_TG1_64K
#elif defined(CONFIG_ARM64_16K_PAGES)
#define TCR_TG_FLAGS	TCR_TG0_16K | TCR_TG1_16K
#else /* CONFIG_ARM64_4K_PAGES */
#define TCR_TG_FLAGS	TCR_TG0_4K | TCR_TG1_4K
#endif

#ifdef CONFIG_RANDOMIZE_BASE
#define TCR_KASLR_FLAGS	TCR_NFD1
#else
#define TCR_KASLR_FLAGS	0
#endif

#define TCR_SMP_FLAGS	TCR_SHARED

/* PTWs cacheable, inner/outer WBWA */
#define TCR_CACHE_FLAGS	TCR_IRGN_WBWA | TCR_ORGN_WBWA

#ifdef CONFIG_KASAN_SW_TAGS
#define TCR_KASAN_FLAGS TCR_TBI1
#else
#define TCR_KASAN_FLAGS 0
#endif

/* Default MAIR_EL1 */
#define MAIR_EL1_SET							\
	(MAIR_ATTRIDX(MAIR_ATTR_DEVICE_nGnRnE, MT_DEVICE_nGnRnE) |	\
	 MAIR_ATTRIDX(MAIR_ATTR_DEVICE_nGnRE, MT_DEVICE_nGnRE) |	\
	 MAIR_ATTRIDX(MAIR_ATTR_DEVICE_GRE, MT_DEVICE_GRE) |		\
	 MAIR_ATTRIDX(MAIR_ATTR_NORMAL_NC, MT_NORMAL_NC) |		\
	 MAIR_ATTRIDX(MAIR_ATTR_NORMAL, MT_NORMAL) |			\
	 MAIR_ATTRIDX(MAIR_ATTR_NORMAL_WT, MT_NORMAL_WT))

#ifdef CONFIG_CPU_PM
/**
 * cpu_do_suspend - save CPU registers context
 *
 * x0: virtual address of context pointer
 */
SYM_FUNC_START(cpu_do_suspend)
	mrs	x2, tpidr_el0
	mrs	x3, tpidrro_el0
	mrs	x4, contextidr_el1
	mrs	x5, osdlr_el1
	mrs	x6, cpacr_el1
	mrs	x7, tcr_el1
	mrs	x8, vbar_el1
	mrs	x9, mdscr_el1
	mrs	x10, oslsr_el1
	mrs	x11, sctlr_el1
alternative_if_not ARM64_HAS_VIRT_HOST_EXTN
	mrs	x12, tpidr_el1
alternative_else
	mrs	x12, tpidr_el2
alternative_endif
	mrs	x13, sp_el0
	stp	x2, x3, [x0]
	stp	x4, x5, [x0, #16]
	stp	x6, x7, [x0, #32]
	stp	x8, x9, [x0, #48]
	stp	x10, x11, [x0, #64]
	stp	x12, x13, [x0, #80]
	ret
SYM_FUNC_END(cpu_do_suspend)

/**
 * cpu_do_resume - restore CPU register context
 *
 * x0: Address of context pointer
 */
	.pushsection ".idmap.text", "awx"
SYM_FUNC_START(cpu_do_resume)
	ldp	x2, x3, [x0]
	ldp	x4, x5, [x0, #16]
	ldp	x6, x8, [x0, #32]
	ldp	x9, x10, [x0, #48]
	ldp	x11, x12, [x0, #64]
	ldp	x13, x14, [x0, #80]
	msr	tpidr_el0, x2
	msr	tpidrro_el0, x3
	msr	contextidr_el1, x4
	msr	cpacr_el1, x6

	/* Don't change t0sz here, mask those bits when restoring */
	mrs	x7, tcr_el1
	bfi	x8, x7, TCR_T0SZ_OFFSET, TCR_TxSZ_WIDTH

	msr	tcr_el1, x8
	msr	vbar_el1, x9

	/*
	 * __cpu_setup() cleared MDSCR_EL1.MDE and friends, before unmasking
	 * debug exceptions. By restoring MDSCR_EL1 here, we may take a debug
	 * exception. Mask them until local_daif_restore() in cpu_suspend()
	 * resets them.
	 */
	disable_daif
	msr	mdscr_el1, x10

	msr	sctlr_el1, x12
alternative_if_not ARM64_HAS_VIRT_HOST_EXTN
	msr	tpidr_el1, x13
alternative_else
	msr	tpidr_el2, x13
alternative_endif
	msr	sp_el0, x14
	/*
	 * Restore oslsr_el1 by writing oslar_el1
	 */
	msr	osdlr_el1, x5
	ubfx	x11, x11, #1, #1
	msr	oslar_el1, x11
	reset_pmuserenr_el0 x0			// Disable PMU access from EL0

alternative_if ARM64_HAS_RAS_EXTN
	msr_s	SYS_DISR_EL1, xzr
alternative_else_nop_endif

	isb
	ret
SYM_FUNC_END(cpu_do_resume)
	.popsection
#endif

/*
 *	cpu_do_switch_mm(pgd_phys, tsk)
 *
 *	Set the translation table base pointer to be pgd_phys.
 *
 *	- pgd_phys - physical address of new TTB
 */
SYM_FUNC_START(cpu_do_switch_mm)
	mrs	x2, ttbr1_el1
	mmid	x1, x1				// get mm->context.id
	phys_to_ttbr x3, x0

alternative_if ARM64_HAS_CNP
	cbz     x1, 1f                          // skip CNP for reserved ASID
	orr     x3, x3, #TTBR_CNP_BIT
1:
alternative_else_nop_endif
#ifdef CONFIG_ARM64_SW_TTBR0_PAN
	bfi	x3, x1, #48, #16		// set the ASID field in TTBR0
#endif
	bfi	x2, x1, #48, #16		// set the ASID
	msr	ttbr1_el1, x2			// in TTBR1 (since TCR.A1 is set)
	isb
	msr	ttbr0_el1, x3			// now update TTBR0
	isb
	b	post_ttbr_update_workaround	// Back to C code...
SYM_FUNC_END(cpu_do_switch_mm)

	.pushsection ".idmap.text", "awx"

.macro	__idmap_cpu_set_reserved_ttbr1, tmp1, tmp2
	adrp	\tmp1, empty_zero_page
	phys_to_ttbr \tmp2, \tmp1
	offset_ttbr1 \tmp2, \tmp1
	msr	ttbr1_el1, \tmp2
	isb
	tlbi	vmalle1
	dsb	nsh
	isb
.endm

/*
 * void idmap_cpu_replace_ttbr1(phys_addr_t ttbr1)
 *
 * This is the low-level counterpart to cpu_replace_ttbr1, and should not be
 * called by anything else. It can only be executed from a TTBR0 mapping.
 */
SYM_FUNC_START(idmap_cpu_replace_ttbr1)
	save_and_disable_daif flags=x2

	__idmap_cpu_set_reserved_ttbr1 x1, x3

	offset_ttbr1 x0, x3
	msr	ttbr1_el1, x0
	isb

	restore_daif x2

	ret
SYM_FUNC_END(idmap_cpu_replace_ttbr1)
	.popsection

#ifdef CONFIG_UNMAP_KERNEL_AT_EL0
	.pushsection ".idmap.text", "awx"

	.macro	__idmap_kpti_get_pgtable_ent, type
	dc	cvac, cur_\()\type\()p		// Ensure any existing dirty
	dmb	sy				// lines are written back before
	ldr	\type, [cur_\()\type\()p]	// loading the entry
	tbz	\type, #0, skip_\()\type	// Skip invalid and
	tbnz	\type, #11, skip_\()\type	// non-global entries
	.endm

	.macro __idmap_kpti_put_pgtable_ent_ng, type
	orr	\type, \type, #PTE_NG		// Same bit for blocks and pages
	str	\type, [cur_\()\type\()p]	// Update the entry and ensure
	dmb	sy				// that it is visible to all
	dc	civac, cur_\()\type\()p		// CPUs.
	.endm

/*
 * void __kpti_install_ng_mappings(int cpu, int num_cpus, phys_addr_t swapper)
 *
 * Called exactly once from stop_machine context by each CPU found during boot.
 */
__idmap_kpti_flag:
	.long	1
SYM_FUNC_START(idmap_kpti_install_ng_mappings)
	cpu		.req	w0
	num_cpus	.req	w1
	swapper_pa	.req	x2
	swapper_ttb	.req	x3
	flag_ptr	.req	x4
	cur_pgdp	.req	x5
	end_pgdp	.req	x6
	pgd		.req	x7
	cur_pudp	.req	x8
	end_pudp	.req	x9
	pud		.req	x10
	cur_pmdp	.req	x11
	end_pmdp	.req	x12
	pmd		.req	x13
	cur_ptep	.req	x14
	end_ptep	.req	x15
	pte		.req	x16

	mrs	swapper_ttb, ttbr1_el1
	restore_ttbr1	swapper_ttb
	adr	flag_ptr, __idmap_kpti_flag

	cbnz	cpu, __idmap_kpti_secondary

	/* We're the boot CPU. Wait for the others to catch up */
	sevl
1:	wfe
	ldaxr	w17, [flag_ptr]
	eor	w17, w17, num_cpus
	cbnz	w17, 1b

	/* We need to walk swapper, so turn off the MMU. */
	pre_disable_mmu_workaround
	mrs	x17, sctlr_el1
	bic	x17, x17, #SCTLR_ELx_M
	msr	sctlr_el1, x17
	isb

	/* Everybody is enjoying the idmap, so we can rewrite swapper. */
	/* PGD */
	mov	cur_pgdp, swapper_pa
	add	end_pgdp, cur_pgdp, #(PTRS_PER_PGD * 8)
do_pgd:	__idmap_kpti_get_pgtable_ent	pgd
	tbnz	pgd, #1, walk_puds
next_pgd:
	__idmap_kpti_put_pgtable_ent_ng	pgd
skip_pgd:
	add	cur_pgdp, cur_pgdp, #8
	cmp	cur_pgdp, end_pgdp
	b.ne	do_pgd

	/* Publish the updated tables and nuke all the TLBs */
	dsb	sy
	tlbi	vmalle1is
	dsb	ish
	isb

	/* We're done: fire up the MMU again */
	mrs	x17, sctlr_el1
	orr	x17, x17, #SCTLR_ELx_M
	msr	sctlr_el1, x17
	isb

	/*
	 * Invalidate the local I-cache so that any instructions fetched
	 * speculatively from the PoC are discarded, since they may have
	 * been dynamically patched at the PoU.
	 */
	ic	iallu
	dsb	nsh
	isb

	/* Set the flag to zero to indicate that we're all done */
	str	wzr, [flag_ptr]
	ret

	/* PUD */
walk_puds:
	.if CONFIG_PGTABLE_LEVELS > 3
	pte_to_phys	cur_pudp, pgd
	add	end_pudp, cur_pudp, #(PTRS_PER_PUD * 8)
do_pud:	__idmap_kpti_get_pgtable_ent	pud
	tbnz	pud, #1, walk_pmds
next_pud:
	__idmap_kpti_put_pgtable_ent_ng	pud
skip_pud:
	add	cur_pudp, cur_pudp, 8
	cmp	cur_pudp, end_pudp
	b.ne	do_pud
	b	next_pgd
	.else /* CONFIG_PGTABLE_LEVELS <= 3 */
	mov	pud, pgd
	b	walk_pmds
next_pud:
	b	next_pgd
	.endif

	/* PMD */
walk_pmds:
	.if CONFIG_PGTABLE_LEVELS > 2
	pte_to_phys	cur_pmdp, pud
	add	end_pmdp, cur_pmdp, #(PTRS_PER_PMD * 8)
do_pmd:	__idmap_kpti_get_pgtable_ent	pmd
	tbnz	pmd, #1, walk_ptes
next_pmd:
	__idmap_kpti_put_pgtable_ent_ng	pmd
skip_pmd:
	add	cur_pmdp, cur_pmdp, #8
	cmp	cur_pmdp, end_pmdp
	b.ne	do_pmd
	b	next_pud
	.else /* CONFIG_PGTABLE_LEVELS <= 2 */
	mov	pmd, pud
	b	walk_ptes
next_pmd:
	b	next_pud
	.endif

	/* PTE */
walk_ptes:
	pte_to_phys	cur_ptep, pmd
	add	end_ptep, cur_ptep, #(PTRS_PER_PTE * 8)
do_pte:	__idmap_kpti_get_pgtable_ent	pte
	__idmap_kpti_put_pgtable_ent_ng	pte
skip_pte:
	add	cur_ptep, cur_ptep, #8
	cmp	cur_ptep, end_ptep
	b.ne	do_pte
	b	next_pmd

	.unreq	cpu
	.unreq	num_cpus
	.unreq	swapper_pa
	.unreq	cur_pgdp
	.unreq	end_pgdp
	.unreq	pgd
	.unreq	cur_pudp
	.unreq	end_pudp
	.unreq	pud
	.unreq	cur_pmdp
	.unreq	end_pmdp
	.unreq	pmd
	.unreq	cur_ptep
	.unreq	end_ptep
	.unreq	pte

	/* Secondary CPUs end up here */
__idmap_kpti_secondary:
	/* Uninstall swapper before surgery begins */
	__idmap_cpu_set_reserved_ttbr1 x16, x17

	/* Increment the flag to let the boot CPU we're ready */
1:	ldxr	w16, [flag_ptr]
	add	w16, w16, #1
	stxr	w17, w16, [flag_ptr]
	cbnz	w17, 1b

	/* Wait for the boot CPU to finish messing around with swapper */
	sevl
1:	wfe
	ldxr	w16, [flag_ptr]
	cbnz	w16, 1b

	/* All done, act like nothing happened */
	offset_ttbr1 swapper_ttb, x16
	msr	ttbr1_el1, swapper_ttb
	isb
	ret

	.unreq	swapper_ttb
	.unreq	flag_ptr
<<<<<<< HEAD
ENDPROC(idmap_kpti_install_ng_mappings)
=======
	.unreq	cur_pgdp
	.unreq	end_pgdp
	.unreq	pgd
	.unreq	cur_pudp
	.unreq	end_pudp
	.unreq	pud
	.unreq	cur_pmdp
	.unreq	end_pmdp
	.unreq	pmd
	.unreq	cur_ptep
	.unreq	end_ptep
	.unreq	pte
SYM_FUNC_END(idmap_kpti_install_ng_mappings)
>>>>>>> 73d6890f
	.popsection
#endif

/*
 *	__cpu_setup
 *
 *	Initialise the processor for turning the MMU on.  Return in x0 the
 *	value of the SCTLR_EL1 register.
 */
	.pushsection ".idmap.text", "awx"
SYM_FUNC_START(__cpu_setup)
	tlbi	vmalle1				// Invalidate local TLB
	dsb	nsh

	mov	x0, #3 << 20
	msr	cpacr_el1, x0			// Enable FP/ASIMD
	mov	x0, #1 << 12			// Reset mdscr_el1 and disable
	msr	mdscr_el1, x0			// access to the DCC from EL0
	isb					// Unmask debug exceptions now,
	enable_dbg				// since this is per-cpu
	reset_pmuserenr_el0 x0			// Disable PMU access from EL0
	/*
	 * Memory region attributes
	 */
	mov_q	x5, MAIR_EL1_SET
	msr	mair_el1, x5
	/*
	 * Prepare SCTLR
	 */
	mov_q	x0, SCTLR_EL1_SET
	/*
	 * Set/prepare TCR and TTBR. We use 512GB (39-bit) address range for
	 * both user and kernel.
	 */
	ldr	x10, =TCR_TxSZ(VA_BITS) | TCR_CACHE_FLAGS | TCR_SMP_FLAGS | \
			TCR_TG_FLAGS | TCR_KASLR_FLAGS | TCR_ASID16 | \
			TCR_TBI0 | TCR_A1 | TCR_KASAN_FLAGS
	tcr_clear_errata_bits x10, x9, x5

#ifdef CONFIG_ARM64_VA_BITS_52
	ldr_l		x9, vabits_actual
	sub		x9, xzr, x9
	add		x9, x9, #64
	tcr_set_t1sz	x10, x9
#else
	ldr_l		x9, idmap_t0sz
#endif
	tcr_set_t0sz	x10, x9

	/*
	 * Set the IPS bits in TCR_EL1.
	 */
	tcr_compute_pa_size x10, #TCR_IPS_SHIFT, x5, x6
#ifdef CONFIG_ARM64_HW_AFDBM
	/*
	 * Enable hardware update of the Access Flags bit.
	 * Hardware dirty bit management is enabled later,
	 * via capabilities.
	 */
	mrs	x9, ID_AA64MMFR1_EL1
	and	x9, x9, #0xf
	cbz	x9, 1f
	orr	x10, x10, #TCR_HA		// hardware Access flag update
1:
#endif	/* CONFIG_ARM64_HW_AFDBM */
	msr	tcr_el1, x10
	ret					// return to head.S
SYM_FUNC_END(__cpu_setup)<|MERGE_RESOLUTION|>--- conflicted
+++ resolved
@@ -401,23 +401,7 @@
 
 	.unreq	swapper_ttb
 	.unreq	flag_ptr
-<<<<<<< HEAD
-ENDPROC(idmap_kpti_install_ng_mappings)
-=======
-	.unreq	cur_pgdp
-	.unreq	end_pgdp
-	.unreq	pgd
-	.unreq	cur_pudp
-	.unreq	end_pudp
-	.unreq	pud
-	.unreq	cur_pmdp
-	.unreq	end_pmdp
-	.unreq	pmd
-	.unreq	cur_ptep
-	.unreq	end_ptep
-	.unreq	pte
 SYM_FUNC_END(idmap_kpti_install_ng_mappings)
->>>>>>> 73d6890f
 	.popsection
 #endif
 
