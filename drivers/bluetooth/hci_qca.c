--- conflicted
+++ resolved
@@ -1489,19 +1489,11 @@
 		case QCA_WCN7850:
 			hci_uart_set_flow_control(hu, true);
 			break;
-<<<<<<< HEAD
 
 		default:
 			break;
 		}
 
-=======
-
-		default:
-			break;
-		}
-
->>>>>>> 0c383648
 		switch (soc_type) {
 		case QCA_WCN3990:
 			reinit_completion(&qca->drop_ev_comp);
