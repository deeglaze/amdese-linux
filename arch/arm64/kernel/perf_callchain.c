--- conflicted
+++ resolved
@@ -141,11 +141,6 @@
 void perf_callchain_kernel(struct perf_callchain_entry_ctx *entry,
 			   struct pt_regs *regs)
 {
-<<<<<<< HEAD
-	struct stackframe frame;
-
-=======
->>>>>>> 94985da0
 	if (perf_guest_state()) {
 		/* We don't support guest os callchain now */
 		return;
