--- conflicted
+++ resolved
@@ -3763,16 +3763,6 @@
 	lio_devlink = devlink_priv(devlink);
 	lio_devlink->oct = octeon_dev;
 
-<<<<<<< HEAD
-	if (devlink_register(devlink)) {
-		devlink_free(devlink);
-		dev_err(&octeon_dev->pci_dev->dev,
-			"devlink registration failed\n");
-		goto setup_nic_dev_free;
-	}
-
-=======
->>>>>>> df0cc57e
 	octeon_dev->devlink = devlink;
 	octeon_dev->eswitch_mode = DEVLINK_ESWITCH_MODE_LEGACY;
 	devlink_register(devlink);
