// SPDX-License-Identifier: GPL-2.0-only
/*
 * Copyright (C) 2012 Regents of the University of California
 * Copyright (C) 2019 Western Digital Corporation or its affiliates.
 * Copyright (C) 2020 FORTH-ICS/CARV
 *  Nick Kossifidis <mick@ics.forth.gr>
 */

#include <linux/init.h>
#include <linux/mm.h>
#include <linux/memblock.h>
#include <linux/initrd.h>
#include <linux/swap.h>
#include <linux/swiotlb.h>
#include <linux/sizes.h>
#include <linux/of_fdt.h>
#include <linux/of_reserved_mem.h>
#include <linux/libfdt.h>
#include <linux/set_memory.h>
#include <linux/dma-map-ops.h>
#include <linux/crash_dump.h>
#include <linux/hugetlb.h>

#include <asm/fixmap.h>
#include <asm/tlbflush.h>
#include <asm/sections.h>
#include <asm/soc.h>
#include <asm/io.h>
#include <asm/ptdump.h>
#include <asm/numa.h>

#include "../kernel/head.h"

struct kernel_mapping kernel_map __ro_after_init;
EXPORT_SYMBOL(kernel_map);
#ifdef CONFIG_XIP_KERNEL
#define kernel_map	(*(struct kernel_mapping *)XIP_FIXUP(&kernel_map))
#endif

#ifdef CONFIG_64BIT
<<<<<<< HEAD
u64 satp_mode = !IS_ENABLED(CONFIG_XIP_KERNEL) ? SATP_MODE_48 : SATP_MODE_39;
#else
u64 satp_mode = SATP_MODE_32;
=======
u64 satp_mode __ro_after_init = !IS_ENABLED(CONFIG_XIP_KERNEL) ? SATP_MODE_57 : SATP_MODE_39;
#else
u64 satp_mode __ro_after_init = SATP_MODE_32;
>>>>>>> 95cd2cdc
#endif
EXPORT_SYMBOL(satp_mode);

bool pgtable_l4_enabled = IS_ENABLED(CONFIG_64BIT) && !IS_ENABLED(CONFIG_XIP_KERNEL);
<<<<<<< HEAD
EXPORT_SYMBOL(pgtable_l4_enabled);
=======
bool pgtable_l5_enabled = IS_ENABLED(CONFIG_64BIT) && !IS_ENABLED(CONFIG_XIP_KERNEL);
EXPORT_SYMBOL(pgtable_l4_enabled);
EXPORT_SYMBOL(pgtable_l5_enabled);
>>>>>>> 95cd2cdc

phys_addr_t phys_ram_base __ro_after_init;
EXPORT_SYMBOL(phys_ram_base);

unsigned long empty_zero_page[PAGE_SIZE / sizeof(unsigned long)]
							__page_aligned_bss;
EXPORT_SYMBOL(empty_zero_page);

extern char _start[];
#define DTB_EARLY_BASE_VA      PGDIR_SIZE
void *_dtb_early_va __initdata;
uintptr_t _dtb_early_pa __initdata;

static phys_addr_t dma32_phys_limit __initdata;

static void __init zone_sizes_init(void)
{
	unsigned long max_zone_pfns[MAX_NR_ZONES] = { 0, };

#ifdef CONFIG_ZONE_DMA32
	max_zone_pfns[ZONE_DMA32] = PFN_DOWN(dma32_phys_limit);
#endif
	max_zone_pfns[ZONE_NORMAL] = max_low_pfn;

	free_area_init(max_zone_pfns);
}

#if defined(CONFIG_MMU) && defined(CONFIG_DEBUG_VM)
static inline void print_mlk(char *name, unsigned long b, unsigned long t)
{
	pr_notice("%12s : 0x%08lx - 0x%08lx   (%4ld kB)\n", name, b, t,
		  (((t) - (b)) >> 10));
}

static inline void print_mlm(char *name, unsigned long b, unsigned long t)
{
	pr_notice("%12s : 0x%08lx - 0x%08lx   (%4ld MB)\n", name, b, t,
		  (((t) - (b)) >> 20));
}

static void __init print_vm_layout(void)
{
	pr_notice("Virtual kernel memory layout:\n");
	print_mlk("fixmap", (unsigned long)FIXADDR_START,
		  (unsigned long)FIXADDR_TOP);
	print_mlm("pci io", (unsigned long)PCI_IO_START,
		  (unsigned long)PCI_IO_END);
	print_mlm("vmemmap", (unsigned long)VMEMMAP_START,
		  (unsigned long)VMEMMAP_END);
	print_mlm("vmalloc", (unsigned long)VMALLOC_START,
		  (unsigned long)VMALLOC_END);
	print_mlm("lowmem", (unsigned long)PAGE_OFFSET,
		  (unsigned long)high_memory);
	if (IS_ENABLED(CONFIG_64BIT)) {
#ifdef CONFIG_KASAN
		print_mlm("kasan", KASAN_SHADOW_START, KASAN_SHADOW_END);
#endif

		print_mlm("kernel", (unsigned long)KERNEL_LINK_ADDR,
			  (unsigned long)ADDRESS_SPACE_END);
	}
}
#else
static void print_vm_layout(void) { }
#endif /* CONFIG_DEBUG_VM */

void __init mem_init(void)
{
#ifdef CONFIG_FLATMEM
	BUG_ON(!mem_map);
#endif /* CONFIG_FLATMEM */

#ifdef CONFIG_SWIOTLB
	if (swiotlb_force == SWIOTLB_FORCE ||
	    max_pfn > PFN_DOWN(dma32_phys_limit))
		swiotlb_init(1);
	else
		swiotlb_force = SWIOTLB_NO_FORCE;
#endif
	memblock_free_all();

	print_vm_layout();
}

/* Limit the memory size via mem. */
static phys_addr_t memory_limit;

static int __init early_mem(char *p)
{
	u64 size;

	if (!p)
		return 1;

	size = memparse(p, &p) & PAGE_MASK;
	memory_limit = min_t(u64, size, memory_limit);

	pr_notice("Memory limited to %lldMB\n", (u64)memory_limit >> 20);

	return 0;
}
early_param("mem", early_mem);

static void __init setup_bootmem(void)
{
	phys_addr_t vmlinux_end = __pa_symbol(&_end);
	phys_addr_t max_mapped_addr;
	phys_addr_t phys_ram_end, vmlinux_start;

	if (IS_ENABLED(CONFIG_XIP_KERNEL))
		vmlinux_start = __pa_symbol(&_sdata);
	else
		vmlinux_start = __pa_symbol(&_start);

	memblock_enforce_memory_limit(memory_limit);

	/*
	 * Make sure we align the reservation on PMD_SIZE since we will
	 * map the kernel in the linear mapping as read-only: we do not want
	 * any allocation to happen between _end and the next pmd aligned page.
	 */
	if (IS_ENABLED(CONFIG_64BIT) && IS_ENABLED(CONFIG_STRICT_KERNEL_RWX))
		vmlinux_end = (vmlinux_end + PMD_SIZE - 1) & PMD_MASK;
	/*
	 * Reserve from the start of the kernel to the end of the kernel
	 */
	memblock_reserve(vmlinux_start, vmlinux_end - vmlinux_start);

	phys_ram_end = memblock_end_of_DRAM();
	if (!IS_ENABLED(CONFIG_XIP_KERNEL))
		phys_ram_base = memblock_start_of_DRAM();
	/*
	 * memblock allocator is not aware of the fact that last 4K bytes of
	 * the addressable memory can not be mapped because of IS_ERR_VALUE
	 * macro. Make sure that last 4k bytes are not usable by memblock
	 * if end of dram is equal to maximum addressable memory.  For 64-bit
	 * kernel, this problem can't happen here as the end of the virtual
	 * address space is occupied by the kernel mapping then this check must
	 * be done as soon as the kernel mapping base address is determined.
	 */
	if (!IS_ENABLED(CONFIG_64BIT)) {
		max_mapped_addr = __pa(~(ulong)0);
		if (max_mapped_addr == (phys_ram_end - 1))
			memblock_set_current_limit(max_mapped_addr - 4096);
	}

	min_low_pfn = PFN_UP(phys_ram_base);
	max_low_pfn = max_pfn = PFN_DOWN(phys_ram_end);
	high_memory = (void *)(__va(PFN_PHYS(max_low_pfn)));

	dma32_phys_limit = min(4UL * SZ_1G, (unsigned long)PFN_PHYS(max_low_pfn));
	set_max_mapnr(max_low_pfn - ARCH_PFN_OFFSET);

	reserve_initrd_mem();
	/*
	 * If DTB is built in, no need to reserve its memblock.
	 * Otherwise, do reserve it but avoid using
	 * early_init_fdt_reserve_self() since __pa() does
	 * not work for DTB pointers that are fixmap addresses
	 */
	if (!IS_ENABLED(CONFIG_BUILTIN_DTB))
		memblock_reserve(dtb_early_pa, fdt_totalsize(dtb_early_va));

	early_init_fdt_scan_reserved_mem();
	dma_contiguous_reserve(dma32_phys_limit);
	if (IS_ENABLED(CONFIG_64BIT))
		hugetlb_cma_reserve(PUD_SHIFT - PAGE_SHIFT);
	memblock_allow_resize();
}

#ifdef CONFIG_MMU
struct pt_alloc_ops pt_ops __initdata;

unsigned long riscv_pfn_base __ro_after_init;
EXPORT_SYMBOL(riscv_pfn_base);

pgd_t swapper_pg_dir[PTRS_PER_PGD] __page_aligned_bss;
pgd_t trampoline_pg_dir[PTRS_PER_PGD] __page_aligned_bss;
static pte_t fixmap_pte[PTRS_PER_PTE] __page_aligned_bss;

pgd_t early_pg_dir[PTRS_PER_PGD] __initdata __aligned(PAGE_SIZE);
<<<<<<< HEAD
=======
static p4d_t __maybe_unused early_dtb_p4d[PTRS_PER_P4D] __initdata __aligned(PAGE_SIZE);
>>>>>>> 95cd2cdc
static pud_t __maybe_unused early_dtb_pud[PTRS_PER_PUD] __initdata __aligned(PAGE_SIZE);
static pmd_t __maybe_unused early_dtb_pmd[PTRS_PER_PMD] __initdata __aligned(PAGE_SIZE);

#ifdef CONFIG_XIP_KERNEL
#define pt_ops			(*(struct pt_alloc_ops *)XIP_FIXUP(&pt_ops))
#define riscv_pfn_base         (*(unsigned long  *)XIP_FIXUP(&riscv_pfn_base))
#define trampoline_pg_dir      ((pgd_t *)XIP_FIXUP(trampoline_pg_dir))
#define fixmap_pte             ((pte_t *)XIP_FIXUP(fixmap_pte))
#define early_pg_dir           ((pgd_t *)XIP_FIXUP(early_pg_dir))
#endif /* CONFIG_XIP_KERNEL */

void __set_fixmap(enum fixed_addresses idx, phys_addr_t phys, pgprot_t prot)
{
	unsigned long addr = __fix_to_virt(idx);
	pte_t *ptep;

	BUG_ON(idx <= FIX_HOLE || idx >= __end_of_fixed_addresses);

	ptep = &fixmap_pte[pte_index(addr)];

	if (pgprot_val(prot))
		set_pte(ptep, pfn_pte(phys >> PAGE_SHIFT, prot));
	else
		pte_clear(&init_mm, addr, ptep);
	local_flush_tlb_page(addr);
}

static inline pte_t *__init get_pte_virt_early(phys_addr_t pa)
{
	return (pte_t *)((uintptr_t)pa);
}

static inline pte_t *__init get_pte_virt_fixmap(phys_addr_t pa)
{
	clear_fixmap(FIX_PTE);
	return (pte_t *)set_fixmap_offset(FIX_PTE, pa);
}

static inline pte_t *__init get_pte_virt_late(phys_addr_t pa)
{
	return (pte_t *) __va(pa);
}

static inline phys_addr_t __init alloc_pte_early(uintptr_t va)
{
	/*
	 * We only create PMD or PGD early mappings so we
	 * should never reach here with MMU disabled.
	 */
	BUG();
}

static inline phys_addr_t __init alloc_pte_fixmap(uintptr_t va)
{
	return memblock_phys_alloc(PAGE_SIZE, PAGE_SIZE);
}

static phys_addr_t __init alloc_pte_late(uintptr_t va)
{
	unsigned long vaddr;

	vaddr = __get_free_page(GFP_KERNEL);
	BUG_ON(!vaddr || !pgtable_pte_page_ctor(virt_to_page(vaddr)));

	return __pa(vaddr);
}

static void __init create_pte_mapping(pte_t *ptep,
				      uintptr_t va, phys_addr_t pa,
				      phys_addr_t sz, pgprot_t prot)
{
	uintptr_t pte_idx = pte_index(va);

	BUG_ON(sz != PAGE_SIZE);

	if (pte_none(ptep[pte_idx]))
		ptep[pte_idx] = pfn_pte(PFN_DOWN(pa), prot);
}

#ifndef __PAGETABLE_PMD_FOLDED

static pmd_t trampoline_pmd[PTRS_PER_PMD] __page_aligned_bss;
static pmd_t fixmap_pmd[PTRS_PER_PMD] __page_aligned_bss;
static pmd_t early_pmd[PTRS_PER_PMD] __initdata __aligned(PAGE_SIZE);

#ifdef CONFIG_XIP_KERNEL
#define trampoline_pmd ((pmd_t *)XIP_FIXUP(trampoline_pmd))
#define fixmap_pmd     ((pmd_t *)XIP_FIXUP(fixmap_pmd))
#define early_pmd      ((pmd_t *)XIP_FIXUP(early_pmd))
#endif /* CONFIG_XIP_KERNEL */

<<<<<<< HEAD
=======
static p4d_t trampoline_p4d[PTRS_PER_P4D] __page_aligned_bss;
static p4d_t fixmap_p4d[PTRS_PER_P4D] __page_aligned_bss;
static p4d_t early_p4d[PTRS_PER_P4D] __initdata __aligned(PAGE_SIZE);

#ifdef CONFIG_XIP_KERNEL
#define trampoline_p4d ((p4d_t *)XIP_FIXUP(trampoline_p4d))
#define fixmap_p4d     ((p4d_t *)XIP_FIXUP(fixmap_p4d))
#define early_p4d      ((p4d_t *)XIP_FIXUP(early_p4d))
#endif /* CONFIG_XIP_KERNEL */

>>>>>>> 95cd2cdc
static pud_t trampoline_pud[PTRS_PER_PUD] __page_aligned_bss;
static pud_t fixmap_pud[PTRS_PER_PUD] __page_aligned_bss;
static pud_t early_pud[PTRS_PER_PUD] __initdata __aligned(PAGE_SIZE);

#ifdef CONFIG_XIP_KERNEL
#define trampoline_pud ((pud_t *)XIP_FIXUP(trampoline_pud))
#define fixmap_pud     ((pud_t *)XIP_FIXUP(fixmap_pud))
#define early_pud      ((pud_t *)XIP_FIXUP(early_pud))
#endif /* CONFIG_XIP_KERNEL */

static pmd_t *__init get_pmd_virt_early(phys_addr_t pa)
{
	/* Before MMU is enabled */
	return (pmd_t *)((uintptr_t)pa);
}

static pmd_t *__init get_pmd_virt_fixmap(phys_addr_t pa)
{
	clear_fixmap(FIX_PMD);
	return (pmd_t *)set_fixmap_offset(FIX_PMD, pa);
}

static pmd_t *__init get_pmd_virt_late(phys_addr_t pa)
{
	return (pmd_t *) __va(pa);
}

static phys_addr_t __init alloc_pmd_early(uintptr_t va)
{
	BUG_ON((va - kernel_map.virt_addr) >> PUD_SHIFT);

	return (uintptr_t)early_pmd;
}

static phys_addr_t __init alloc_pmd_fixmap(uintptr_t va)
{
	return memblock_phys_alloc(PAGE_SIZE, PAGE_SIZE);
}

static phys_addr_t __init alloc_pmd_late(uintptr_t va)
{
	unsigned long vaddr;

	vaddr = __get_free_page(GFP_KERNEL);
	BUG_ON(!vaddr || !pgtable_pmd_page_ctor(virt_to_page(vaddr)));

	return __pa(vaddr);
}

static void __init create_pmd_mapping(pmd_t *pmdp,
				      uintptr_t va, phys_addr_t pa,
				      phys_addr_t sz, pgprot_t prot)
{
	pte_t *ptep;
	phys_addr_t pte_phys;
	uintptr_t pmd_idx = pmd_index(va);

	if (sz == PMD_SIZE) {
		if (pmd_none(pmdp[pmd_idx]))
			pmdp[pmd_idx] = pfn_pmd(PFN_DOWN(pa), prot);
		return;
	}

	if (pmd_none(pmdp[pmd_idx])) {
		pte_phys = pt_ops.alloc_pte(va);
		pmdp[pmd_idx] = pfn_pmd(PFN_DOWN(pte_phys), PAGE_TABLE);
		ptep = pt_ops.get_pte_virt(pte_phys);
		memset(ptep, 0, PAGE_SIZE);
	} else {
		pte_phys = PFN_PHYS(_pmd_pfn(pmdp[pmd_idx]));
		ptep = pt_ops.get_pte_virt(pte_phys);
	}

	create_pte_mapping(ptep, va, pa, sz, prot);
}

static pud_t *__init get_pud_virt_early(phys_addr_t pa)
{
	return (pud_t *)((uintptr_t)pa);
}

static pud_t *__init get_pud_virt_fixmap(phys_addr_t pa)
{
	clear_fixmap(FIX_PUD);
	return (pud_t *)set_fixmap_offset(FIX_PUD, pa);
}

static pud_t *__init get_pud_virt_late(phys_addr_t pa)
{
	return (pud_t *)__va(pa);
}

static phys_addr_t __init alloc_pud_early(uintptr_t va)
{
	/* Only one PUD is available for early mapping */
	BUG_ON((va - kernel_map.virt_addr) >> PGDIR_SHIFT);

	return (uintptr_t)early_pud;
}

static phys_addr_t __init alloc_pud_fixmap(uintptr_t va)
{
	return memblock_phys_alloc(PAGE_SIZE, PAGE_SIZE);
}

static phys_addr_t alloc_pud_late(uintptr_t va)
{
	unsigned long vaddr;

	vaddr = __get_free_page(GFP_KERNEL);
	BUG_ON(!vaddr);
	return __pa(vaddr);
}

<<<<<<< HEAD
=======
static p4d_t *__init get_p4d_virt_early(phys_addr_t pa)
{
	return (p4d_t *)((uintptr_t)pa);
}

static p4d_t *__init get_p4d_virt_fixmap(phys_addr_t pa)
{
	clear_fixmap(FIX_P4D);
	return (p4d_t *)set_fixmap_offset(FIX_P4D, pa);
}

static p4d_t *__init get_p4d_virt_late(phys_addr_t pa)
{
	return (p4d_t *)__va(pa);
}

static phys_addr_t __init alloc_p4d_early(uintptr_t va)
{
	/* Only one P4D is available for early mapping */
	BUG_ON((va - kernel_map.virt_addr) >> PGDIR_SHIFT);

	return (uintptr_t)early_p4d;
}

static phys_addr_t __init alloc_p4d_fixmap(uintptr_t va)
{
	return memblock_phys_alloc(PAGE_SIZE, PAGE_SIZE);
}

static phys_addr_t alloc_p4d_late(uintptr_t va)
{
	unsigned long vaddr;

	vaddr = __get_free_page(GFP_KERNEL);
	BUG_ON(!vaddr);
	return __pa(vaddr);
}

>>>>>>> 95cd2cdc
static void __init create_pud_mapping(pud_t *pudp,
				      uintptr_t va, phys_addr_t pa,
				      phys_addr_t sz, pgprot_t prot)
{
	pmd_t *nextp;
	phys_addr_t next_phys;
	uintptr_t pud_index = pud_index(va);

	if (sz == PUD_SIZE) {
		if (pud_val(pudp[pud_index]) == 0)
			pudp[pud_index] = pfn_pud(PFN_DOWN(pa), prot);
		return;
	}

	if (pud_val(pudp[pud_index]) == 0) {
		next_phys = pt_ops.alloc_pmd(va);
		pudp[pud_index] = pfn_pud(PFN_DOWN(next_phys), PAGE_TABLE);
		nextp = pt_ops.get_pmd_virt(next_phys);
		memset(nextp, 0, PAGE_SIZE);
	} else {
		next_phys = PFN_PHYS(_pud_pfn(pudp[pud_index]));
		nextp = pt_ops.get_pmd_virt(next_phys);
	}

	create_pmd_mapping(nextp, va, pa, sz, prot);
}

<<<<<<< HEAD
#define pgd_next_t		pud_t
#define alloc_pgd_next(__va)	(pgtable_l4_enabled ?			\
		pt_ops.alloc_pud(__va) : pt_ops.alloc_pmd(__va))
#define get_pgd_next_virt(__pa)	(pgtable_l4_enabled ?			\
		pt_ops.get_pud_virt(__pa) : (pgd_next_t *)pt_ops.get_pmd_virt(__pa))
#define create_pgd_next_mapping(__nextp, __va, __pa, __sz, __prot)	\
				(pgtable_l4_enabled ?			\
		create_pud_mapping(__nextp, __va, __pa, __sz, __prot) :	\
		create_pmd_mapping((pmd_t *)__nextp, __va, __pa, __sz, __prot))
#define fixmap_pgd_next		(pgtable_l4_enabled ?			\
		(uintptr_t)fixmap_pud : (uintptr_t)fixmap_pmd)
#define trampoline_pgd_next	(pgtable_l4_enabled ?			\
		(uintptr_t)trampoline_pud : (uintptr_t)trampoline_pmd)
#define early_dtb_pgd_next	(pgtable_l4_enabled ?			\
		(uintptr_t)early_dtb_pud : (uintptr_t)early_dtb_pmd)
=======
static void __init create_p4d_mapping(p4d_t *p4dp,
				      uintptr_t va, phys_addr_t pa,
				      phys_addr_t sz, pgprot_t prot)
{
	pud_t *nextp;
	phys_addr_t next_phys;
	uintptr_t p4d_index = p4d_index(va);

	if (sz == P4D_SIZE) {
		if (p4d_val(p4dp[p4d_index]) == 0)
			p4dp[p4d_index] = pfn_p4d(PFN_DOWN(pa), prot);
		return;
	}

	if (p4d_val(p4dp[p4d_index]) == 0) {
		next_phys = pt_ops.alloc_pud(va);
		p4dp[p4d_index] = pfn_p4d(PFN_DOWN(next_phys), PAGE_TABLE);
		nextp = pt_ops.get_pud_virt(next_phys);
		memset(nextp, 0, PAGE_SIZE);
	} else {
		next_phys = PFN_PHYS(_p4d_pfn(p4dp[p4d_index]));
		nextp = pt_ops.get_pud_virt(next_phys);
	}

	create_pud_mapping(nextp, va, pa, sz, prot);
}

#define pgd_next_t		p4d_t
#define alloc_pgd_next(__va)	(pgtable_l5_enabled ?			\
		pt_ops.alloc_p4d(__va) : (pgtable_l4_enabled ?		\
		pt_ops.alloc_pud(__va) : pt_ops.alloc_pmd(__va)))
#define get_pgd_next_virt(__pa)	(pgtable_l5_enabled ?			\
		pt_ops.get_p4d_virt(__pa) : (pgd_next_t *)(pgtable_l4_enabled ?	\
		pt_ops.get_pud_virt(__pa) : (pud_t *)pt_ops.get_pmd_virt(__pa)))
#define create_pgd_next_mapping(__nextp, __va, __pa, __sz, __prot)	\
				(pgtable_l5_enabled ?			\
		create_p4d_mapping(__nextp, __va, __pa, __sz, __prot) : \
				(pgtable_l4_enabled ?			\
		create_pud_mapping((pud_t *)__nextp, __va, __pa, __sz, __prot) :	\
		create_pmd_mapping((pmd_t *)__nextp, __va, __pa, __sz, __prot)))
#define fixmap_pgd_next		(pgtable_l5_enabled ?			\
		(uintptr_t)fixmap_p4d : (pgtable_l4_enabled ?		\
		(uintptr_t)fixmap_pud : (uintptr_t)fixmap_pmd))
#define trampoline_pgd_next	(pgtable_l5_enabled ?			\
		(uintptr_t)trampoline_p4d : (pgtable_l4_enabled ?	\
		(uintptr_t)trampoline_pud : (uintptr_t)trampoline_pmd))
#define early_dtb_pgd_next	(pgtable_l5_enabled ?			\
		(uintptr_t)early_dtb_p4d : (pgtable_l4_enabled ?	\
		(uintptr_t)early_dtb_pud : (uintptr_t)early_dtb_pmd))
>>>>>>> 95cd2cdc
#else
#define pgd_next_t		pte_t
#define alloc_pgd_next(__va)	pt_ops.alloc_pte(__va)
#define get_pgd_next_virt(__pa)	pt_ops.get_pte_virt(__pa)
#define create_pgd_next_mapping(__nextp, __va, __pa, __sz, __prot)	\
	create_pte_mapping(__nextp, __va, __pa, __sz, __prot)
#define fixmap_pgd_next		((uintptr_t)fixmap_pte)
#define early_dtb_pgd_next	((uintptr_t)early_dtb_pmd)
<<<<<<< HEAD
=======
#define create_p4d_mapping(__pmdp, __va, __pa, __sz, __prot)
>>>>>>> 95cd2cdc
#define create_pud_mapping(__pmdp, __va, __pa, __sz, __prot)
#define create_pmd_mapping(__pmdp, __va, __pa, __sz, __prot)
#endif /* __PAGETABLE_PMD_FOLDED */

void __init create_pgd_mapping(pgd_t *pgdp,
				      uintptr_t va, phys_addr_t pa,
				      phys_addr_t sz, pgprot_t prot)
{
	pgd_next_t *nextp;
	phys_addr_t next_phys;
	uintptr_t pgd_idx = pgd_index(va);

	if (sz == PGDIR_SIZE) {
		if (pgd_val(pgdp[pgd_idx]) == 0)
			pgdp[pgd_idx] = pfn_pgd(PFN_DOWN(pa), prot);
		return;
	}

	if (pgd_val(pgdp[pgd_idx]) == 0) {
		next_phys = alloc_pgd_next(va);
		pgdp[pgd_idx] = pfn_pgd(PFN_DOWN(next_phys), PAGE_TABLE);
		nextp = get_pgd_next_virt(next_phys);
		memset(nextp, 0, PAGE_SIZE);
	} else {
		next_phys = PFN_PHYS(_pgd_pfn(pgdp[pgd_idx]));
		nextp = get_pgd_next_virt(next_phys);
	}

	create_pgd_next_mapping(nextp, va, pa, sz, prot);
}

static uintptr_t __init best_map_size(phys_addr_t base, phys_addr_t size)
{
	/* Upgrade to PMD_SIZE mappings whenever possible */
	if ((base & (PMD_SIZE - 1)) || (size & (PMD_SIZE - 1)))
		return PAGE_SIZE;

	return PMD_SIZE;
}

#ifdef CONFIG_XIP_KERNEL
#define phys_ram_base  (*(phys_addr_t *)XIP_FIXUP(&phys_ram_base))
extern char _xiprom[], _exiprom[], __data_loc;

/* called from head.S with MMU off */
asmlinkage void __init __copy_data(void)
{
	void *from = (void *)(&__data_loc);
	void *to = (void *)CONFIG_PHYS_RAM_BASE;
	size_t sz = (size_t)((uintptr_t)(&_end) - (uintptr_t)(&_sdata));

	memcpy(to, from, sz);
}
#endif

#ifdef CONFIG_STRICT_KERNEL_RWX
static __init pgprot_t pgprot_from_va(uintptr_t va)
{
	if (is_va_kernel_text(va))
		return PAGE_KERNEL_READ_EXEC;

	/*
	 * In 64-bit kernel, the kernel mapping is outside the linear mapping so
	 * we must protect its linear mapping alias from being executed and
	 * written.
	 * And rodata section is marked readonly in mark_rodata_ro.
	 */
	if (IS_ENABLED(CONFIG_64BIT) && is_va_kernel_lm_alias_text(va))
		return PAGE_KERNEL_READ;

	return PAGE_KERNEL;
}

void mark_rodata_ro(void)
{
	set_kernel_memory(__start_rodata, _data, set_memory_ro);
	if (IS_ENABLED(CONFIG_64BIT))
		set_kernel_memory(lm_alias(__start_rodata), lm_alias(_data),
				  set_memory_ro);

	debug_checkwx();
}
#else
static __init pgprot_t pgprot_from_va(uintptr_t va)
{
	if (IS_ENABLED(CONFIG_64BIT) && !is_kernel_mapping(va))
		return PAGE_KERNEL;

	return PAGE_KERNEL_EXEC;
}
#endif /* CONFIG_STRICT_KERNEL_RWX */

#ifdef CONFIG_64BIT
<<<<<<< HEAD
=======
static void __init disable_pgtable_l5(void)
{
	pgtable_l5_enabled = false;
	kernel_map.page_offset = PAGE_OFFSET_L4;
	satp_mode = SATP_MODE_48;
}

>>>>>>> 95cd2cdc
static void __init disable_pgtable_l4(void)
{
	pgtable_l4_enabled = false;
	kernel_map.page_offset = PAGE_OFFSET_L3;
	satp_mode = SATP_MODE_39;
}

/*
 * There is a simple way to determine if 4-level is supported by the
 * underlying hardware: establish 1:1 mapping in 4-level page table mode
 * then read SATP to see if the configuration was taken into account
 * meaning sv48 is supported.
 */
static __init void set_satp_mode(void)
{
	u64 identity_satp, hw_satp;
<<<<<<< HEAD
	uintptr_t set_satp_mode_pmd;

	set_satp_mode_pmd = ((unsigned long)set_satp_mode) & PMD_MASK;
	create_pgd_mapping(early_pg_dir,
			   set_satp_mode_pmd, (uintptr_t)early_pud,
			   PGDIR_SIZE, PAGE_TABLE);
=======
	uintptr_t set_satp_mode_pmd = ((unsigned long)set_satp_mode) & PMD_MASK;
	bool check_l4 = false;

	create_p4d_mapping(early_p4d,
			set_satp_mode_pmd, (uintptr_t)early_pud,
			P4D_SIZE, PAGE_TABLE);
>>>>>>> 95cd2cdc
	create_pud_mapping(early_pud,
			   set_satp_mode_pmd, (uintptr_t)early_pmd,
			   PUD_SIZE, PAGE_TABLE);
	/* Handle the case where set_satp_mode straddles 2 PMDs */
	create_pmd_mapping(early_pmd,
			   set_satp_mode_pmd, set_satp_mode_pmd,
			   PMD_SIZE, PAGE_KERNEL_EXEC);
	create_pmd_mapping(early_pmd,
			   set_satp_mode_pmd + PMD_SIZE,
			   set_satp_mode_pmd + PMD_SIZE,
			   PMD_SIZE, PAGE_KERNEL_EXEC);
<<<<<<< HEAD
=======
retry:
	create_pgd_mapping(early_pg_dir,
			   set_satp_mode_pmd,
			   check_l4 ? (uintptr_t)early_pud : (uintptr_t)early_p4d,
			   PGDIR_SIZE, PAGE_TABLE);
>>>>>>> 95cd2cdc

	identity_satp = PFN_DOWN((uintptr_t)&early_pg_dir) | satp_mode;

	local_flush_tlb_all();
	csr_write(CSR_SATP, identity_satp);
	hw_satp = csr_swap(CSR_SATP, 0ULL);
	local_flush_tlb_all();

<<<<<<< HEAD
	if (hw_satp != identity_satp)
		disable_pgtable_l4();

	memset(early_pg_dir, 0, PAGE_SIZE);
=======
	if (hw_satp != identity_satp) {
		if (!check_l4) {
			disable_pgtable_l5();
			check_l4 = true;
			goto retry;
		}
		disable_pgtable_l4();
	}

	memset(early_pg_dir, 0, PAGE_SIZE);
	memset(early_p4d, 0, PAGE_SIZE);
>>>>>>> 95cd2cdc
	memset(early_pud, 0, PAGE_SIZE);
	memset(early_pmd, 0, PAGE_SIZE);
}
#endif

/*
 * setup_vm() is called from head.S with MMU-off.
 *
 * Following requirements should be honoured for setup_vm() to work
 * correctly:
 * 1) It should use PC-relative addressing for accessing kernel symbols.
 *    To achieve this we always use GCC cmodel=medany.
 * 2) The compiler instrumentation for FTRACE will not work for setup_vm()
 *    so disable compiler instrumentation when FTRACE is enabled.
 *
 * Currently, the above requirements are honoured by using custom CFLAGS
 * for init.o in mm/Makefile.
 */

#ifndef __riscv_cmodel_medany
#error "setup_vm() is called from head.S before relocate so it should not use absolute addressing."
#endif

#ifdef CONFIG_XIP_KERNEL
static void __init create_kernel_page_table(pgd_t *pgdir,
					    __always_unused bool early)
{
	uintptr_t va, end_va;

	/* Map the flash resident part */
	end_va = kernel_map.virt_addr + kernel_map.xiprom_sz;
	for (va = kernel_map.virt_addr; va < end_va; va += PMD_SIZE)
		create_pgd_mapping(pgdir, va,
				   kernel_map.xiprom + (va - kernel_map.virt_addr),
				   PMD_SIZE, PAGE_KERNEL_EXEC);

	/* Map the data in RAM */
	end_va = kernel_map.virt_addr + XIP_OFFSET + kernel_map.size;
	for (va = kernel_map.virt_addr + XIP_OFFSET; va < end_va; va += PMD_SIZE)
		create_pgd_mapping(pgdir, va,
				   kernel_map.phys_addr + (va - (kernel_map.virt_addr + XIP_OFFSET)),
				   PMD_SIZE, PAGE_KERNEL);
}
#else
static void __init create_kernel_page_table(pgd_t *pgdir, bool early)
{
	uintptr_t va, end_va;

	end_va = kernel_map.virt_addr + kernel_map.size;
	for (va = kernel_map.virt_addr; va < end_va; va += PMD_SIZE)
		create_pgd_mapping(pgdir, va,
				   kernel_map.phys_addr + (va - kernel_map.virt_addr),
				   PMD_SIZE,
				   early ?
					PAGE_KERNEL_EXEC : pgprot_from_va(va));
}
#endif

/*
 * Setup a 4MB mapping that encompasses the device tree: for 64-bit kernel,
 * this means 2 PMD entries whereas for 32-bit kernel, this is only 1 PGDIR
 * entry.
 */
static void __init create_fdt_early_page_table(pgd_t *pgdir, uintptr_t dtb_pa)
{
#ifndef CONFIG_BUILTIN_DTB
	uintptr_t pa = dtb_pa & ~(PMD_SIZE - 1);

	create_pgd_mapping(early_pg_dir, DTB_EARLY_BASE_VA,
			   IS_ENABLED(CONFIG_64BIT) ? early_dtb_pgd_next : pa,
			   PGDIR_SIZE,
			   IS_ENABLED(CONFIG_64BIT) ? PAGE_TABLE : PAGE_KERNEL);

<<<<<<< HEAD
	if (pgtable_l4_enabled) {
		create_pud_mapping(early_dtb_pud, DTB_EARLY_BASE_VA,
				   (uintptr_t)early_dtb_pmd, PUD_SIZE, PAGE_TABLE);
	}
=======
	if (pgtable_l5_enabled)
		create_p4d_mapping(early_dtb_p4d, DTB_EARLY_BASE_VA,
				   (uintptr_t)early_dtb_pud, P4D_SIZE, PAGE_TABLE);

	if (pgtable_l4_enabled)
		create_pud_mapping(early_dtb_pud, DTB_EARLY_BASE_VA,
				   (uintptr_t)early_dtb_pmd, PUD_SIZE, PAGE_TABLE);
>>>>>>> 95cd2cdc

	if (IS_ENABLED(CONFIG_64BIT)) {
		create_pmd_mapping(early_dtb_pmd, DTB_EARLY_BASE_VA,
				   pa, PMD_SIZE, PAGE_KERNEL);
		create_pmd_mapping(early_dtb_pmd, DTB_EARLY_BASE_VA + PMD_SIZE,
				   pa + PMD_SIZE, PMD_SIZE, PAGE_KERNEL);
	}

	dtb_early_va = (void *)DTB_EARLY_BASE_VA + (dtb_pa & (PMD_SIZE - 1));
#else
	/*
	 * For 64-bit kernel, __va can't be used since it would return a linear
	 * mapping address whereas dtb_early_va will be used before
	 * setup_vm_final installs the linear mapping. For 32-bit kernel, as the
	 * kernel is mapped in the linear mapping, that makes no difference.
	 */
	dtb_early_va = kernel_mapping_pa_to_va(XIP_FIXUP(dtb_pa));
#endif

	dtb_early_pa = dtb_pa;
}

/*
 * MMU is not enabled, the page tables are allocated directly using
 * early_pmd/pud/p4d and the address returned is the physical one.
 */
void __init pt_ops_set_early(void)
{
	pt_ops.alloc_pte = alloc_pte_early;
	pt_ops.get_pte_virt = get_pte_virt_early;
#ifndef __PAGETABLE_PMD_FOLDED
	pt_ops.alloc_pmd = alloc_pmd_early;
	pt_ops.get_pmd_virt = get_pmd_virt_early;
	pt_ops.alloc_pud = alloc_pud_early;
	pt_ops.get_pud_virt = get_pud_virt_early;
<<<<<<< HEAD
=======
	pt_ops.alloc_p4d = alloc_p4d_early;
	pt_ops.get_p4d_virt = get_p4d_virt_early;
>>>>>>> 95cd2cdc
#endif
}

/*
 * MMU is enabled but page table setup is not complete yet.
 * fixmap page table alloc functions must be used as a means to temporarily
 * map the allocated physical pages since the linear mapping does not exist yet.
 *
 * Note that this is called with MMU disabled, hence kernel_mapping_pa_to_va,
 * but it will be used as described above.
 */
void __init pt_ops_set_fixmap(void)
{
	pt_ops.alloc_pte = kernel_mapping_pa_to_va((uintptr_t)alloc_pte_fixmap);
	pt_ops.get_pte_virt = kernel_mapping_pa_to_va((uintptr_t)get_pte_virt_fixmap);
#ifndef __PAGETABLE_PMD_FOLDED
	pt_ops.alloc_pmd = kernel_mapping_pa_to_va((uintptr_t)alloc_pmd_fixmap);
	pt_ops.get_pmd_virt = kernel_mapping_pa_to_va((uintptr_t)get_pmd_virt_fixmap);
	pt_ops.alloc_pud = kernel_mapping_pa_to_va((uintptr_t)alloc_pud_fixmap);
	pt_ops.get_pud_virt = kernel_mapping_pa_to_va((uintptr_t)get_pud_virt_fixmap);
<<<<<<< HEAD
=======
	pt_ops.alloc_p4d = kernel_mapping_pa_to_va((uintptr_t)alloc_p4d_fixmap);
	pt_ops.get_p4d_virt = kernel_mapping_pa_to_va((uintptr_t)get_p4d_virt_fixmap);
>>>>>>> 95cd2cdc
#endif
}

/*
 * MMU is enabled and page table setup is complete, so from now, we can use
 * generic page allocation functions to setup page table.
 */
void __init pt_ops_set_late(void)
{
	pt_ops.alloc_pte = alloc_pte_late;
	pt_ops.get_pte_virt = get_pte_virt_late;
#ifndef __PAGETABLE_PMD_FOLDED
	pt_ops.alloc_pmd = alloc_pmd_late;
	pt_ops.get_pmd_virt = get_pmd_virt_late;
	pt_ops.alloc_pud = alloc_pud_late;
	pt_ops.get_pud_virt = get_pud_virt_late;
<<<<<<< HEAD
=======
	pt_ops.alloc_p4d = alloc_p4d_late;
	pt_ops.get_p4d_virt = get_p4d_virt_late;
>>>>>>> 95cd2cdc
#endif
}

asmlinkage void __init setup_vm(uintptr_t dtb_pa)
{
	pmd_t __maybe_unused fix_bmap_spmd, fix_bmap_epmd;

	kernel_map.virt_addr = KERNEL_LINK_ADDR;
	kernel_map.page_offset = _AC(CONFIG_PAGE_OFFSET, UL);

#ifdef CONFIG_XIP_KERNEL
	kernel_map.xiprom = (uintptr_t)CONFIG_XIP_PHYS_ADDR;
	kernel_map.xiprom_sz = (uintptr_t)(&_exiprom) - (uintptr_t)(&_xiprom);

	phys_ram_base = CONFIG_PHYS_RAM_BASE;
	kernel_map.phys_addr = (uintptr_t)CONFIG_PHYS_RAM_BASE;
	kernel_map.size = (uintptr_t)(&_end) - (uintptr_t)(&_sdata);

	kernel_map.va_kernel_xip_pa_offset = kernel_map.virt_addr - kernel_map.xiprom;
#else
	kernel_map.phys_addr = (uintptr_t)(&_start);
	kernel_map.size = (uintptr_t)(&_end) - kernel_map.phys_addr;
#endif

#if defined(CONFIG_64BIT) && !defined(CONFIG_XIP_KERNEL)
	set_satp_mode();
#endif

	kernel_map.va_pa_offset = PAGE_OFFSET - kernel_map.phys_addr;
	kernel_map.va_kernel_pa_offset = kernel_map.virt_addr - kernel_map.phys_addr;

	riscv_pfn_base = PFN_DOWN(kernel_map.phys_addr);

	/*
	 * The default maximal physical memory size is KERN_VIRT_SIZE for 32-bit
	 * kernel, whereas for 64-bit kernel, the end of the virtual address
	 * space is occupied by the modules/BPF/kernel mappings which reduces
	 * the available size of the linear mapping.
	 */
	memory_limit = KERN_VIRT_SIZE - (IS_ENABLED(CONFIG_64BIT) ? SZ_4G : 0);

	/* Sanity check alignment and size */
	BUG_ON((PAGE_OFFSET % PGDIR_SIZE) != 0);
	BUG_ON((kernel_map.phys_addr % PMD_SIZE) != 0);

#ifdef CONFIG_64BIT
	/*
	 * The last 4K bytes of the addressable memory can not be mapped because
	 * of IS_ERR_VALUE macro.
	 */
	BUG_ON((kernel_map.virt_addr + kernel_map.size) > ADDRESS_SPACE_END - SZ_4K);
#endif

	pt_ops_set_early();

	/* Setup early PGD for fixmap */
	create_pgd_mapping(early_pg_dir, FIXADDR_START,
			   fixmap_pgd_next, PGDIR_SIZE, PAGE_TABLE);

#ifndef __PAGETABLE_PMD_FOLDED
<<<<<<< HEAD
=======
	/* Setup fixmap P4D and PUD */
	if (pgtable_l5_enabled)
		create_p4d_mapping(fixmap_p4d, FIXADDR_START,
				   (uintptr_t)fixmap_pud, P4D_SIZE, PAGE_TABLE);
>>>>>>> 95cd2cdc
	/* Setup fixmap PUD and PMD */
	if (pgtable_l4_enabled)
		create_pud_mapping(fixmap_pud, FIXADDR_START,
				   (uintptr_t)fixmap_pmd, PUD_SIZE, PAGE_TABLE);
	create_pmd_mapping(fixmap_pmd, FIXADDR_START,
			   (uintptr_t)fixmap_pte, PMD_SIZE, PAGE_TABLE);
	/* Setup trampoline PGD and PMD */
	create_pgd_mapping(trampoline_pg_dir, kernel_map.virt_addr,
			   trampoline_pgd_next, PGDIR_SIZE, PAGE_TABLE);
<<<<<<< HEAD
=======
	if (pgtable_l5_enabled)
		create_p4d_mapping(trampoline_p4d, kernel_map.virt_addr,
				   (uintptr_t)trampoline_pud, P4D_SIZE, PAGE_TABLE);
>>>>>>> 95cd2cdc
	if (pgtable_l4_enabled)
		create_pud_mapping(trampoline_pud, kernel_map.virt_addr,
				   (uintptr_t)trampoline_pmd, PUD_SIZE, PAGE_TABLE);
#ifdef CONFIG_XIP_KERNEL
	create_pmd_mapping(trampoline_pmd, kernel_map.virt_addr,
			   kernel_map.xiprom, PMD_SIZE, PAGE_KERNEL_EXEC);
#else
	create_pmd_mapping(trampoline_pmd, kernel_map.virt_addr,
			   kernel_map.phys_addr, PMD_SIZE, PAGE_KERNEL_EXEC);
#endif
#else
	/* Setup trampoline PGD */
	create_pgd_mapping(trampoline_pg_dir, kernel_map.virt_addr,
			   kernel_map.phys_addr, PGDIR_SIZE, PAGE_KERNEL_EXEC);
#endif

	/*
	 * Setup early PGD covering entire kernel which will allow
	 * us to reach paging_init(). We map all memory banks later
	 * in setup_vm_final() below.
	 */
	create_kernel_page_table(early_pg_dir, true);

	/* Setup early mapping for FDT early scan */
	create_fdt_early_page_table(early_pg_dir, dtb_pa);

	/*
	 * Bootime fixmap only can handle PMD_SIZE mapping. Thus, boot-ioremap
	 * range can not span multiple pmds.
	 */
	BUG_ON((__fix_to_virt(FIX_BTMAP_BEGIN) >> PMD_SHIFT)
		     != (__fix_to_virt(FIX_BTMAP_END) >> PMD_SHIFT));

#ifndef __PAGETABLE_PMD_FOLDED
	/*
	 * Early ioremap fixmap is already created as it lies within first 2MB
	 * of fixmap region. We always map PMD_SIZE. Thus, both FIX_BTMAP_END
	 * FIX_BTMAP_BEGIN should lie in the same pmd. Verify that and warn
	 * the user if not.
	 */
	fix_bmap_spmd = fixmap_pmd[pmd_index(__fix_to_virt(FIX_BTMAP_BEGIN))];
	fix_bmap_epmd = fixmap_pmd[pmd_index(__fix_to_virt(FIX_BTMAP_END))];
	if (pmd_val(fix_bmap_spmd) != pmd_val(fix_bmap_epmd)) {
		WARN_ON(1);
		pr_warn("fixmap btmap start [%08lx] != end [%08lx]\n",
			pmd_val(fix_bmap_spmd), pmd_val(fix_bmap_epmd));
		pr_warn("fix_to_virt(FIX_BTMAP_BEGIN): %08lx\n",
			fix_to_virt(FIX_BTMAP_BEGIN));
		pr_warn("fix_to_virt(FIX_BTMAP_END):   %08lx\n",
			fix_to_virt(FIX_BTMAP_END));

		pr_warn("FIX_BTMAP_END:       %d\n", FIX_BTMAP_END);
		pr_warn("FIX_BTMAP_BEGIN:     %d\n", FIX_BTMAP_BEGIN);
	}
#endif

	pt_ops_set_fixmap();
}

static void __init setup_vm_final(void)
{
	uintptr_t va, map_size;
	phys_addr_t pa, start, end;
	u64 i;

	/* Setup swapper PGD for fixmap */
	create_pgd_mapping(swapper_pg_dir, FIXADDR_START,
			   __pa_symbol(fixmap_pgd_next),
			   PGDIR_SIZE, PAGE_TABLE);

	/* Map all memory banks in the linear mapping */
	for_each_mem_range(i, &start, &end) {
		if (start >= end)
			break;
		if (start <= __pa(PAGE_OFFSET) &&
		    __pa(PAGE_OFFSET) < end)
			start = __pa(PAGE_OFFSET);
		if (end >= __pa(PAGE_OFFSET) + memory_limit)
			end = __pa(PAGE_OFFSET) + memory_limit;

		map_size = best_map_size(start, end - start);
		for (pa = start; pa < end; pa += map_size) {
			va = (uintptr_t)__va(pa);

			create_pgd_mapping(swapper_pg_dir, va, pa, map_size,
					   pgprot_from_va(va));
		}
	}

	/* Map the kernel */
	if (IS_ENABLED(CONFIG_64BIT))
		create_kernel_page_table(swapper_pg_dir, false);

#ifdef CONFIG_KASAN
	kasan_swapper_init();
#endif

	/* Clear fixmap PTE and PMD mappings */
	clear_fixmap(FIX_PTE);
	clear_fixmap(FIX_PMD);
	clear_fixmap(FIX_PUD);
<<<<<<< HEAD
=======
	clear_fixmap(FIX_P4D);
>>>>>>> 95cd2cdc

	/* Move to swapper page table */
	csr_write(CSR_SATP, PFN_DOWN(__pa_symbol(swapper_pg_dir)) | satp_mode);
	local_flush_tlb_all();

	pt_ops_set_late();
}
#else
asmlinkage void __init setup_vm(uintptr_t dtb_pa)
{
	dtb_early_va = (void *)dtb_pa;
	dtb_early_pa = dtb_pa;
}

static inline void setup_vm_final(void)
{
}
#endif /* CONFIG_MMU */

/*
 * reserve_crashkernel() - reserves memory for crash kernel
 *
 * This function reserves memory area given in "crashkernel=" kernel command
 * line parameter. The memory reserved is used by dump capture kernel when
 * primary kernel is crashing.
 */
static void __init reserve_crashkernel(void)
{
	unsigned long long crash_base = 0;
	unsigned long long crash_size = 0;
	unsigned long search_start = memblock_start_of_DRAM();
	unsigned long search_end = memblock_end_of_DRAM();

	int ret = 0;

	if (!IS_ENABLED(CONFIG_KEXEC_CORE))
		return;
	/*
	 * Don't reserve a region for a crash kernel on a crash kernel
	 * since it doesn't make much sense and we have limited memory
	 * resources.
	 */
	if (is_kdump_kernel()) {
		pr_info("crashkernel: ignoring reservation request\n");
		return;
	}

	ret = parse_crashkernel(boot_command_line, memblock_phys_mem_size(),
				&crash_size, &crash_base);
	if (ret || !crash_size)
		return;

	crash_size = PAGE_ALIGN(crash_size);

	if (crash_base) {
		search_start = crash_base;
		search_end = crash_base + crash_size;
	}

	/*
	 * Current riscv boot protocol requires 2MB alignment for
	 * RV64 and 4MB alignment for RV32 (hugepage size)
	 *
	 * Try to alloc from 32bit addressible physical memory so that
	 * swiotlb can work on the crash kernel.
	 */
	crash_base = memblock_phys_alloc_range(crash_size, PMD_SIZE,
					       search_start,
					       min(search_end, (unsigned long) SZ_4G));
	if (crash_base == 0) {
		/* Try again without restricting region to 32bit addressible memory */
		crash_base = memblock_phys_alloc_range(crash_size, PMD_SIZE,
						search_start, search_end);
		if (crash_base == 0) {
			pr_warn("crashkernel: couldn't allocate %lldKB\n",
				crash_size >> 10);
			return;
		}
	}

	pr_info("crashkernel: reserved 0x%016llx - 0x%016llx (%lld MB)\n",
		crash_base, crash_base + crash_size, crash_size >> 20);

	crashk_res.start = crash_base;
	crashk_res.end = crash_base + crash_size - 1;
}

void __init paging_init(void)
{
	setup_bootmem();
	setup_vm_final();
}

void __init misc_mem_init(void)
{
	early_memtest(min_low_pfn << PAGE_SHIFT, max_low_pfn << PAGE_SHIFT);
	arch_numa_init();
	sparse_init();
	zone_sizes_init();
	reserve_crashkernel();
	memblock_dump_all();
}

#ifdef CONFIG_SPARSEMEM_VMEMMAP
int __meminit vmemmap_populate(unsigned long start, unsigned long end, int node,
			       struct vmem_altmap *altmap)
{
	return vmemmap_populate_basepages(start, end, node, NULL);
}
#endif<|MERGE_RESOLUTION|>--- conflicted
+++ resolved
@@ -38,26 +38,16 @@
 #endif
 
 #ifdef CONFIG_64BIT
-<<<<<<< HEAD
-u64 satp_mode = !IS_ENABLED(CONFIG_XIP_KERNEL) ? SATP_MODE_48 : SATP_MODE_39;
-#else
-u64 satp_mode = SATP_MODE_32;
-=======
 u64 satp_mode __ro_after_init = !IS_ENABLED(CONFIG_XIP_KERNEL) ? SATP_MODE_57 : SATP_MODE_39;
 #else
 u64 satp_mode __ro_after_init = SATP_MODE_32;
->>>>>>> 95cd2cdc
 #endif
 EXPORT_SYMBOL(satp_mode);
 
 bool pgtable_l4_enabled = IS_ENABLED(CONFIG_64BIT) && !IS_ENABLED(CONFIG_XIP_KERNEL);
-<<<<<<< HEAD
-EXPORT_SYMBOL(pgtable_l4_enabled);
-=======
 bool pgtable_l5_enabled = IS_ENABLED(CONFIG_64BIT) && !IS_ENABLED(CONFIG_XIP_KERNEL);
 EXPORT_SYMBOL(pgtable_l4_enabled);
 EXPORT_SYMBOL(pgtable_l5_enabled);
->>>>>>> 95cd2cdc
 
 phys_addr_t phys_ram_base __ro_after_init;
 EXPORT_SYMBOL(phys_ram_base);
@@ -239,10 +229,7 @@
 static pte_t fixmap_pte[PTRS_PER_PTE] __page_aligned_bss;
 
 pgd_t early_pg_dir[PTRS_PER_PGD] __initdata __aligned(PAGE_SIZE);
-<<<<<<< HEAD
-=======
 static p4d_t __maybe_unused early_dtb_p4d[PTRS_PER_P4D] __initdata __aligned(PAGE_SIZE);
->>>>>>> 95cd2cdc
 static pud_t __maybe_unused early_dtb_pud[PTRS_PER_PUD] __initdata __aligned(PAGE_SIZE);
 static pmd_t __maybe_unused early_dtb_pmd[PTRS_PER_PMD] __initdata __aligned(PAGE_SIZE);
 
@@ -334,8 +321,6 @@
 #define early_pmd      ((pmd_t *)XIP_FIXUP(early_pmd))
 #endif /* CONFIG_XIP_KERNEL */
 
-<<<<<<< HEAD
-=======
 static p4d_t trampoline_p4d[PTRS_PER_P4D] __page_aligned_bss;
 static p4d_t fixmap_p4d[PTRS_PER_P4D] __page_aligned_bss;
 static p4d_t early_p4d[PTRS_PER_P4D] __initdata __aligned(PAGE_SIZE);
@@ -346,7 +331,6 @@
 #define early_p4d      ((p4d_t *)XIP_FIXUP(early_p4d))
 #endif /* CONFIG_XIP_KERNEL */
 
->>>>>>> 95cd2cdc
 static pud_t trampoline_pud[PTRS_PER_PUD] __page_aligned_bss;
 static pud_t fixmap_pud[PTRS_PER_PUD] __page_aligned_bss;
 static pud_t early_pud[PTRS_PER_PUD] __initdata __aligned(PAGE_SIZE);
@@ -461,8 +445,6 @@
 	return __pa(vaddr);
 }
 
-<<<<<<< HEAD
-=======
 static p4d_t *__init get_p4d_virt_early(phys_addr_t pa)
 {
 	return (p4d_t *)((uintptr_t)pa);
@@ -501,7 +483,6 @@
 	return __pa(vaddr);
 }
 
->>>>>>> 95cd2cdc
 static void __init create_pud_mapping(pud_t *pudp,
 				      uintptr_t va, phys_addr_t pa,
 				      phys_addr_t sz, pgprot_t prot)
@@ -529,23 +510,6 @@
 	create_pmd_mapping(nextp, va, pa, sz, prot);
 }
 
-<<<<<<< HEAD
-#define pgd_next_t		pud_t
-#define alloc_pgd_next(__va)	(pgtable_l4_enabled ?			\
-		pt_ops.alloc_pud(__va) : pt_ops.alloc_pmd(__va))
-#define get_pgd_next_virt(__pa)	(pgtable_l4_enabled ?			\
-		pt_ops.get_pud_virt(__pa) : (pgd_next_t *)pt_ops.get_pmd_virt(__pa))
-#define create_pgd_next_mapping(__nextp, __va, __pa, __sz, __prot)	\
-				(pgtable_l4_enabled ?			\
-		create_pud_mapping(__nextp, __va, __pa, __sz, __prot) :	\
-		create_pmd_mapping((pmd_t *)__nextp, __va, __pa, __sz, __prot))
-#define fixmap_pgd_next		(pgtable_l4_enabled ?			\
-		(uintptr_t)fixmap_pud : (uintptr_t)fixmap_pmd)
-#define trampoline_pgd_next	(pgtable_l4_enabled ?			\
-		(uintptr_t)trampoline_pud : (uintptr_t)trampoline_pmd)
-#define early_dtb_pgd_next	(pgtable_l4_enabled ?			\
-		(uintptr_t)early_dtb_pud : (uintptr_t)early_dtb_pmd)
-=======
 static void __init create_p4d_mapping(p4d_t *p4dp,
 				      uintptr_t va, phys_addr_t pa,
 				      phys_addr_t sz, pgprot_t prot)
@@ -595,7 +559,6 @@
 #define early_dtb_pgd_next	(pgtable_l5_enabled ?			\
 		(uintptr_t)early_dtb_p4d : (pgtable_l4_enabled ?	\
 		(uintptr_t)early_dtb_pud : (uintptr_t)early_dtb_pmd))
->>>>>>> 95cd2cdc
 #else
 #define pgd_next_t		pte_t
 #define alloc_pgd_next(__va)	pt_ops.alloc_pte(__va)
@@ -604,10 +567,7 @@
 	create_pte_mapping(__nextp, __va, __pa, __sz, __prot)
 #define fixmap_pgd_next		((uintptr_t)fixmap_pte)
 #define early_dtb_pgd_next	((uintptr_t)early_dtb_pmd)
-<<<<<<< HEAD
-=======
 #define create_p4d_mapping(__pmdp, __va, __pa, __sz, __prot)
->>>>>>> 95cd2cdc
 #define create_pud_mapping(__pmdp, __va, __pa, __sz, __prot)
 #define create_pmd_mapping(__pmdp, __va, __pa, __sz, __prot)
 #endif /* __PAGETABLE_PMD_FOLDED */
@@ -701,8 +661,6 @@
 #endif /* CONFIG_STRICT_KERNEL_RWX */
 
 #ifdef CONFIG_64BIT
-<<<<<<< HEAD
-=======
 static void __init disable_pgtable_l5(void)
 {
 	pgtable_l5_enabled = false;
@@ -710,7 +668,6 @@
 	satp_mode = SATP_MODE_48;
 }
 
->>>>>>> 95cd2cdc
 static void __init disable_pgtable_l4(void)
 {
 	pgtable_l4_enabled = false;
@@ -727,21 +684,12 @@
 static __init void set_satp_mode(void)
 {
 	u64 identity_satp, hw_satp;
-<<<<<<< HEAD
-	uintptr_t set_satp_mode_pmd;
-
-	set_satp_mode_pmd = ((unsigned long)set_satp_mode) & PMD_MASK;
-	create_pgd_mapping(early_pg_dir,
-			   set_satp_mode_pmd, (uintptr_t)early_pud,
-			   PGDIR_SIZE, PAGE_TABLE);
-=======
 	uintptr_t set_satp_mode_pmd = ((unsigned long)set_satp_mode) & PMD_MASK;
 	bool check_l4 = false;
 
 	create_p4d_mapping(early_p4d,
 			set_satp_mode_pmd, (uintptr_t)early_pud,
 			P4D_SIZE, PAGE_TABLE);
->>>>>>> 95cd2cdc
 	create_pud_mapping(early_pud,
 			   set_satp_mode_pmd, (uintptr_t)early_pmd,
 			   PUD_SIZE, PAGE_TABLE);
@@ -753,14 +701,11 @@
 			   set_satp_mode_pmd + PMD_SIZE,
 			   set_satp_mode_pmd + PMD_SIZE,
 			   PMD_SIZE, PAGE_KERNEL_EXEC);
-<<<<<<< HEAD
-=======
 retry:
 	create_pgd_mapping(early_pg_dir,
 			   set_satp_mode_pmd,
 			   check_l4 ? (uintptr_t)early_pud : (uintptr_t)early_p4d,
 			   PGDIR_SIZE, PAGE_TABLE);
->>>>>>> 95cd2cdc
 
 	identity_satp = PFN_DOWN((uintptr_t)&early_pg_dir) | satp_mode;
 
@@ -769,12 +714,6 @@
 	hw_satp = csr_swap(CSR_SATP, 0ULL);
 	local_flush_tlb_all();
 
-<<<<<<< HEAD
-	if (hw_satp != identity_satp)
-		disable_pgtable_l4();
-
-	memset(early_pg_dir, 0, PAGE_SIZE);
-=======
 	if (hw_satp != identity_satp) {
 		if (!check_l4) {
 			disable_pgtable_l5();
@@ -786,7 +725,6 @@
 
 	memset(early_pg_dir, 0, PAGE_SIZE);
 	memset(early_p4d, 0, PAGE_SIZE);
->>>>>>> 95cd2cdc
 	memset(early_pud, 0, PAGE_SIZE);
 	memset(early_pmd, 0, PAGE_SIZE);
 }
@@ -860,12 +798,6 @@
 			   PGDIR_SIZE,
 			   IS_ENABLED(CONFIG_64BIT) ? PAGE_TABLE : PAGE_KERNEL);
 
-<<<<<<< HEAD
-	if (pgtable_l4_enabled) {
-		create_pud_mapping(early_dtb_pud, DTB_EARLY_BASE_VA,
-				   (uintptr_t)early_dtb_pmd, PUD_SIZE, PAGE_TABLE);
-	}
-=======
 	if (pgtable_l5_enabled)
 		create_p4d_mapping(early_dtb_p4d, DTB_EARLY_BASE_VA,
 				   (uintptr_t)early_dtb_pud, P4D_SIZE, PAGE_TABLE);
@@ -873,7 +805,6 @@
 	if (pgtable_l4_enabled)
 		create_pud_mapping(early_dtb_pud, DTB_EARLY_BASE_VA,
 				   (uintptr_t)early_dtb_pmd, PUD_SIZE, PAGE_TABLE);
->>>>>>> 95cd2cdc
 
 	if (IS_ENABLED(CONFIG_64BIT)) {
 		create_pmd_mapping(early_dtb_pmd, DTB_EARLY_BASE_VA,
@@ -909,11 +840,8 @@
 	pt_ops.get_pmd_virt = get_pmd_virt_early;
 	pt_ops.alloc_pud = alloc_pud_early;
 	pt_ops.get_pud_virt = get_pud_virt_early;
-<<<<<<< HEAD
-=======
 	pt_ops.alloc_p4d = alloc_p4d_early;
 	pt_ops.get_p4d_virt = get_p4d_virt_early;
->>>>>>> 95cd2cdc
 #endif
 }
 
@@ -934,11 +862,8 @@
 	pt_ops.get_pmd_virt = kernel_mapping_pa_to_va((uintptr_t)get_pmd_virt_fixmap);
 	pt_ops.alloc_pud = kernel_mapping_pa_to_va((uintptr_t)alloc_pud_fixmap);
 	pt_ops.get_pud_virt = kernel_mapping_pa_to_va((uintptr_t)get_pud_virt_fixmap);
-<<<<<<< HEAD
-=======
 	pt_ops.alloc_p4d = kernel_mapping_pa_to_va((uintptr_t)alloc_p4d_fixmap);
 	pt_ops.get_p4d_virt = kernel_mapping_pa_to_va((uintptr_t)get_p4d_virt_fixmap);
->>>>>>> 95cd2cdc
 #endif
 }
 
@@ -955,11 +880,8 @@
 	pt_ops.get_pmd_virt = get_pmd_virt_late;
 	pt_ops.alloc_pud = alloc_pud_late;
 	pt_ops.get_pud_virt = get_pud_virt_late;
-<<<<<<< HEAD
-=======
 	pt_ops.alloc_p4d = alloc_p4d_late;
 	pt_ops.get_p4d_virt = get_p4d_virt_late;
->>>>>>> 95cd2cdc
 #endif
 }
 
@@ -1020,13 +942,10 @@
 			   fixmap_pgd_next, PGDIR_SIZE, PAGE_TABLE);
 
 #ifndef __PAGETABLE_PMD_FOLDED
-<<<<<<< HEAD
-=======
 	/* Setup fixmap P4D and PUD */
 	if (pgtable_l5_enabled)
 		create_p4d_mapping(fixmap_p4d, FIXADDR_START,
 				   (uintptr_t)fixmap_pud, P4D_SIZE, PAGE_TABLE);
->>>>>>> 95cd2cdc
 	/* Setup fixmap PUD and PMD */
 	if (pgtable_l4_enabled)
 		create_pud_mapping(fixmap_pud, FIXADDR_START,
@@ -1036,12 +955,9 @@
 	/* Setup trampoline PGD and PMD */
 	create_pgd_mapping(trampoline_pg_dir, kernel_map.virt_addr,
 			   trampoline_pgd_next, PGDIR_SIZE, PAGE_TABLE);
-<<<<<<< HEAD
-=======
 	if (pgtable_l5_enabled)
 		create_p4d_mapping(trampoline_p4d, kernel_map.virt_addr,
 				   (uintptr_t)trampoline_pud, P4D_SIZE, PAGE_TABLE);
->>>>>>> 95cd2cdc
 	if (pgtable_l4_enabled)
 		create_pud_mapping(trampoline_pud, kernel_map.virt_addr,
 				   (uintptr_t)trampoline_pmd, PUD_SIZE, PAGE_TABLE);
@@ -1143,10 +1059,7 @@
 	clear_fixmap(FIX_PTE);
 	clear_fixmap(FIX_PMD);
 	clear_fixmap(FIX_PUD);
-<<<<<<< HEAD
-=======
 	clear_fixmap(FIX_P4D);
->>>>>>> 95cd2cdc
 
 	/* Move to swapper page table */
 	csr_write(CSR_SATP, PFN_DOWN(__pa_symbol(swapper_pg_dir)) | satp_mode);
