--- conflicted
+++ resolved
@@ -189,10 +189,6 @@
 		atomic_set(&workload->shadow_ctx_active, 1);
 		break;
 	case INTEL_CONTEXT_SCHEDULE_OUT:
-<<<<<<< HEAD
-	case INTEL_CONTEXT_SCHEDULE_PREEMPTED:
-=======
->>>>>>> 1291a0d5
 		save_ring_hw_state(workload->vgpu, ring_id);
 		atomic_set(&workload->shadow_ctx_active, 0);
 		break;
@@ -1143,16 +1139,9 @@
 	struct intel_vgpu_submission *s = &vgpu->submission;
 	struct intel_vgpu_workload *workload;
 
-<<<<<<< HEAD
 	workload = kmem_cache_zalloc(s->workloads, GFP_KERNEL);
 	if (!workload)
 		return ERR_PTR(-ENOMEM);
-=======
-	if (INTEL_INFO(vgpu->gvt->dev_priv)->has_logical_ring_preemption)
-		vgpu->shadow_ctx->priority = INT_MAX;
-
-	vgpu->shadow_ctx->engine[RCS].initialised = true;
->>>>>>> 1291a0d5
 
 	INIT_LIST_HEAD(&workload->list);
 	INIT_LIST_HEAD(&workload->shadow_bb);
