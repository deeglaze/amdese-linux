--- conflicted
+++ resolved
@@ -2907,13 +2907,7 @@
 		nr_events++;
 		if (unlikely(req->flags & REQ_F_CQE_SKIP))
 			continue;
-<<<<<<< HEAD
-		__io_fill_cqe_req(req, req->result, io_put_kbuf(req, 0));
-=======
-
 		__io_fill_cqe_req(req, req->cqe.res, io_put_kbuf(req, 0));
-		nr_events++;
->>>>>>> 7c648b7d
 	}
 
 	if (unlikely(!nr_events))
@@ -3921,12 +3915,8 @@
 	if (unlikely(ret)) {
 		kfree(iovec);
 		return ret;
-<<<<<<< HEAD
-	}
-	req->result = iov_iter_count(&s->iter);
-=======
+	}
 	req->cqe.res = iov_iter_count(&s->iter);
->>>>>>> 7c648b7d
 
 	if (force_nonblock) {
 		/* If the file doesn't support async, just async punt */
@@ -4053,12 +4043,8 @@
 	if (unlikely(ret)) {
 		kfree(iovec);
 		return ret;
-<<<<<<< HEAD
-	}
-	req->result = iov_iter_count(&s->iter);
-=======
+	}
 	req->cqe.res = iov_iter_count(&s->iter);
->>>>>>> 7c648b7d
 
 	if (force_nonblock) {
 		/* If the file doesn't support async, just async punt */
