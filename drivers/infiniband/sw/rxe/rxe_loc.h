--- conflicted
+++ resolved
@@ -40,25 +40,10 @@
 void rxe_cq_cleanup(struct rxe_pool_elem *arg);
 
 /* rxe_mcast.c */
-<<<<<<< HEAD
-int rxe_mcast_get_grp(struct rxe_dev *rxe, union ib_gid *mgid,
-		      struct rxe_mc_grp **grp_p);
-
-int rxe_mcast_add_grp_elem(struct rxe_dev *rxe, struct rxe_qp *qp,
-			   struct rxe_mc_grp *grp);
-
-int rxe_mcast_drop_grp_elem(struct rxe_dev *rxe, struct rxe_qp *qp,
-			    union ib_gid *mgid);
-
-void rxe_drop_all_mcast_groups(struct rxe_qp *qp);
-
-void rxe_mc_cleanup(struct rxe_pool_elem *arg);
-=======
 struct rxe_mcg *rxe_lookup_mcg(struct rxe_dev *rxe, union ib_gid *mgid);
 int rxe_attach_mcast(struct ib_qp *ibqp, union ib_gid *mgid, u16 mlid);
 int rxe_detach_mcast(struct ib_qp *ibqp, union ib_gid *mgid, u16 mlid);
 void rxe_cleanup_mcg(struct kref *kref);
->>>>>>> 95cd2cdc
 
 /* rxe_mmap.c */
 struct rxe_mmap_info {
@@ -130,10 +115,6 @@
 void rxe_qp_error(struct rxe_qp *qp);
 int rxe_qp_chk_destroy(struct rxe_qp *qp);
 void rxe_qp_destroy(struct rxe_qp *qp);
-<<<<<<< HEAD
-
-=======
->>>>>>> 95cd2cdc
 void rxe_qp_cleanup(struct rxe_pool_elem *elem);
 
 static inline int qp_num(struct rxe_qp *qp)
