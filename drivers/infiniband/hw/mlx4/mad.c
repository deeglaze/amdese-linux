/*
 * Copyright (c) 2007 Cisco Systems, Inc. All rights reserved.
 *
 * This software is available to you under a choice of one of two
 * licenses.  You may choose to be licensed under the terms of the GNU
 * General Public License (GPL) Version 2, available from the file
 * COPYING in the main directory of this source tree, or the
 * OpenIB.org BSD license below:
 *
 *     Redistribution and use in source and binary forms, with or
 *     without modification, are permitted provided that the following
 *     conditions are met:
 *
 *      - Redistributions of source code must retain the above
 *        copyright notice, this list of conditions and the following
 *        disclaimer.
 *
 *      - Redistributions in binary form must reproduce the above
 *        copyright notice, this list of conditions and the following
 *        disclaimer in the documentation and/or other materials
 *        provided with the distribution.
 *
 * THE SOFTWARE IS PROVIDED "AS IS", WITHOUT WARRANTY OF ANY KIND,
 * EXPRESS OR IMPLIED, INCLUDING BUT NOT LIMITED TO THE WARRANTIES OF
 * MERCHANTABILITY, FITNESS FOR A PARTICULAR PURPOSE AND
 * NONINFRINGEMENT. IN NO EVENT SHALL THE AUTHORS OR COPYRIGHT HOLDERS
 * BE LIABLE FOR ANY CLAIM, DAMAGES OR OTHER LIABILITY, WHETHER IN AN
 * ACTION OF CONTRACT, TORT OR OTHERWISE, ARISING FROM, OUT OF OR IN
 * CONNECTION WITH THE SOFTWARE OR THE USE OR OTHER DEALINGS IN THE
 * SOFTWARE.
 */

#include <rdma/ib_mad.h>
#include <rdma/ib_smi.h>
#include <rdma/ib_sa.h>
#include <rdma/ib_cache.h>

#include <linux/random.h>
#include <linux/mlx4/cmd.h>
#include <linux/gfp.h>
#include <rdma/ib_pma.h>

#include "mlx4_ib.h"

enum {
	MLX4_IB_VENDOR_CLASS1 = 0x9,
	MLX4_IB_VENDOR_CLASS2 = 0xa
};

#define MLX4_TUN_SEND_WRID_SHIFT 34
#define MLX4_TUN_QPN_SHIFT 32
#define MLX4_TUN_WRID_RECV (((u64) 1) << MLX4_TUN_SEND_WRID_SHIFT)
#define MLX4_TUN_SET_WRID_QPN(a) (((u64) ((a) & 0x3)) << MLX4_TUN_QPN_SHIFT)

#define MLX4_TUN_IS_RECV(a)  (((a) >>  MLX4_TUN_SEND_WRID_SHIFT) & 0x1)
#define MLX4_TUN_WRID_QPN(a) (((a) >> MLX4_TUN_QPN_SHIFT) & 0x3)

 /* Port mgmt change event handling */

#define GET_BLK_PTR_FROM_EQE(eqe) be32_to_cpu(eqe->event.port_mgmt_change.params.tbl_change_info.block_ptr)
#define GET_MASK_FROM_EQE(eqe) be32_to_cpu(eqe->event.port_mgmt_change.params.tbl_change_info.tbl_entries_mask)
#define NUM_IDX_IN_PKEY_TBL_BLK 32
#define GUID_TBL_ENTRY_SIZE 8	   /* size in bytes */
#define GUID_TBL_BLK_NUM_ENTRIES 8
#define GUID_TBL_BLK_SIZE (GUID_TBL_ENTRY_SIZE * GUID_TBL_BLK_NUM_ENTRIES)

struct mlx4_mad_rcv_buf {
	struct ib_grh grh;
	u8 payload[256];
} __packed;

struct mlx4_mad_snd_buf {
	u8 payload[256];
} __packed;

struct mlx4_tunnel_mad {
	struct ib_grh grh;
	struct mlx4_ib_tunnel_header hdr;
	struct ib_mad mad;
} __packed;

struct mlx4_rcv_tunnel_mad {
	struct mlx4_rcv_tunnel_hdr hdr;
	struct ib_grh grh;
	struct ib_mad mad;
} __packed;

static void handle_client_rereg_event(struct mlx4_ib_dev *dev, u8 port_num);
static void handle_lid_change_event(struct mlx4_ib_dev *dev, u8 port_num);
static void __propagate_pkey_ev(struct mlx4_ib_dev *dev, int port_num,
				int block, u32 change_bitmap);

__be64 mlx4_ib_gen_node_guid(void)
{
#define NODE_GUID_HI	((u64) (((u64)IB_OPENIB_OUI) << 40))
	return cpu_to_be64(NODE_GUID_HI | prandom_u32());
}

__be64 mlx4_ib_get_new_demux_tid(struct mlx4_ib_demux_ctx *ctx)
{
	return cpu_to_be64(atomic_inc_return(&ctx->tid)) |
		cpu_to_be64(0xff00000000000000LL);
}

int mlx4_MAD_IFC(struct mlx4_ib_dev *dev, int mad_ifc_flags,
		 int port, const struct ib_wc *in_wc,
		 const struct ib_grh *in_grh,
		 const void *in_mad, void *response_mad)
{
	struct mlx4_cmd_mailbox *inmailbox, *outmailbox;
	void *inbox;
	int err;
	u32 in_modifier = port;
	u8 op_modifier = 0;

	inmailbox = mlx4_alloc_cmd_mailbox(dev->dev);
	if (IS_ERR(inmailbox))
		return PTR_ERR(inmailbox);
	inbox = inmailbox->buf;

	outmailbox = mlx4_alloc_cmd_mailbox(dev->dev);
	if (IS_ERR(outmailbox)) {
		mlx4_free_cmd_mailbox(dev->dev, inmailbox);
		return PTR_ERR(outmailbox);
	}

	memcpy(inbox, in_mad, 256);

	/*
	 * Key check traps can't be generated unless we have in_wc to
	 * tell us where to send the trap.
	 */
	if ((mad_ifc_flags & MLX4_MAD_IFC_IGNORE_MKEY) || !in_wc)
		op_modifier |= 0x1;
	if ((mad_ifc_flags & MLX4_MAD_IFC_IGNORE_BKEY) || !in_wc)
		op_modifier |= 0x2;
	if (mlx4_is_mfunc(dev->dev) &&
	    (mad_ifc_flags & MLX4_MAD_IFC_NET_VIEW || in_wc))
		op_modifier |= 0x8;

	if (in_wc) {
		struct {
			__be32		my_qpn;
			u32		reserved1;
			__be32		rqpn;
			u8		sl;
			u8		g_path;
			u16		reserved2[2];
			__be16		pkey;
			u32		reserved3[11];
			u8		grh[40];
		} *ext_info;

		memset(inbox + 256, 0, 256);
		ext_info = inbox + 256;

		ext_info->my_qpn = cpu_to_be32(in_wc->qp->qp_num);
		ext_info->rqpn   = cpu_to_be32(in_wc->src_qp);
		ext_info->sl     = in_wc->sl << 4;
		ext_info->g_path = in_wc->dlid_path_bits |
			(in_wc->wc_flags & IB_WC_GRH ? 0x80 : 0);
		ext_info->pkey   = cpu_to_be16(in_wc->pkey_index);

		if (in_grh)
			memcpy(ext_info->grh, in_grh, 40);

		op_modifier |= 0x4;

		in_modifier |= in_wc->slid << 16;
	}

	err = mlx4_cmd_box(dev->dev, inmailbox->dma, outmailbox->dma, in_modifier,
			   mlx4_is_master(dev->dev) ? (op_modifier & ~0x8) : op_modifier,
			   MLX4_CMD_MAD_IFC, MLX4_CMD_TIME_CLASS_C,
			   (op_modifier & 0x8) ? MLX4_CMD_NATIVE : MLX4_CMD_WRAPPED);

	if (!err)
		memcpy(response_mad, outmailbox->buf, 256);

	mlx4_free_cmd_mailbox(dev->dev, inmailbox);
	mlx4_free_cmd_mailbox(dev->dev, outmailbox);

	return err;
}

static void update_sm_ah(struct mlx4_ib_dev *dev, u8 port_num, u16 lid, u8 sl)
{
	struct ib_ah *new_ah;
	struct ib_ah_attr ah_attr;
	unsigned long flags;

	if (!dev->send_agent[port_num - 1][0])
		return;

	memset(&ah_attr, 0, sizeof ah_attr);
	ah_attr.dlid     = lid;
	ah_attr.sl       = sl;
	ah_attr.port_num = port_num;

	new_ah = ib_create_ah(dev->send_agent[port_num - 1][0]->qp->pd,
			      &ah_attr);
	if (IS_ERR(new_ah))
		return;

	spin_lock_irqsave(&dev->sm_lock, flags);
	if (dev->sm_ah[port_num - 1])
		ib_destroy_ah(dev->sm_ah[port_num - 1]);
	dev->sm_ah[port_num - 1] = new_ah;
	spin_unlock_irqrestore(&dev->sm_lock, flags);
}

/*
 * Snoop SM MADs for port info, GUID info, and  P_Key table sets, so we can
 * synthesize LID change, Client-Rereg, GID change, and P_Key change events.
 */
static void smp_snoop(struct ib_device *ibdev, u8 port_num, const struct ib_mad *mad,
		      u16 prev_lid)
{
	struct ib_port_info *pinfo;
	u16 lid;
	__be16 *base;
	u32 bn, pkey_change_bitmap;
	int i;


	struct mlx4_ib_dev *dev = to_mdev(ibdev);
	if ((mad->mad_hdr.mgmt_class == IB_MGMT_CLASS_SUBN_LID_ROUTED ||
	     mad->mad_hdr.mgmt_class == IB_MGMT_CLASS_SUBN_DIRECTED_ROUTE) &&
	    mad->mad_hdr.method == IB_MGMT_METHOD_SET)
		switch (mad->mad_hdr.attr_id) {
		case IB_SMP_ATTR_PORT_INFO:
			pinfo = (struct ib_port_info *) ((struct ib_smp *) mad)->data;
			lid = be16_to_cpu(pinfo->lid);

			update_sm_ah(dev, port_num,
				     be16_to_cpu(pinfo->sm_lid),
				     pinfo->neighbormtu_mastersmsl & 0xf);

			if (pinfo->clientrereg_resv_subnetto & 0x80)
				handle_client_rereg_event(dev, port_num);

			if (prev_lid != lid)
				handle_lid_change_event(dev, port_num);
			break;

		case IB_SMP_ATTR_PKEY_TABLE:
			if (!mlx4_is_mfunc(dev->dev)) {
				mlx4_ib_dispatch_event(dev, port_num,
						       IB_EVENT_PKEY_CHANGE);
				break;
			}

			/* at this point, we are running in the master.
			 * Slaves do not receive SMPs.
			 */
			bn  = be32_to_cpu(((struct ib_smp *)mad)->attr_mod) & 0xFFFF;
			base = (__be16 *) &(((struct ib_smp *)mad)->data[0]);
			pkey_change_bitmap = 0;
			for (i = 0; i < 32; i++) {
				pr_debug("PKEY[%d] = x%x\n",
					 i + bn*32, be16_to_cpu(base[i]));
				if (be16_to_cpu(base[i]) !=
				    dev->pkeys.phys_pkey_cache[port_num - 1][i + bn*32]) {
					pkey_change_bitmap |= (1 << i);
					dev->pkeys.phys_pkey_cache[port_num - 1][i + bn*32] =
						be16_to_cpu(base[i]);
				}
			}
			pr_debug("PKEY Change event: port=%d, "
				 "block=0x%x, change_bitmap=0x%x\n",
				 port_num, bn, pkey_change_bitmap);

			if (pkey_change_bitmap) {
				mlx4_ib_dispatch_event(dev, port_num,
						       IB_EVENT_PKEY_CHANGE);
				if (!dev->sriov.is_going_down)
					__propagate_pkey_ev(dev, port_num, bn,
							    pkey_change_bitmap);
			}
			break;

		case IB_SMP_ATTR_GUID_INFO:
			/* paravirtualized master's guid is guid 0 -- does not change */
			if (!mlx4_is_master(dev->dev))
				mlx4_ib_dispatch_event(dev, port_num,
						       IB_EVENT_GID_CHANGE);
			/*if master, notify relevant slaves*/
			if (mlx4_is_master(dev->dev) &&
			    !dev->sriov.is_going_down) {
				bn = be32_to_cpu(((struct ib_smp *)mad)->attr_mod);
				mlx4_ib_update_cache_on_guid_change(dev, bn, port_num,
								    (u8 *)(&((struct ib_smp *)mad)->data));
				mlx4_ib_notify_slaves_on_guid_change(dev, bn, port_num,
								     (u8 *)(&((struct ib_smp *)mad)->data));
			}
			break;

		default:
			break;
		}
}

static void __propagate_pkey_ev(struct mlx4_ib_dev *dev, int port_num,
				int block, u32 change_bitmap)
{
	int i, ix, slave, err;
	int have_event = 0;

	for (slave = 0; slave < dev->dev->caps.sqp_demux; slave++) {
		if (slave == mlx4_master_func_num(dev->dev))
			continue;
		if (!mlx4_is_slave_active(dev->dev, slave))
			continue;

		have_event = 0;
		for (i = 0; i < 32; i++) {
			if (!(change_bitmap & (1 << i)))
				continue;
			for (ix = 0;
			     ix < dev->dev->caps.pkey_table_len[port_num]; ix++) {
				if (dev->pkeys.virt2phys_pkey[slave][port_num - 1]
				    [ix] == i + 32 * block) {
					err = mlx4_gen_pkey_eqe(dev->dev, slave, port_num);
					pr_debug("propagate_pkey_ev: slave %d,"
						 " port %d, ix %d (%d)\n",
						 slave, port_num, ix, err);
					have_event = 1;
					break;
				}
			}
			if (have_event)
				break;
		}
	}
}

static void node_desc_override(struct ib_device *dev,
			       struct ib_mad *mad)
{
	unsigned long flags;

	if ((mad->mad_hdr.mgmt_class == IB_MGMT_CLASS_SUBN_LID_ROUTED ||
	     mad->mad_hdr.mgmt_class == IB_MGMT_CLASS_SUBN_DIRECTED_ROUTE) &&
	    mad->mad_hdr.method == IB_MGMT_METHOD_GET_RESP &&
	    mad->mad_hdr.attr_id == IB_SMP_ATTR_NODE_DESC) {
		spin_lock_irqsave(&to_mdev(dev)->sm_lock, flags);
		memcpy(((struct ib_smp *) mad)->data, dev->node_desc, 64);
		spin_unlock_irqrestore(&to_mdev(dev)->sm_lock, flags);
	}
}

static void forward_trap(struct mlx4_ib_dev *dev, u8 port_num, const struct ib_mad *mad)
{
	int qpn = mad->mad_hdr.mgmt_class != IB_MGMT_CLASS_SUBN_LID_ROUTED;
	struct ib_mad_send_buf *send_buf;
	struct ib_mad_agent *agent = dev->send_agent[port_num - 1][qpn];
	int ret;
	unsigned long flags;

	if (agent) {
		send_buf = ib_create_send_mad(agent, qpn, 0, 0, IB_MGMT_MAD_HDR,
					      IB_MGMT_MAD_DATA, GFP_ATOMIC,
					      IB_MGMT_BASE_VERSION);
		if (IS_ERR(send_buf))
			return;
		/*
		 * We rely here on the fact that MLX QPs don't use the
		 * address handle after the send is posted (this is
		 * wrong following the IB spec strictly, but we know
		 * it's OK for our devices).
		 */
		spin_lock_irqsave(&dev->sm_lock, flags);
		memcpy(send_buf->mad, mad, sizeof *mad);
		if ((send_buf->ah = dev->sm_ah[port_num - 1]))
			ret = ib_post_send_mad(send_buf, NULL);
		else
			ret = -EINVAL;
		spin_unlock_irqrestore(&dev->sm_lock, flags);

		if (ret)
			ib_free_send_mad(send_buf);
	}
}

static int mlx4_ib_demux_sa_handler(struct ib_device *ibdev, int port, int slave,
							     struct ib_sa_mad *sa_mad)
{
	int ret = 0;

	/* dispatch to different sa handlers */
	switch (be16_to_cpu(sa_mad->mad_hdr.attr_id)) {
	case IB_SA_ATTR_MC_MEMBER_REC:
		ret = mlx4_ib_mcg_demux_handler(ibdev, port, slave, sa_mad);
		break;
	default:
		break;
	}
	return ret;
}

int mlx4_ib_find_real_gid(struct ib_device *ibdev, u8 port, __be64 guid)
{
	struct mlx4_ib_dev *dev = to_mdev(ibdev);
	int i;

	for (i = 0; i < dev->dev->caps.sqp_demux; i++) {
		if (dev->sriov.demux[port - 1].guid_cache[i] == guid)
			return i;
	}
	return -1;
}


static int find_slave_port_pkey_ix(struct mlx4_ib_dev *dev, int slave,
				   u8 port, u16 pkey, u16 *ix)
{
	int i, ret;
	u8 unassigned_pkey_ix, pkey_ix, partial_ix = 0xFF;
	u16 slot_pkey;

	if (slave == mlx4_master_func_num(dev->dev))
		return ib_find_cached_pkey(&dev->ib_dev, port, pkey, ix);

	unassigned_pkey_ix = dev->dev->phys_caps.pkey_phys_table_len[port] - 1;

	for (i = 0; i < dev->dev->caps.pkey_table_len[port]; i++) {
		if (dev->pkeys.virt2phys_pkey[slave][port - 1][i] == unassigned_pkey_ix)
			continue;

		pkey_ix = dev->pkeys.virt2phys_pkey[slave][port - 1][i];

		ret = ib_get_cached_pkey(&dev->ib_dev, port, pkey_ix, &slot_pkey);
		if (ret)
			continue;
		if ((slot_pkey & 0x7FFF) == (pkey & 0x7FFF)) {
			if (slot_pkey & 0x8000) {
				*ix = (u16) pkey_ix;
				return 0;
			} else {
				/* take first partial pkey index found */
				if (partial_ix == 0xFF)
					partial_ix = pkey_ix;
			}
		}
	}

	if (partial_ix < 0xFF) {
		*ix = (u16) partial_ix;
		return 0;
	}

	return -EINVAL;
}

int mlx4_ib_send_to_slave(struct mlx4_ib_dev *dev, int slave, u8 port,
			  enum ib_qp_type dest_qpt, struct ib_wc *wc,
			  struct ib_grh *grh, struct ib_mad *mad)
{
	struct ib_sge list;
	struct ib_send_wr wr, *bad_wr;
	struct mlx4_ib_demux_pv_ctx *tun_ctx;
	struct mlx4_ib_demux_pv_qp *tun_qp;
	struct mlx4_rcv_tunnel_mad *tun_mad;
	struct ib_ah_attr attr;
	struct ib_ah *ah;
	struct ib_qp *src_qp = NULL;
	unsigned tun_tx_ix = 0;
	int dqpn;
	int ret = 0;
	u16 tun_pkey_ix;
	u16 cached_pkey;
	u8 is_eth = dev->dev->caps.port_type[port] == MLX4_PORT_TYPE_ETH;

	if (dest_qpt > IB_QPT_GSI)
		return -EINVAL;

	tun_ctx = dev->sriov.demux[port-1].tun[slave];

	/* check if proxy qp created */
	if (!tun_ctx || tun_ctx->state != DEMUX_PV_STATE_ACTIVE)
		return -EAGAIN;

	if (!dest_qpt)
		tun_qp = &tun_ctx->qp[0];
	else
		tun_qp = &tun_ctx->qp[1];

	/* compute P_Key index to put in tunnel header for slave */
	if (dest_qpt) {
		u16 pkey_ix;
		ret = ib_get_cached_pkey(&dev->ib_dev, port, wc->pkey_index, &cached_pkey);
		if (ret)
			return -EINVAL;

		ret = find_slave_port_pkey_ix(dev, slave, port, cached_pkey, &pkey_ix);
		if (ret)
			return -EINVAL;
		tun_pkey_ix = pkey_ix;
	} else
		tun_pkey_ix = dev->pkeys.virt2phys_pkey[slave][port - 1][0];

	dqpn = dev->dev->phys_caps.base_proxy_sqpn + 8 * slave + port + (dest_qpt * 2) - 1;

	/* get tunnel tx data buf for slave */
	src_qp = tun_qp->qp;

	/* create ah. Just need an empty one with the port num for the post send.
	 * The driver will set the force loopback bit in post_send */
	memset(&attr, 0, sizeof attr);
	attr.port_num = port;
	if (is_eth) {
		memcpy(&attr.grh.dgid.raw[0], &grh->dgid.raw[0], 16);
		attr.ah_flags = IB_AH_GRH;
	}
	ah = ib_create_ah(tun_ctx->pd, &attr);
	if (IS_ERR(ah))
		return -ENOMEM;

	/* allocate tunnel tx buf after pass failure returns */
	spin_lock(&tun_qp->tx_lock);
	if (tun_qp->tx_ix_head - tun_qp->tx_ix_tail >=
	    (MLX4_NUM_TUNNEL_BUFS - 1))
		ret = -EAGAIN;
	else
		tun_tx_ix = (++tun_qp->tx_ix_head) & (MLX4_NUM_TUNNEL_BUFS - 1);
	spin_unlock(&tun_qp->tx_lock);
	if (ret)
		goto out;

	tun_mad = (struct mlx4_rcv_tunnel_mad *) (tun_qp->tx_ring[tun_tx_ix].buf.addr);
	if (tun_qp->tx_ring[tun_tx_ix].ah)
		ib_destroy_ah(tun_qp->tx_ring[tun_tx_ix].ah);
	tun_qp->tx_ring[tun_tx_ix].ah = ah;
	ib_dma_sync_single_for_cpu(&dev->ib_dev,
				   tun_qp->tx_ring[tun_tx_ix].buf.map,
				   sizeof (struct mlx4_rcv_tunnel_mad),
				   DMA_TO_DEVICE);

	/* copy over to tunnel buffer */
	if (grh)
		memcpy(&tun_mad->grh, grh, sizeof *grh);
	memcpy(&tun_mad->mad, mad, sizeof *mad);

	/* adjust tunnel data */
	tun_mad->hdr.pkey_index = cpu_to_be16(tun_pkey_ix);
	tun_mad->hdr.flags_src_qp = cpu_to_be32(wc->src_qp & 0xFFFFFF);
	tun_mad->hdr.g_ml_path = (grh && (wc->wc_flags & IB_WC_GRH)) ? 0x80 : 0;

	if (is_eth) {
		u16 vlan = 0;
		if (mlx4_get_slave_default_vlan(dev->dev, port, slave, &vlan,
						NULL)) {
			/* VST mode */
			if (vlan != wc->vlan_id)
				/* Packet vlan is not the VST-assigned vlan.
				 * Drop the packet.
				 */
				goto out;
			 else
				/* Remove the vlan tag before forwarding
				 * the packet to the VF.
				 */
				vlan = 0xffff;
		} else {
			vlan = wc->vlan_id;
		}

		tun_mad->hdr.sl_vid = cpu_to_be16(vlan);
		memcpy((char *)&tun_mad->hdr.mac_31_0, &(wc->smac[0]), 4);
		memcpy((char *)&tun_mad->hdr.slid_mac_47_32, &(wc->smac[4]), 2);
	} else {
		tun_mad->hdr.sl_vid = cpu_to_be16(((u16)(wc->sl)) << 12);
		tun_mad->hdr.slid_mac_47_32 = cpu_to_be16(wc->slid);
	}

	ib_dma_sync_single_for_device(&dev->ib_dev,
				      tun_qp->tx_ring[tun_tx_ix].buf.map,
				      sizeof (struct mlx4_rcv_tunnel_mad),
				      DMA_TO_DEVICE);

	list.addr = tun_qp->tx_ring[tun_tx_ix].buf.map;
	list.length = sizeof (struct mlx4_rcv_tunnel_mad);
	list.lkey = tun_ctx->mr->lkey;

	wr.wr.ud.ah = ah;
	wr.wr.ud.port_num = port;
	wr.wr.ud.remote_qkey = IB_QP_SET_QKEY;
	wr.wr.ud.remote_qpn = dqpn;
	wr.next = NULL;
	wr.wr_id = ((u64) tun_tx_ix) | MLX4_TUN_SET_WRID_QPN(dest_qpt);
	wr.sg_list = &list;
	wr.num_sge = 1;
	wr.opcode = IB_WR_SEND;
	wr.send_flags = IB_SEND_SIGNALED;

	ret = ib_post_send(src_qp, &wr, &bad_wr);
out:
	if (ret)
		ib_destroy_ah(ah);
	return ret;
}

static int mlx4_ib_demux_mad(struct ib_device *ibdev, u8 port,
			struct ib_wc *wc, struct ib_grh *grh,
			struct ib_mad *mad)
{
	struct mlx4_ib_dev *dev = to_mdev(ibdev);
	int err;
	int slave;
	u8 *slave_id;
	int is_eth = 0;

	if (rdma_port_get_link_layer(ibdev, port) == IB_LINK_LAYER_INFINIBAND)
		is_eth = 0;
	else
		is_eth = 1;

	if (is_eth) {
		if (!(wc->wc_flags & IB_WC_GRH)) {
			mlx4_ib_warn(ibdev, "RoCE grh not present.\n");
			return -EINVAL;
		}
		if (mad->mad_hdr.mgmt_class != IB_MGMT_CLASS_CM) {
			mlx4_ib_warn(ibdev, "RoCE mgmt class is not CM\n");
			return -EINVAL;
		}
		if (mlx4_get_slave_from_roce_gid(dev->dev, port, grh->dgid.raw, &slave)) {
			mlx4_ib_warn(ibdev, "failed matching grh\n");
			return -ENOENT;
		}
		if (slave >= dev->dev->caps.sqp_demux) {
			mlx4_ib_warn(ibdev, "slave id: %d is bigger than allowed:%d\n",
				     slave, dev->dev->caps.sqp_demux);
			return -ENOENT;
		}

		if (mlx4_ib_demux_cm_handler(ibdev, port, NULL, mad))
			return 0;

		err = mlx4_ib_send_to_slave(dev, slave, port, wc->qp->qp_type, wc, grh, mad);
		if (err)
			pr_debug("failed sending to slave %d via tunnel qp (%d)\n",
				 slave, err);
		return 0;
	}

	/* Initially assume that this mad is for us */
	slave = mlx4_master_func_num(dev->dev);

	/* See if the slave id is encoded in a response mad */
	if (mad->mad_hdr.method & 0x80) {
		slave_id = (u8 *) &mad->mad_hdr.tid;
		slave = *slave_id;
		if (slave != 255) /*255 indicates the dom0*/
			*slave_id = 0; /* remap tid */
	}

	/* If a grh is present, we demux according to it */
	if (wc->wc_flags & IB_WC_GRH) {
		slave = mlx4_ib_find_real_gid(ibdev, port, grh->dgid.global.interface_id);
		if (slave < 0) {
			mlx4_ib_warn(ibdev, "failed matching grh\n");
			return -ENOENT;
		}
	}
	/* Class-specific handling */
	switch (mad->mad_hdr.mgmt_class) {
	case IB_MGMT_CLASS_SUBN_LID_ROUTED:
	case IB_MGMT_CLASS_SUBN_DIRECTED_ROUTE:
		/* 255 indicates the dom0 */
		if (slave != 255 && slave != mlx4_master_func_num(dev->dev)) {
			if (!mlx4_vf_smi_enabled(dev->dev, slave, port))
				return -EPERM;
			/* for a VF. drop unsolicited MADs */
			if (!(mad->mad_hdr.method & IB_MGMT_METHOD_RESP)) {
				mlx4_ib_warn(ibdev, "demux QP0. rejecting unsolicited mad for slave %d class 0x%x, method 0x%x\n",
					     slave, mad->mad_hdr.mgmt_class,
					     mad->mad_hdr.method);
				return -EINVAL;
			}
		}
		break;
	case IB_MGMT_CLASS_SUBN_ADM:
		if (mlx4_ib_demux_sa_handler(ibdev, port, slave,
					     (struct ib_sa_mad *) mad))
			return 0;
		break;
	case IB_MGMT_CLASS_CM:
		if (mlx4_ib_demux_cm_handler(ibdev, port, &slave, mad))
			return 0;
		break;
	case IB_MGMT_CLASS_DEVICE_MGMT:
		if (mad->mad_hdr.method != IB_MGMT_METHOD_GET_RESP)
			return 0;
		break;
	default:
		/* Drop unsupported classes for slaves in tunnel mode */
		if (slave != mlx4_master_func_num(dev->dev)) {
			pr_debug("dropping unsupported ingress mad from class:%d "
				 "for slave:%d\n", mad->mad_hdr.mgmt_class, slave);
			return 0;
		}
	}
	/*make sure that no slave==255 was not handled yet.*/
	if (slave >= dev->dev->caps.sqp_demux) {
		mlx4_ib_warn(ibdev, "slave id: %d is bigger than allowed:%d\n",
			     slave, dev->dev->caps.sqp_demux);
		return -ENOENT;
	}

	err = mlx4_ib_send_to_slave(dev, slave, port, wc->qp->qp_type, wc, grh, mad);
	if (err)
		pr_debug("failed sending to slave %d via tunnel qp (%d)\n",
			 slave, err);
	return 0;
}

static int ib_process_mad(struct ib_device *ibdev, int mad_flags, u8 port_num,
			const struct ib_wc *in_wc, const struct ib_grh *in_grh,
			const struct ib_mad *in_mad, struct ib_mad *out_mad)
{
	u16 slid, prev_lid = 0;
	int err;
	struct ib_port_attr pattr;

	if (in_wc && in_wc->qp->qp_num) {
		pr_debug("received MAD: slid:%d sqpn:%d "
			"dlid_bits:%d dqpn:%d wc_flags:0x%x, cls %x, mtd %x, atr %x\n",
			in_wc->slid, in_wc->src_qp,
			in_wc->dlid_path_bits,
			in_wc->qp->qp_num,
			in_wc->wc_flags,
			in_mad->mad_hdr.mgmt_class, in_mad->mad_hdr.method,
			be16_to_cpu(in_mad->mad_hdr.attr_id));
		if (in_wc->wc_flags & IB_WC_GRH) {
			pr_debug("sgid_hi:0x%016llx sgid_lo:0x%016llx\n",
				 be64_to_cpu(in_grh->sgid.global.subnet_prefix),
				 be64_to_cpu(in_grh->sgid.global.interface_id));
			pr_debug("dgid_hi:0x%016llx dgid_lo:0x%016llx\n",
				 be64_to_cpu(in_grh->dgid.global.subnet_prefix),
				 be64_to_cpu(in_grh->dgid.global.interface_id));
		}
	}

	slid = in_wc ? in_wc->slid : be16_to_cpu(IB_LID_PERMISSIVE);

	if (in_mad->mad_hdr.method == IB_MGMT_METHOD_TRAP && slid == 0) {
		forward_trap(to_mdev(ibdev), port_num, in_mad);
		return IB_MAD_RESULT_SUCCESS | IB_MAD_RESULT_CONSUMED;
	}

	if (in_mad->mad_hdr.mgmt_class == IB_MGMT_CLASS_SUBN_LID_ROUTED ||
	    in_mad->mad_hdr.mgmt_class == IB_MGMT_CLASS_SUBN_DIRECTED_ROUTE) {
		if (in_mad->mad_hdr.method   != IB_MGMT_METHOD_GET &&
		    in_mad->mad_hdr.method   != IB_MGMT_METHOD_SET &&
		    in_mad->mad_hdr.method   != IB_MGMT_METHOD_TRAP_REPRESS)
			return IB_MAD_RESULT_SUCCESS;

		/*
		 * Don't process SMInfo queries -- the SMA can't handle them.
		 */
		if (in_mad->mad_hdr.attr_id == IB_SMP_ATTR_SM_INFO)
			return IB_MAD_RESULT_SUCCESS;
	} else if (in_mad->mad_hdr.mgmt_class == IB_MGMT_CLASS_PERF_MGMT ||
		   in_mad->mad_hdr.mgmt_class == MLX4_IB_VENDOR_CLASS1   ||
		   in_mad->mad_hdr.mgmt_class == MLX4_IB_VENDOR_CLASS2   ||
		   in_mad->mad_hdr.mgmt_class == IB_MGMT_CLASS_CONG_MGMT) {
		if (in_mad->mad_hdr.method  != IB_MGMT_METHOD_GET &&
		    in_mad->mad_hdr.method  != IB_MGMT_METHOD_SET)
			return IB_MAD_RESULT_SUCCESS;
	} else
		return IB_MAD_RESULT_SUCCESS;

	if ((in_mad->mad_hdr.mgmt_class == IB_MGMT_CLASS_SUBN_LID_ROUTED ||
	     in_mad->mad_hdr.mgmt_class == IB_MGMT_CLASS_SUBN_DIRECTED_ROUTE) &&
	    in_mad->mad_hdr.method == IB_MGMT_METHOD_SET &&
	    in_mad->mad_hdr.attr_id == IB_SMP_ATTR_PORT_INFO &&
	    !ib_query_port(ibdev, port_num, &pattr))
		prev_lid = pattr.lid;

	err = mlx4_MAD_IFC(to_mdev(ibdev),
			   (mad_flags & IB_MAD_IGNORE_MKEY ? MLX4_MAD_IFC_IGNORE_MKEY : 0) |
			   (mad_flags & IB_MAD_IGNORE_BKEY ? MLX4_MAD_IFC_IGNORE_BKEY : 0) |
			   MLX4_MAD_IFC_NET_VIEW,
			   port_num, in_wc, in_grh, in_mad, out_mad);
	if (err)
		return IB_MAD_RESULT_FAILURE;

	if (!out_mad->mad_hdr.status) {
		if (!(to_mdev(ibdev)->dev->caps.flags & MLX4_DEV_CAP_FLAG_PORT_MNG_CHG_EV))
			smp_snoop(ibdev, port_num, in_mad, prev_lid);
		/* slaves get node desc from FW */
		if (!mlx4_is_slave(to_mdev(ibdev)->dev))
			node_desc_override(ibdev, out_mad);
	}

	/* set return bit in status of directed route responses */
	if (in_mad->mad_hdr.mgmt_class == IB_MGMT_CLASS_SUBN_DIRECTED_ROUTE)
		out_mad->mad_hdr.status |= cpu_to_be16(1 << 15);

	if (in_mad->mad_hdr.method == IB_MGMT_METHOD_TRAP_REPRESS)
		/* no response for trap repress */
		return IB_MAD_RESULT_SUCCESS | IB_MAD_RESULT_CONSUMED;

	return IB_MAD_RESULT_SUCCESS | IB_MAD_RESULT_REPLY;
}

static void edit_counter(struct mlx4_counter *cnt,
					struct ib_pma_portcounters *pma_cnt)
{
	ASSIGN_32BIT_COUNTER(pma_cnt->port_xmit_data,
			     (be64_to_cpu(cnt->tx_bytes) >> 2));
	ASSIGN_32BIT_COUNTER(pma_cnt->port_rcv_data,
			     (be64_to_cpu(cnt->rx_bytes) >> 2));
	ASSIGN_32BIT_COUNTER(pma_cnt->port_xmit_packets,
			     be64_to_cpu(cnt->tx_frames));
	ASSIGN_32BIT_COUNTER(pma_cnt->port_rcv_packets,
			     be64_to_cpu(cnt->rx_frames));
}

static int iboe_process_mad(struct ib_device *ibdev, int mad_flags, u8 port_num,
			const struct ib_wc *in_wc, const struct ib_grh *in_grh,
			const struct ib_mad *in_mad, struct ib_mad *out_mad)
{
	struct mlx4_counter counter_stats;
	struct mlx4_ib_dev *dev = to_mdev(ibdev);
	int err;

	if (in_mad->mad_hdr.mgmt_class != IB_MGMT_CLASS_PERF_MGMT)
		return -EINVAL;

	memset(&counter_stats, 0, sizeof(counter_stats));
	err = mlx4_get_counter_stats(dev->dev,
				     dev->counters[port_num - 1].index,
				     &counter_stats, 0);
	if (err)
		err = IB_MAD_RESULT_FAILURE;
	else {
		memset(out_mad->data, 0, sizeof out_mad->data);
		switch (counter_stats.counter_mode & 0xf) {
		case 0:
			edit_counter(&counter_stats,
				     (void *)(out_mad->data + 40));
			err = IB_MAD_RESULT_SUCCESS | IB_MAD_RESULT_REPLY;
			break;
		default:
			err = IB_MAD_RESULT_FAILURE;
		}
	}

	return err;
}

int mlx4_ib_process_mad(struct ib_device *ibdev, int mad_flags, u8 port_num,
			const struct ib_wc *in_wc, const struct ib_grh *in_grh,
			const struct ib_mad_hdr *in, size_t in_mad_size,
			struct ib_mad_hdr *out, size_t *out_mad_size,
			u16 *out_mad_pkey_index)
{
<<<<<<< HEAD
	const struct ib_mad *in_mad = (const struct ib_mad *)in;
	struct ib_mad *out_mad = (struct ib_mad *)out;

	BUG_ON(in_mad_size != sizeof(*in_mad) ||
	       *out_mad_size != sizeof(*out_mad));

=======
	struct mlx4_ib_dev *dev = to_mdev(ibdev);
>>>>>>> 1ea2d020
	switch (rdma_port_get_link_layer(ibdev, port_num)) {
	case IB_LINK_LAYER_INFINIBAND:
		if (!mlx4_is_slave(dev->dev))
			return ib_process_mad(ibdev, mad_flags, port_num, in_wc,
					      in_grh, in_mad, out_mad);
	case IB_LINK_LAYER_ETHERNET:
		return iboe_process_mad(ibdev, mad_flags, port_num, in_wc,
					  in_grh, in_mad, out_mad);
	default:
		return -EINVAL;
	}
}

static void send_handler(struct ib_mad_agent *agent,
			 struct ib_mad_send_wc *mad_send_wc)
{
	if (mad_send_wc->send_buf->context[0])
		ib_destroy_ah(mad_send_wc->send_buf->context[0]);
	ib_free_send_mad(mad_send_wc->send_buf);
}

int mlx4_ib_mad_init(struct mlx4_ib_dev *dev)
{
	struct ib_mad_agent *agent;
	int p, q;
	int ret;
	enum rdma_link_layer ll;

	for (p = 0; p < dev->num_ports; ++p) {
		ll = rdma_port_get_link_layer(&dev->ib_dev, p + 1);
		for (q = 0; q <= 1; ++q) {
			if (ll == IB_LINK_LAYER_INFINIBAND) {
				agent = ib_register_mad_agent(&dev->ib_dev, p + 1,
							      q ? IB_QPT_GSI : IB_QPT_SMI,
							      NULL, 0, send_handler,
							      NULL, NULL, 0);
				if (IS_ERR(agent)) {
					ret = PTR_ERR(agent);
					goto err;
				}
				dev->send_agent[p][q] = agent;
			} else
				dev->send_agent[p][q] = NULL;
		}
	}

	return 0;

err:
	for (p = 0; p < dev->num_ports; ++p)
		for (q = 0; q <= 1; ++q)
			if (dev->send_agent[p][q])
				ib_unregister_mad_agent(dev->send_agent[p][q]);

	return ret;
}

void mlx4_ib_mad_cleanup(struct mlx4_ib_dev *dev)
{
	struct ib_mad_agent *agent;
	int p, q;

	for (p = 0; p < dev->num_ports; ++p) {
		for (q = 0; q <= 1; ++q) {
			agent = dev->send_agent[p][q];
			if (agent) {
				dev->send_agent[p][q] = NULL;
				ib_unregister_mad_agent(agent);
			}
		}

		if (dev->sm_ah[p])
			ib_destroy_ah(dev->sm_ah[p]);
	}
}

static void handle_lid_change_event(struct mlx4_ib_dev *dev, u8 port_num)
{
	mlx4_ib_dispatch_event(dev, port_num, IB_EVENT_LID_CHANGE);

	if (mlx4_is_master(dev->dev) && !dev->sriov.is_going_down)
		mlx4_gen_slaves_port_mgt_ev(dev->dev, port_num,
					    MLX4_EQ_PORT_INFO_LID_CHANGE_MASK);
}

static void handle_client_rereg_event(struct mlx4_ib_dev *dev, u8 port_num)
{
	/* re-configure the alias-guid and mcg's */
	if (mlx4_is_master(dev->dev)) {
		mlx4_ib_invalidate_all_guid_record(dev, port_num);

		if (!dev->sriov.is_going_down) {
			mlx4_ib_mcg_port_cleanup(&dev->sriov.demux[port_num - 1], 0);
			mlx4_gen_slaves_port_mgt_ev(dev->dev, port_num,
						    MLX4_EQ_PORT_INFO_CLIENT_REREG_MASK);
		}
	}
	mlx4_ib_dispatch_event(dev, port_num, IB_EVENT_CLIENT_REREGISTER);
}

static void propagate_pkey_ev(struct mlx4_ib_dev *dev, int port_num,
			      struct mlx4_eqe *eqe)
{
	__propagate_pkey_ev(dev, port_num, GET_BLK_PTR_FROM_EQE(eqe),
			    GET_MASK_FROM_EQE(eqe));
}

static void handle_slaves_guid_change(struct mlx4_ib_dev *dev, u8 port_num,
				      u32 guid_tbl_blk_num, u32 change_bitmap)
{
	struct ib_smp *in_mad  = NULL;
	struct ib_smp *out_mad  = NULL;
	u16 i;

	if (!mlx4_is_mfunc(dev->dev) || !mlx4_is_master(dev->dev))
		return;

	in_mad  = kmalloc(sizeof *in_mad, GFP_KERNEL);
	out_mad = kmalloc(sizeof *out_mad, GFP_KERNEL);
	if (!in_mad || !out_mad) {
		mlx4_ib_warn(&dev->ib_dev, "failed to allocate memory for guid info mads\n");
		goto out;
	}

	guid_tbl_blk_num  *= 4;

	for (i = 0; i < 4; i++) {
		if (change_bitmap && (!((change_bitmap >> (8 * i)) & 0xff)))
			continue;
		memset(in_mad, 0, sizeof *in_mad);
		memset(out_mad, 0, sizeof *out_mad);

		in_mad->base_version  = 1;
		in_mad->mgmt_class    = IB_MGMT_CLASS_SUBN_LID_ROUTED;
		in_mad->class_version = 1;
		in_mad->method        = IB_MGMT_METHOD_GET;
		in_mad->attr_id       = IB_SMP_ATTR_GUID_INFO;
		in_mad->attr_mod      = cpu_to_be32(guid_tbl_blk_num + i);

		if (mlx4_MAD_IFC(dev,
				 MLX4_MAD_IFC_IGNORE_KEYS | MLX4_MAD_IFC_NET_VIEW,
				 port_num, NULL, NULL, in_mad, out_mad)) {
			mlx4_ib_warn(&dev->ib_dev, "Failed in get GUID INFO MAD_IFC\n");
			goto out;
		}

		mlx4_ib_update_cache_on_guid_change(dev, guid_tbl_blk_num + i,
						    port_num,
						    (u8 *)(&((struct ib_smp *)out_mad)->data));
		mlx4_ib_notify_slaves_on_guid_change(dev, guid_tbl_blk_num + i,
						     port_num,
						     (u8 *)(&((struct ib_smp *)out_mad)->data));
	}

out:
	kfree(in_mad);
	kfree(out_mad);
	return;
}

void handle_port_mgmt_change_event(struct work_struct *work)
{
	struct ib_event_work *ew = container_of(work, struct ib_event_work, work);
	struct mlx4_ib_dev *dev = ew->ib_dev;
	struct mlx4_eqe *eqe = &(ew->ib_eqe);
	u8 port = eqe->event.port_mgmt_change.port;
	u32 changed_attr;
	u32 tbl_block;
	u32 change_bitmap;

	switch (eqe->subtype) {
	case MLX4_DEV_PMC_SUBTYPE_PORT_INFO:
		changed_attr = be32_to_cpu(eqe->event.port_mgmt_change.params.port_info.changed_attr);

		/* Update the SM ah - This should be done before handling
		   the other changed attributes so that MADs can be sent to the SM */
		if (changed_attr & MSTR_SM_CHANGE_MASK) {
			u16 lid = be16_to_cpu(eqe->event.port_mgmt_change.params.port_info.mstr_sm_lid);
			u8 sl = eqe->event.port_mgmt_change.params.port_info.mstr_sm_sl & 0xf;
			update_sm_ah(dev, port, lid, sl);
		}

		/* Check if it is a lid change event */
		if (changed_attr & MLX4_EQ_PORT_INFO_LID_CHANGE_MASK)
			handle_lid_change_event(dev, port);

		/* Generate GUID changed event */
		if (changed_attr & MLX4_EQ_PORT_INFO_GID_PFX_CHANGE_MASK) {
			mlx4_ib_dispatch_event(dev, port, IB_EVENT_GID_CHANGE);
			/*if master, notify all slaves*/
			if (mlx4_is_master(dev->dev))
				mlx4_gen_slaves_port_mgt_ev(dev->dev, port,
							    MLX4_EQ_PORT_INFO_GID_PFX_CHANGE_MASK);
		}

		if (changed_attr & MLX4_EQ_PORT_INFO_CLIENT_REREG_MASK)
			handle_client_rereg_event(dev, port);
		break;

	case MLX4_DEV_PMC_SUBTYPE_PKEY_TABLE:
		mlx4_ib_dispatch_event(dev, port, IB_EVENT_PKEY_CHANGE);
		if (mlx4_is_master(dev->dev) && !dev->sriov.is_going_down)
			propagate_pkey_ev(dev, port, eqe);
		break;
	case MLX4_DEV_PMC_SUBTYPE_GUID_INFO:
		/* paravirtualized master's guid is guid 0 -- does not change */
		if (!mlx4_is_master(dev->dev))
			mlx4_ib_dispatch_event(dev, port, IB_EVENT_GID_CHANGE);
		/*if master, notify relevant slaves*/
		else if (!dev->sriov.is_going_down) {
			tbl_block = GET_BLK_PTR_FROM_EQE(eqe);
			change_bitmap = GET_MASK_FROM_EQE(eqe);
			handle_slaves_guid_change(dev, port, tbl_block, change_bitmap);
		}
		break;
	default:
		pr_warn("Unsupported subtype 0x%x for "
			"Port Management Change event\n", eqe->subtype);
	}

	kfree(ew);
}

void mlx4_ib_dispatch_event(struct mlx4_ib_dev *dev, u8 port_num,
			    enum ib_event_type type)
{
	struct ib_event event;

	event.device		= &dev->ib_dev;
	event.element.port_num	= port_num;
	event.event		= type;

	ib_dispatch_event(&event);
}

static void mlx4_ib_tunnel_comp_handler(struct ib_cq *cq, void *arg)
{
	unsigned long flags;
	struct mlx4_ib_demux_pv_ctx *ctx = cq->cq_context;
	struct mlx4_ib_dev *dev = to_mdev(ctx->ib_dev);
	spin_lock_irqsave(&dev->sriov.going_down_lock, flags);
	if (!dev->sriov.is_going_down && ctx->state == DEMUX_PV_STATE_ACTIVE)
		queue_work(ctx->wq, &ctx->work);
	spin_unlock_irqrestore(&dev->sriov.going_down_lock, flags);
}

static int mlx4_ib_post_pv_qp_buf(struct mlx4_ib_demux_pv_ctx *ctx,
				  struct mlx4_ib_demux_pv_qp *tun_qp,
				  int index)
{
	struct ib_sge sg_list;
	struct ib_recv_wr recv_wr, *bad_recv_wr;
	int size;

	size = (tun_qp->qp->qp_type == IB_QPT_UD) ?
		sizeof (struct mlx4_tunnel_mad) : sizeof (struct mlx4_mad_rcv_buf);

	sg_list.addr = tun_qp->ring[index].map;
	sg_list.length = size;
	sg_list.lkey = ctx->mr->lkey;

	recv_wr.next = NULL;
	recv_wr.sg_list = &sg_list;
	recv_wr.num_sge = 1;
	recv_wr.wr_id = (u64) index | MLX4_TUN_WRID_RECV |
		MLX4_TUN_SET_WRID_QPN(tun_qp->proxy_qpt);
	ib_dma_sync_single_for_device(ctx->ib_dev, tun_qp->ring[index].map,
				      size, DMA_FROM_DEVICE);
	return ib_post_recv(tun_qp->qp, &recv_wr, &bad_recv_wr);
}

static int mlx4_ib_multiplex_sa_handler(struct ib_device *ibdev, int port,
		int slave, struct ib_sa_mad *sa_mad)
{
	int ret = 0;

	/* dispatch to different sa handlers */
	switch (be16_to_cpu(sa_mad->mad_hdr.attr_id)) {
	case IB_SA_ATTR_MC_MEMBER_REC:
		ret = mlx4_ib_mcg_multiplex_handler(ibdev, port, slave, sa_mad);
		break;
	default:
		break;
	}
	return ret;
}

static int is_proxy_qp0(struct mlx4_ib_dev *dev, int qpn, int slave)
{
	int proxy_start = dev->dev->phys_caps.base_proxy_sqpn + 8 * slave;

	return (qpn >= proxy_start && qpn <= proxy_start + 1);
}


int mlx4_ib_send_to_wire(struct mlx4_ib_dev *dev, int slave, u8 port,
			 enum ib_qp_type dest_qpt, u16 pkey_index,
			 u32 remote_qpn, u32 qkey, struct ib_ah_attr *attr,
			 u8 *s_mac, struct ib_mad *mad)
{
	struct ib_sge list;
	struct ib_send_wr wr, *bad_wr;
	struct mlx4_ib_demux_pv_ctx *sqp_ctx;
	struct mlx4_ib_demux_pv_qp *sqp;
	struct mlx4_mad_snd_buf *sqp_mad;
	struct ib_ah *ah;
	struct ib_qp *send_qp = NULL;
	unsigned wire_tx_ix = 0;
	int ret = 0;
	u16 wire_pkey_ix;
	int src_qpnum;
	u8 sgid_index;


	sqp_ctx = dev->sriov.sqps[port-1];

	/* check if proxy qp created */
	if (!sqp_ctx || sqp_ctx->state != DEMUX_PV_STATE_ACTIVE)
		return -EAGAIN;

	if (dest_qpt == IB_QPT_SMI) {
		src_qpnum = 0;
		sqp = &sqp_ctx->qp[0];
		wire_pkey_ix = dev->pkeys.virt2phys_pkey[slave][port - 1][0];
	} else {
		src_qpnum = 1;
		sqp = &sqp_ctx->qp[1];
		wire_pkey_ix = dev->pkeys.virt2phys_pkey[slave][port - 1][pkey_index];
	}

	send_qp = sqp->qp;

	/* create ah */
	sgid_index = attr->grh.sgid_index;
	attr->grh.sgid_index = 0;
	ah = ib_create_ah(sqp_ctx->pd, attr);
	if (IS_ERR(ah))
		return -ENOMEM;
	attr->grh.sgid_index = sgid_index;
	to_mah(ah)->av.ib.gid_index = sgid_index;
	/* get rid of force-loopback bit */
	to_mah(ah)->av.ib.port_pd &= cpu_to_be32(0x7FFFFFFF);
	spin_lock(&sqp->tx_lock);
	if (sqp->tx_ix_head - sqp->tx_ix_tail >=
	    (MLX4_NUM_TUNNEL_BUFS - 1))
		ret = -EAGAIN;
	else
		wire_tx_ix = (++sqp->tx_ix_head) & (MLX4_NUM_TUNNEL_BUFS - 1);
	spin_unlock(&sqp->tx_lock);
	if (ret)
		goto out;

	sqp_mad = (struct mlx4_mad_snd_buf *) (sqp->tx_ring[wire_tx_ix].buf.addr);
	if (sqp->tx_ring[wire_tx_ix].ah)
		ib_destroy_ah(sqp->tx_ring[wire_tx_ix].ah);
	sqp->tx_ring[wire_tx_ix].ah = ah;
	ib_dma_sync_single_for_cpu(&dev->ib_dev,
				   sqp->tx_ring[wire_tx_ix].buf.map,
				   sizeof (struct mlx4_mad_snd_buf),
				   DMA_TO_DEVICE);

	memcpy(&sqp_mad->payload, mad, sizeof *mad);

	ib_dma_sync_single_for_device(&dev->ib_dev,
				      sqp->tx_ring[wire_tx_ix].buf.map,
				      sizeof (struct mlx4_mad_snd_buf),
				      DMA_TO_DEVICE);

	list.addr = sqp->tx_ring[wire_tx_ix].buf.map;
	list.length = sizeof (struct mlx4_mad_snd_buf);
	list.lkey = sqp_ctx->mr->lkey;

	wr.wr.ud.ah = ah;
	wr.wr.ud.port_num = port;
	wr.wr.ud.pkey_index = wire_pkey_ix;
	wr.wr.ud.remote_qkey = qkey;
	wr.wr.ud.remote_qpn = remote_qpn;
	wr.next = NULL;
	wr.wr_id = ((u64) wire_tx_ix) | MLX4_TUN_SET_WRID_QPN(src_qpnum);
	wr.sg_list = &list;
	wr.num_sge = 1;
	wr.opcode = IB_WR_SEND;
	wr.send_flags = IB_SEND_SIGNALED;
	if (s_mac)
		memcpy(to_mah(ah)->av.eth.s_mac, s_mac, 6);


	ret = ib_post_send(send_qp, &wr, &bad_wr);
out:
	if (ret)
		ib_destroy_ah(ah);
	return ret;
}

static int get_slave_base_gid_ix(struct mlx4_ib_dev *dev, int slave, int port)
{
	if (rdma_port_get_link_layer(&dev->ib_dev, port) == IB_LINK_LAYER_INFINIBAND)
		return slave;
	return mlx4_get_base_gid_ix(dev->dev, slave, port);
}

static void fill_in_real_sgid_index(struct mlx4_ib_dev *dev, int slave, int port,
				    struct ib_ah_attr *ah_attr)
{
	if (rdma_port_get_link_layer(&dev->ib_dev, port) == IB_LINK_LAYER_INFINIBAND)
		ah_attr->grh.sgid_index = slave;
	else
		ah_attr->grh.sgid_index += get_slave_base_gid_ix(dev, slave, port);
}

static void mlx4_ib_multiplex_mad(struct mlx4_ib_demux_pv_ctx *ctx, struct ib_wc *wc)
{
	struct mlx4_ib_dev *dev = to_mdev(ctx->ib_dev);
	struct mlx4_ib_demux_pv_qp *tun_qp = &ctx->qp[MLX4_TUN_WRID_QPN(wc->wr_id)];
	int wr_ix = wc->wr_id & (MLX4_NUM_TUNNEL_BUFS - 1);
	struct mlx4_tunnel_mad *tunnel = tun_qp->ring[wr_ix].addr;
	struct mlx4_ib_ah ah;
	struct ib_ah_attr ah_attr;
	u8 *slave_id;
	int slave;
	int port;

	/* Get slave that sent this packet */
	if (wc->src_qp < dev->dev->phys_caps.base_proxy_sqpn ||
	    wc->src_qp >= dev->dev->phys_caps.base_proxy_sqpn + 8 * MLX4_MFUNC_MAX ||
	    (wc->src_qp & 0x1) != ctx->port - 1 ||
	    wc->src_qp & 0x4) {
		mlx4_ib_warn(ctx->ib_dev, "can't multiplex bad sqp:%d\n", wc->src_qp);
		return;
	}
	slave = ((wc->src_qp & ~0x7) - dev->dev->phys_caps.base_proxy_sqpn) / 8;
	if (slave != ctx->slave) {
		mlx4_ib_warn(ctx->ib_dev, "can't multiplex bad sqp:%d: "
			     "belongs to another slave\n", wc->src_qp);
		return;
	}

	/* Map transaction ID */
	ib_dma_sync_single_for_cpu(ctx->ib_dev, tun_qp->ring[wr_ix].map,
				   sizeof (struct mlx4_tunnel_mad),
				   DMA_FROM_DEVICE);
	switch (tunnel->mad.mad_hdr.method) {
	case IB_MGMT_METHOD_SET:
	case IB_MGMT_METHOD_GET:
	case IB_MGMT_METHOD_REPORT:
	case IB_SA_METHOD_GET_TABLE:
	case IB_SA_METHOD_DELETE:
	case IB_SA_METHOD_GET_MULTI:
	case IB_SA_METHOD_GET_TRACE_TBL:
		slave_id = (u8 *) &tunnel->mad.mad_hdr.tid;
		if (*slave_id) {
			mlx4_ib_warn(ctx->ib_dev, "egress mad has non-null tid msb:%d "
				     "class:%d slave:%d\n", *slave_id,
				     tunnel->mad.mad_hdr.mgmt_class, slave);
			return;
		} else
			*slave_id = slave;
	default:
		/* nothing */;
	}

	/* Class-specific handling */
	switch (tunnel->mad.mad_hdr.mgmt_class) {
	case IB_MGMT_CLASS_SUBN_LID_ROUTED:
	case IB_MGMT_CLASS_SUBN_DIRECTED_ROUTE:
		if (slave != mlx4_master_func_num(dev->dev) &&
		    !mlx4_vf_smi_enabled(dev->dev, slave, ctx->port))
			return;
		break;
	case IB_MGMT_CLASS_SUBN_ADM:
		if (mlx4_ib_multiplex_sa_handler(ctx->ib_dev, ctx->port, slave,
			      (struct ib_sa_mad *) &tunnel->mad))
			return;
		break;
	case IB_MGMT_CLASS_CM:
		if (mlx4_ib_multiplex_cm_handler(ctx->ib_dev, ctx->port, slave,
			      (struct ib_mad *) &tunnel->mad))
			return;
		break;
	case IB_MGMT_CLASS_DEVICE_MGMT:
		if (tunnel->mad.mad_hdr.method != IB_MGMT_METHOD_GET &&
		    tunnel->mad.mad_hdr.method != IB_MGMT_METHOD_SET)
			return;
		break;
	default:
		/* Drop unsupported classes for slaves in tunnel mode */
		if (slave != mlx4_master_func_num(dev->dev)) {
			mlx4_ib_warn(ctx->ib_dev, "dropping unsupported egress mad from class:%d "
				     "for slave:%d\n", tunnel->mad.mad_hdr.mgmt_class, slave);
			return;
		}
	}

	/* We are using standard ib_core services to send the mad, so generate a
	 * stadard address handle by decoding the tunnelled mlx4_ah fields */
	memcpy(&ah.av, &tunnel->hdr.av, sizeof (struct mlx4_av));
	ah.ibah.device = ctx->ib_dev;

	port = be32_to_cpu(ah.av.ib.port_pd) >> 24;
	port = mlx4_slave_convert_port(dev->dev, slave, port);
	if (port < 0)
		return;
	ah.av.ib.port_pd = cpu_to_be32(port << 24 | (be32_to_cpu(ah.av.ib.port_pd) & 0xffffff));

	mlx4_ib_query_ah(&ah.ibah, &ah_attr);
	if (ah_attr.ah_flags & IB_AH_GRH)
		fill_in_real_sgid_index(dev, slave, ctx->port, &ah_attr);

	memcpy(ah_attr.dmac, tunnel->hdr.mac, 6);
	ah_attr.vlan_id = be16_to_cpu(tunnel->hdr.vlan);
	/* if slave have default vlan use it */
	mlx4_get_slave_default_vlan(dev->dev, ctx->port, slave,
				    &ah_attr.vlan_id, &ah_attr.sl);

	mlx4_ib_send_to_wire(dev, slave, ctx->port,
			     is_proxy_qp0(dev, wc->src_qp, slave) ?
			     IB_QPT_SMI : IB_QPT_GSI,
			     be16_to_cpu(tunnel->hdr.pkey_index),
			     be32_to_cpu(tunnel->hdr.remote_qpn),
			     be32_to_cpu(tunnel->hdr.qkey),
			     &ah_attr, wc->smac, &tunnel->mad);
}

static int mlx4_ib_alloc_pv_bufs(struct mlx4_ib_demux_pv_ctx *ctx,
				 enum ib_qp_type qp_type, int is_tun)
{
	int i;
	struct mlx4_ib_demux_pv_qp *tun_qp;
	int rx_buf_size, tx_buf_size;

	if (qp_type > IB_QPT_GSI)
		return -EINVAL;

	tun_qp = &ctx->qp[qp_type];

	tun_qp->ring = kzalloc(sizeof (struct mlx4_ib_buf) * MLX4_NUM_TUNNEL_BUFS,
			       GFP_KERNEL);
	if (!tun_qp->ring)
		return -ENOMEM;

	tun_qp->tx_ring = kcalloc(MLX4_NUM_TUNNEL_BUFS,
				  sizeof (struct mlx4_ib_tun_tx_buf),
				  GFP_KERNEL);
	if (!tun_qp->tx_ring) {
		kfree(tun_qp->ring);
		tun_qp->ring = NULL;
		return -ENOMEM;
	}

	if (is_tun) {
		rx_buf_size = sizeof (struct mlx4_tunnel_mad);
		tx_buf_size = sizeof (struct mlx4_rcv_tunnel_mad);
	} else {
		rx_buf_size = sizeof (struct mlx4_mad_rcv_buf);
		tx_buf_size = sizeof (struct mlx4_mad_snd_buf);
	}

	for (i = 0; i < MLX4_NUM_TUNNEL_BUFS; i++) {
		tun_qp->ring[i].addr = kmalloc(rx_buf_size, GFP_KERNEL);
		if (!tun_qp->ring[i].addr)
			goto err;
		tun_qp->ring[i].map = ib_dma_map_single(ctx->ib_dev,
							tun_qp->ring[i].addr,
							rx_buf_size,
							DMA_FROM_DEVICE);
		if (ib_dma_mapping_error(ctx->ib_dev, tun_qp->ring[i].map)) {
			kfree(tun_qp->ring[i].addr);
			goto err;
		}
	}

	for (i = 0; i < MLX4_NUM_TUNNEL_BUFS; i++) {
		tun_qp->tx_ring[i].buf.addr =
			kmalloc(tx_buf_size, GFP_KERNEL);
		if (!tun_qp->tx_ring[i].buf.addr)
			goto tx_err;
		tun_qp->tx_ring[i].buf.map =
			ib_dma_map_single(ctx->ib_dev,
					  tun_qp->tx_ring[i].buf.addr,
					  tx_buf_size,
					  DMA_TO_DEVICE);
		if (ib_dma_mapping_error(ctx->ib_dev,
					 tun_qp->tx_ring[i].buf.map)) {
			kfree(tun_qp->tx_ring[i].buf.addr);
			goto tx_err;
		}
		tun_qp->tx_ring[i].ah = NULL;
	}
	spin_lock_init(&tun_qp->tx_lock);
	tun_qp->tx_ix_head = 0;
	tun_qp->tx_ix_tail = 0;
	tun_qp->proxy_qpt = qp_type;

	return 0;

tx_err:
	while (i > 0) {
		--i;
		ib_dma_unmap_single(ctx->ib_dev, tun_qp->tx_ring[i].buf.map,
				    tx_buf_size, DMA_TO_DEVICE);
		kfree(tun_qp->tx_ring[i].buf.addr);
	}
	kfree(tun_qp->tx_ring);
	tun_qp->tx_ring = NULL;
	i = MLX4_NUM_TUNNEL_BUFS;
err:
	while (i > 0) {
		--i;
		ib_dma_unmap_single(ctx->ib_dev, tun_qp->ring[i].map,
				    rx_buf_size, DMA_FROM_DEVICE);
		kfree(tun_qp->ring[i].addr);
	}
	kfree(tun_qp->ring);
	tun_qp->ring = NULL;
	return -ENOMEM;
}

static void mlx4_ib_free_pv_qp_bufs(struct mlx4_ib_demux_pv_ctx *ctx,
				     enum ib_qp_type qp_type, int is_tun)
{
	int i;
	struct mlx4_ib_demux_pv_qp *tun_qp;
	int rx_buf_size, tx_buf_size;

	if (qp_type > IB_QPT_GSI)
		return;

	tun_qp = &ctx->qp[qp_type];
	if (is_tun) {
		rx_buf_size = sizeof (struct mlx4_tunnel_mad);
		tx_buf_size = sizeof (struct mlx4_rcv_tunnel_mad);
	} else {
		rx_buf_size = sizeof (struct mlx4_mad_rcv_buf);
		tx_buf_size = sizeof (struct mlx4_mad_snd_buf);
	}


	for (i = 0; i < MLX4_NUM_TUNNEL_BUFS; i++) {
		ib_dma_unmap_single(ctx->ib_dev, tun_qp->ring[i].map,
				    rx_buf_size, DMA_FROM_DEVICE);
		kfree(tun_qp->ring[i].addr);
	}

	for (i = 0; i < MLX4_NUM_TUNNEL_BUFS; i++) {
		ib_dma_unmap_single(ctx->ib_dev, tun_qp->tx_ring[i].buf.map,
				    tx_buf_size, DMA_TO_DEVICE);
		kfree(tun_qp->tx_ring[i].buf.addr);
		if (tun_qp->tx_ring[i].ah)
			ib_destroy_ah(tun_qp->tx_ring[i].ah);
	}
	kfree(tun_qp->tx_ring);
	kfree(tun_qp->ring);
}

static void mlx4_ib_tunnel_comp_worker(struct work_struct *work)
{
	struct mlx4_ib_demux_pv_ctx *ctx;
	struct mlx4_ib_demux_pv_qp *tun_qp;
	struct ib_wc wc;
	int ret;
	ctx = container_of(work, struct mlx4_ib_demux_pv_ctx, work);
	ib_req_notify_cq(ctx->cq, IB_CQ_NEXT_COMP);

	while (ib_poll_cq(ctx->cq, 1, &wc) == 1) {
		tun_qp = &ctx->qp[MLX4_TUN_WRID_QPN(wc.wr_id)];
		if (wc.status == IB_WC_SUCCESS) {
			switch (wc.opcode) {
			case IB_WC_RECV:
				mlx4_ib_multiplex_mad(ctx, &wc);
				ret = mlx4_ib_post_pv_qp_buf(ctx, tun_qp,
							     wc.wr_id &
							     (MLX4_NUM_TUNNEL_BUFS - 1));
				if (ret)
					pr_err("Failed reposting tunnel "
					       "buf:%lld\n", wc.wr_id);
				break;
			case IB_WC_SEND:
				pr_debug("received tunnel send completion:"
					 "wrid=0x%llx, status=0x%x\n",
					 wc.wr_id, wc.status);
				ib_destroy_ah(tun_qp->tx_ring[wc.wr_id &
					      (MLX4_NUM_TUNNEL_BUFS - 1)].ah);
				tun_qp->tx_ring[wc.wr_id & (MLX4_NUM_TUNNEL_BUFS - 1)].ah
					= NULL;
				spin_lock(&tun_qp->tx_lock);
				tun_qp->tx_ix_tail++;
				spin_unlock(&tun_qp->tx_lock);

				break;
			default:
				break;
			}
		} else  {
			pr_debug("mlx4_ib: completion error in tunnel: %d."
				 " status = %d, wrid = 0x%llx\n",
				 ctx->slave, wc.status, wc.wr_id);
			if (!MLX4_TUN_IS_RECV(wc.wr_id)) {
				ib_destroy_ah(tun_qp->tx_ring[wc.wr_id &
					      (MLX4_NUM_TUNNEL_BUFS - 1)].ah);
				tun_qp->tx_ring[wc.wr_id & (MLX4_NUM_TUNNEL_BUFS - 1)].ah
					= NULL;
				spin_lock(&tun_qp->tx_lock);
				tun_qp->tx_ix_tail++;
				spin_unlock(&tun_qp->tx_lock);
			}
		}
	}
}

static void pv_qp_event_handler(struct ib_event *event, void *qp_context)
{
	struct mlx4_ib_demux_pv_ctx *sqp = qp_context;

	/* It's worse than that! He's dead, Jim! */
	pr_err("Fatal error (%d) on a MAD QP on port %d\n",
	       event->event, sqp->port);
}

static int create_pv_sqp(struct mlx4_ib_demux_pv_ctx *ctx,
			    enum ib_qp_type qp_type, int create_tun)
{
	int i, ret;
	struct mlx4_ib_demux_pv_qp *tun_qp;
	struct mlx4_ib_qp_tunnel_init_attr qp_init_attr;
	struct ib_qp_attr attr;
	int qp_attr_mask_INIT;

	if (qp_type > IB_QPT_GSI)
		return -EINVAL;

	tun_qp = &ctx->qp[qp_type];

	memset(&qp_init_attr, 0, sizeof qp_init_attr);
	qp_init_attr.init_attr.send_cq = ctx->cq;
	qp_init_attr.init_attr.recv_cq = ctx->cq;
	qp_init_attr.init_attr.sq_sig_type = IB_SIGNAL_ALL_WR;
	qp_init_attr.init_attr.cap.max_send_wr = MLX4_NUM_TUNNEL_BUFS;
	qp_init_attr.init_attr.cap.max_recv_wr = MLX4_NUM_TUNNEL_BUFS;
	qp_init_attr.init_attr.cap.max_send_sge = 1;
	qp_init_attr.init_attr.cap.max_recv_sge = 1;
	if (create_tun) {
		qp_init_attr.init_attr.qp_type = IB_QPT_UD;
		qp_init_attr.init_attr.create_flags = MLX4_IB_SRIOV_TUNNEL_QP;
		qp_init_attr.port = ctx->port;
		qp_init_attr.slave = ctx->slave;
		qp_init_attr.proxy_qp_type = qp_type;
		qp_attr_mask_INIT = IB_QP_STATE | IB_QP_PKEY_INDEX |
			   IB_QP_QKEY | IB_QP_PORT;
	} else {
		qp_init_attr.init_attr.qp_type = qp_type;
		qp_init_attr.init_attr.create_flags = MLX4_IB_SRIOV_SQP;
		qp_attr_mask_INIT = IB_QP_STATE | IB_QP_PKEY_INDEX | IB_QP_QKEY;
	}
	qp_init_attr.init_attr.port_num = ctx->port;
	qp_init_attr.init_attr.qp_context = ctx;
	qp_init_attr.init_attr.event_handler = pv_qp_event_handler;
	tun_qp->qp = ib_create_qp(ctx->pd, &qp_init_attr.init_attr);
	if (IS_ERR(tun_qp->qp)) {
		ret = PTR_ERR(tun_qp->qp);
		tun_qp->qp = NULL;
		pr_err("Couldn't create %s QP (%d)\n",
		       create_tun ? "tunnel" : "special", ret);
		return ret;
	}

	memset(&attr, 0, sizeof attr);
	attr.qp_state = IB_QPS_INIT;
	ret = 0;
	if (create_tun)
		ret = find_slave_port_pkey_ix(to_mdev(ctx->ib_dev), ctx->slave,
					      ctx->port, IB_DEFAULT_PKEY_FULL,
					      &attr.pkey_index);
	if (ret || !create_tun)
		attr.pkey_index =
			to_mdev(ctx->ib_dev)->pkeys.virt2phys_pkey[ctx->slave][ctx->port - 1][0];
	attr.qkey = IB_QP1_QKEY;
	attr.port_num = ctx->port;
	ret = ib_modify_qp(tun_qp->qp, &attr, qp_attr_mask_INIT);
	if (ret) {
		pr_err("Couldn't change %s qp state to INIT (%d)\n",
		       create_tun ? "tunnel" : "special", ret);
		goto err_qp;
	}
	attr.qp_state = IB_QPS_RTR;
	ret = ib_modify_qp(tun_qp->qp, &attr, IB_QP_STATE);
	if (ret) {
		pr_err("Couldn't change %s qp state to RTR (%d)\n",
		       create_tun ? "tunnel" : "special", ret);
		goto err_qp;
	}
	attr.qp_state = IB_QPS_RTS;
	attr.sq_psn = 0;
	ret = ib_modify_qp(tun_qp->qp, &attr, IB_QP_STATE | IB_QP_SQ_PSN);
	if (ret) {
		pr_err("Couldn't change %s qp state to RTS (%d)\n",
		       create_tun ? "tunnel" : "special", ret);
		goto err_qp;
	}

	for (i = 0; i < MLX4_NUM_TUNNEL_BUFS; i++) {
		ret = mlx4_ib_post_pv_qp_buf(ctx, tun_qp, i);
		if (ret) {
			pr_err(" mlx4_ib_post_pv_buf error"
			       " (err = %d, i = %d)\n", ret, i);
			goto err_qp;
		}
	}
	return 0;

err_qp:
	ib_destroy_qp(tun_qp->qp);
	tun_qp->qp = NULL;
	return ret;
}

/*
 * IB MAD completion callback for real SQPs
 */
static void mlx4_ib_sqp_comp_worker(struct work_struct *work)
{
	struct mlx4_ib_demux_pv_ctx *ctx;
	struct mlx4_ib_demux_pv_qp *sqp;
	struct ib_wc wc;
	struct ib_grh *grh;
	struct ib_mad *mad;

	ctx = container_of(work, struct mlx4_ib_demux_pv_ctx, work);
	ib_req_notify_cq(ctx->cq, IB_CQ_NEXT_COMP);

	while (mlx4_ib_poll_cq(ctx->cq, 1, &wc) == 1) {
		sqp = &ctx->qp[MLX4_TUN_WRID_QPN(wc.wr_id)];
		if (wc.status == IB_WC_SUCCESS) {
			switch (wc.opcode) {
			case IB_WC_SEND:
				ib_destroy_ah(sqp->tx_ring[wc.wr_id &
					      (MLX4_NUM_TUNNEL_BUFS - 1)].ah);
				sqp->tx_ring[wc.wr_id & (MLX4_NUM_TUNNEL_BUFS - 1)].ah
					= NULL;
				spin_lock(&sqp->tx_lock);
				sqp->tx_ix_tail++;
				spin_unlock(&sqp->tx_lock);
				break;
			case IB_WC_RECV:
				mad = (struct ib_mad *) &(((struct mlx4_mad_rcv_buf *)
						(sqp->ring[wc.wr_id &
						(MLX4_NUM_TUNNEL_BUFS - 1)].addr))->payload);
				grh = &(((struct mlx4_mad_rcv_buf *)
						(sqp->ring[wc.wr_id &
						(MLX4_NUM_TUNNEL_BUFS - 1)].addr))->grh);
				mlx4_ib_demux_mad(ctx->ib_dev, ctx->port, &wc, grh, mad);
				if (mlx4_ib_post_pv_qp_buf(ctx, sqp, wc.wr_id &
							   (MLX4_NUM_TUNNEL_BUFS - 1)))
					pr_err("Failed reposting SQP "
					       "buf:%lld\n", wc.wr_id);
				break;
			default:
				BUG_ON(1);
				break;
			}
		} else  {
			pr_debug("mlx4_ib: completion error in tunnel: %d."
				 " status = %d, wrid = 0x%llx\n",
				 ctx->slave, wc.status, wc.wr_id);
			if (!MLX4_TUN_IS_RECV(wc.wr_id)) {
				ib_destroy_ah(sqp->tx_ring[wc.wr_id &
					      (MLX4_NUM_TUNNEL_BUFS - 1)].ah);
				sqp->tx_ring[wc.wr_id & (MLX4_NUM_TUNNEL_BUFS - 1)].ah
					= NULL;
				spin_lock(&sqp->tx_lock);
				sqp->tx_ix_tail++;
				spin_unlock(&sqp->tx_lock);
			}
		}
	}
}

static int alloc_pv_object(struct mlx4_ib_dev *dev, int slave, int port,
			       struct mlx4_ib_demux_pv_ctx **ret_ctx)
{
	struct mlx4_ib_demux_pv_ctx *ctx;

	*ret_ctx = NULL;
	ctx = kzalloc(sizeof (struct mlx4_ib_demux_pv_ctx), GFP_KERNEL);
	if (!ctx) {
		pr_err("failed allocating pv resource context "
		       "for port %d, slave %d\n", port, slave);
		return -ENOMEM;
	}

	ctx->ib_dev = &dev->ib_dev;
	ctx->port = port;
	ctx->slave = slave;
	*ret_ctx = ctx;
	return 0;
}

static void free_pv_object(struct mlx4_ib_dev *dev, int slave, int port)
{
	if (dev->sriov.demux[port - 1].tun[slave]) {
		kfree(dev->sriov.demux[port - 1].tun[slave]);
		dev->sriov.demux[port - 1].tun[slave] = NULL;
	}
}

static int create_pv_resources(struct ib_device *ibdev, int slave, int port,
			       int create_tun, struct mlx4_ib_demux_pv_ctx *ctx)
{
	int ret, cq_size;
	struct ib_cq_init_attr cq_attr = {};

	if (ctx->state != DEMUX_PV_STATE_DOWN)
		return -EEXIST;

	ctx->state = DEMUX_PV_STATE_STARTING;
	/* have QP0 only if link layer is IB */
	if (rdma_port_get_link_layer(ibdev, ctx->port) ==
	    IB_LINK_LAYER_INFINIBAND)
		ctx->has_smi = 1;

	if (ctx->has_smi) {
		ret = mlx4_ib_alloc_pv_bufs(ctx, IB_QPT_SMI, create_tun);
		if (ret) {
			pr_err("Failed allocating qp0 tunnel bufs (%d)\n", ret);
			goto err_out;
		}
	}

	ret = mlx4_ib_alloc_pv_bufs(ctx, IB_QPT_GSI, create_tun);
	if (ret) {
		pr_err("Failed allocating qp1 tunnel bufs (%d)\n", ret);
		goto err_out_qp0;
	}

	cq_size = 2 * MLX4_NUM_TUNNEL_BUFS;
	if (ctx->has_smi)
		cq_size *= 2;

	cq_attr.cqe = cq_size;
	ctx->cq = ib_create_cq(ctx->ib_dev, mlx4_ib_tunnel_comp_handler,
			       NULL, ctx, &cq_attr);
	if (IS_ERR(ctx->cq)) {
		ret = PTR_ERR(ctx->cq);
		pr_err("Couldn't create tunnel CQ (%d)\n", ret);
		goto err_buf;
	}

	ctx->pd = ib_alloc_pd(ctx->ib_dev);
	if (IS_ERR(ctx->pd)) {
		ret = PTR_ERR(ctx->pd);
		pr_err("Couldn't create tunnel PD (%d)\n", ret);
		goto err_cq;
	}

	ctx->mr = ib_get_dma_mr(ctx->pd, IB_ACCESS_LOCAL_WRITE);
	if (IS_ERR(ctx->mr)) {
		ret = PTR_ERR(ctx->mr);
		pr_err("Couldn't get tunnel DMA MR (%d)\n", ret);
		goto err_pd;
	}

	if (ctx->has_smi) {
		ret = create_pv_sqp(ctx, IB_QPT_SMI, create_tun);
		if (ret) {
			pr_err("Couldn't create %s QP0 (%d)\n",
			       create_tun ? "tunnel for" : "",  ret);
			goto err_mr;
		}
	}

	ret = create_pv_sqp(ctx, IB_QPT_GSI, create_tun);
	if (ret) {
		pr_err("Couldn't create %s QP1 (%d)\n",
		       create_tun ? "tunnel for" : "",  ret);
		goto err_qp0;
	}

	if (create_tun)
		INIT_WORK(&ctx->work, mlx4_ib_tunnel_comp_worker);
	else
		INIT_WORK(&ctx->work, mlx4_ib_sqp_comp_worker);

	ctx->wq = to_mdev(ibdev)->sriov.demux[port - 1].wq;

	ret = ib_req_notify_cq(ctx->cq, IB_CQ_NEXT_COMP);
	if (ret) {
		pr_err("Couldn't arm tunnel cq (%d)\n", ret);
		goto err_wq;
	}
	ctx->state = DEMUX_PV_STATE_ACTIVE;
	return 0;

err_wq:
	ctx->wq = NULL;
	ib_destroy_qp(ctx->qp[1].qp);
	ctx->qp[1].qp = NULL;


err_qp0:
	if (ctx->has_smi)
		ib_destroy_qp(ctx->qp[0].qp);
	ctx->qp[0].qp = NULL;

err_mr:
	ib_dereg_mr(ctx->mr);
	ctx->mr = NULL;

err_pd:
	ib_dealloc_pd(ctx->pd);
	ctx->pd = NULL;

err_cq:
	ib_destroy_cq(ctx->cq);
	ctx->cq = NULL;

err_buf:
	mlx4_ib_free_pv_qp_bufs(ctx, IB_QPT_GSI, create_tun);

err_out_qp0:
	if (ctx->has_smi)
		mlx4_ib_free_pv_qp_bufs(ctx, IB_QPT_SMI, create_tun);
err_out:
	ctx->state = DEMUX_PV_STATE_DOWN;
	return ret;
}

static void destroy_pv_resources(struct mlx4_ib_dev *dev, int slave, int port,
				 struct mlx4_ib_demux_pv_ctx *ctx, int flush)
{
	if (!ctx)
		return;
	if (ctx->state > DEMUX_PV_STATE_DOWN) {
		ctx->state = DEMUX_PV_STATE_DOWNING;
		if (flush)
			flush_workqueue(ctx->wq);
		if (ctx->has_smi) {
			ib_destroy_qp(ctx->qp[0].qp);
			ctx->qp[0].qp = NULL;
			mlx4_ib_free_pv_qp_bufs(ctx, IB_QPT_SMI, 1);
		}
		ib_destroy_qp(ctx->qp[1].qp);
		ctx->qp[1].qp = NULL;
		mlx4_ib_free_pv_qp_bufs(ctx, IB_QPT_GSI, 1);
		ib_dereg_mr(ctx->mr);
		ctx->mr = NULL;
		ib_dealloc_pd(ctx->pd);
		ctx->pd = NULL;
		ib_destroy_cq(ctx->cq);
		ctx->cq = NULL;
		ctx->state = DEMUX_PV_STATE_DOWN;
	}
}

static int mlx4_ib_tunnels_update(struct mlx4_ib_dev *dev, int slave,
				  int port, int do_init)
{
	int ret = 0;

	if (!do_init) {
		clean_vf_mcast(&dev->sriov.demux[port - 1], slave);
		/* for master, destroy real sqp resources */
		if (slave == mlx4_master_func_num(dev->dev))
			destroy_pv_resources(dev, slave, port,
					     dev->sriov.sqps[port - 1], 1);
		/* destroy the tunnel qp resources */
		destroy_pv_resources(dev, slave, port,
				     dev->sriov.demux[port - 1].tun[slave], 1);
		return 0;
	}

	/* create the tunnel qp resources */
	ret = create_pv_resources(&dev->ib_dev, slave, port, 1,
				  dev->sriov.demux[port - 1].tun[slave]);

	/* for master, create the real sqp resources */
	if (!ret && slave == mlx4_master_func_num(dev->dev))
		ret = create_pv_resources(&dev->ib_dev, slave, port, 0,
					  dev->sriov.sqps[port - 1]);
	return ret;
}

void mlx4_ib_tunnels_update_work(struct work_struct *work)
{
	struct mlx4_ib_demux_work *dmxw;

	dmxw = container_of(work, struct mlx4_ib_demux_work, work);
	mlx4_ib_tunnels_update(dmxw->dev, dmxw->slave, (int) dmxw->port,
			       dmxw->do_init);
	kfree(dmxw);
	return;
}

static int mlx4_ib_alloc_demux_ctx(struct mlx4_ib_dev *dev,
				       struct mlx4_ib_demux_ctx *ctx,
				       int port)
{
	char name[12];
	int ret = 0;
	int i;

	ctx->tun = kcalloc(dev->dev->caps.sqp_demux,
			   sizeof (struct mlx4_ib_demux_pv_ctx *), GFP_KERNEL);
	if (!ctx->tun)
		return -ENOMEM;

	ctx->dev = dev;
	ctx->port = port;
	ctx->ib_dev = &dev->ib_dev;

	for (i = 0;
	     i < min(dev->dev->caps.sqp_demux,
	     (u16)(dev->dev->persist->num_vfs + 1));
	     i++) {
		struct mlx4_active_ports actv_ports =
			mlx4_get_active_ports(dev->dev, i);

		if (!test_bit(port - 1, actv_ports.ports))
			continue;

		ret = alloc_pv_object(dev, i, port, &ctx->tun[i]);
		if (ret) {
			ret = -ENOMEM;
			goto err_mcg;
		}
	}

	ret = mlx4_ib_mcg_port_init(ctx);
	if (ret) {
		pr_err("Failed initializing mcg para-virt (%d)\n", ret);
		goto err_mcg;
	}

	snprintf(name, sizeof name, "mlx4_ibt%d", port);
	ctx->wq = create_singlethread_workqueue(name);
	if (!ctx->wq) {
		pr_err("Failed to create tunnelling WQ for port %d\n", port);
		ret = -ENOMEM;
		goto err_wq;
	}

	snprintf(name, sizeof name, "mlx4_ibud%d", port);
	ctx->ud_wq = create_singlethread_workqueue(name);
	if (!ctx->ud_wq) {
		pr_err("Failed to create up/down WQ for port %d\n", port);
		ret = -ENOMEM;
		goto err_udwq;
	}

	return 0;

err_udwq:
	destroy_workqueue(ctx->wq);
	ctx->wq = NULL;

err_wq:
	mlx4_ib_mcg_port_cleanup(ctx, 1);
err_mcg:
	for (i = 0; i < dev->dev->caps.sqp_demux; i++)
		free_pv_object(dev, i, port);
	kfree(ctx->tun);
	ctx->tun = NULL;
	return ret;
}

static void mlx4_ib_free_sqp_ctx(struct mlx4_ib_demux_pv_ctx *sqp_ctx)
{
	if (sqp_ctx->state > DEMUX_PV_STATE_DOWN) {
		sqp_ctx->state = DEMUX_PV_STATE_DOWNING;
		flush_workqueue(sqp_ctx->wq);
		if (sqp_ctx->has_smi) {
			ib_destroy_qp(sqp_ctx->qp[0].qp);
			sqp_ctx->qp[0].qp = NULL;
			mlx4_ib_free_pv_qp_bufs(sqp_ctx, IB_QPT_SMI, 0);
		}
		ib_destroy_qp(sqp_ctx->qp[1].qp);
		sqp_ctx->qp[1].qp = NULL;
		mlx4_ib_free_pv_qp_bufs(sqp_ctx, IB_QPT_GSI, 0);
		ib_dereg_mr(sqp_ctx->mr);
		sqp_ctx->mr = NULL;
		ib_dealloc_pd(sqp_ctx->pd);
		sqp_ctx->pd = NULL;
		ib_destroy_cq(sqp_ctx->cq);
		sqp_ctx->cq = NULL;
		sqp_ctx->state = DEMUX_PV_STATE_DOWN;
	}
}

static void mlx4_ib_free_demux_ctx(struct mlx4_ib_demux_ctx *ctx)
{
	int i;
	if (ctx) {
		struct mlx4_ib_dev *dev = to_mdev(ctx->ib_dev);
		mlx4_ib_mcg_port_cleanup(ctx, 1);
		for (i = 0; i < dev->dev->caps.sqp_demux; i++) {
			if (!ctx->tun[i])
				continue;
			if (ctx->tun[i]->state > DEMUX_PV_STATE_DOWN)
				ctx->tun[i]->state = DEMUX_PV_STATE_DOWNING;
		}
		flush_workqueue(ctx->wq);
		for (i = 0; i < dev->dev->caps.sqp_demux; i++) {
			destroy_pv_resources(dev, i, ctx->port, ctx->tun[i], 0);
			free_pv_object(dev, i, ctx->port);
		}
		kfree(ctx->tun);
		destroy_workqueue(ctx->ud_wq);
		destroy_workqueue(ctx->wq);
	}
}

static void mlx4_ib_master_tunnels(struct mlx4_ib_dev *dev, int do_init)
{
	int i;

	if (!mlx4_is_master(dev->dev))
		return;
	/* initialize or tear down tunnel QPs for the master */
	for (i = 0; i < dev->dev->caps.num_ports; i++)
		mlx4_ib_tunnels_update(dev, mlx4_master_func_num(dev->dev), i + 1, do_init);
	return;
}

int mlx4_ib_init_sriov(struct mlx4_ib_dev *dev)
{
	int i = 0;
	int err;

	if (!mlx4_is_mfunc(dev->dev))
		return 0;

	dev->sriov.is_going_down = 0;
	spin_lock_init(&dev->sriov.going_down_lock);
	mlx4_ib_cm_paravirt_init(dev);

	mlx4_ib_warn(&dev->ib_dev, "multi-function enabled\n");

	if (mlx4_is_slave(dev->dev)) {
		mlx4_ib_warn(&dev->ib_dev, "operating in qp1 tunnel mode\n");
		return 0;
	}

	for (i = 0; i < dev->dev->caps.sqp_demux; i++) {
		if (i == mlx4_master_func_num(dev->dev))
			mlx4_put_slave_node_guid(dev->dev, i, dev->ib_dev.node_guid);
		else
			mlx4_put_slave_node_guid(dev->dev, i, mlx4_ib_gen_node_guid());
	}

	err = mlx4_ib_init_alias_guid_service(dev);
	if (err) {
		mlx4_ib_warn(&dev->ib_dev, "Failed init alias guid process.\n");
		goto paravirt_err;
	}
	err = mlx4_ib_device_register_sysfs(dev);
	if (err) {
		mlx4_ib_warn(&dev->ib_dev, "Failed to register sysfs\n");
		goto sysfs_err;
	}

	mlx4_ib_warn(&dev->ib_dev, "initializing demux service for %d qp1 clients\n",
		     dev->dev->caps.sqp_demux);
	for (i = 0; i < dev->num_ports; i++) {
		union ib_gid gid;
		err = __mlx4_ib_query_gid(&dev->ib_dev, i + 1, 0, &gid, 1);
		if (err)
			goto demux_err;
		dev->sriov.demux[i].guid_cache[0] = gid.global.interface_id;
		err = alloc_pv_object(dev, mlx4_master_func_num(dev->dev), i + 1,
				      &dev->sriov.sqps[i]);
		if (err)
			goto demux_err;
		err = mlx4_ib_alloc_demux_ctx(dev, &dev->sriov.demux[i], i + 1);
		if (err)
			goto free_pv;
	}
	mlx4_ib_master_tunnels(dev, 1);
	return 0;

free_pv:
	free_pv_object(dev, mlx4_master_func_num(dev->dev), i + 1);
demux_err:
	while (--i >= 0) {
		free_pv_object(dev, mlx4_master_func_num(dev->dev), i + 1);
		mlx4_ib_free_demux_ctx(&dev->sriov.demux[i]);
	}
	mlx4_ib_device_unregister_sysfs(dev);

sysfs_err:
	mlx4_ib_destroy_alias_guid_service(dev);

paravirt_err:
	mlx4_ib_cm_paravirt_clean(dev, -1);

	return err;
}

void mlx4_ib_close_sriov(struct mlx4_ib_dev *dev)
{
	int i;
	unsigned long flags;

	if (!mlx4_is_mfunc(dev->dev))
		return;

	spin_lock_irqsave(&dev->sriov.going_down_lock, flags);
	dev->sriov.is_going_down = 1;
	spin_unlock_irqrestore(&dev->sriov.going_down_lock, flags);
	if (mlx4_is_master(dev->dev)) {
		for (i = 0; i < dev->num_ports; i++) {
			flush_workqueue(dev->sriov.demux[i].ud_wq);
			mlx4_ib_free_sqp_ctx(dev->sriov.sqps[i]);
			kfree(dev->sriov.sqps[i]);
			dev->sriov.sqps[i] = NULL;
			mlx4_ib_free_demux_ctx(&dev->sriov.demux[i]);
		}

		mlx4_ib_cm_paravirt_clean(dev, -1);
		mlx4_ib_destroy_alias_guid_service(dev);
		mlx4_ib_device_unregister_sysfs(dev);
	}
}<|MERGE_RESOLUTION|>--- conflicted
+++ resolved
@@ -857,16 +857,13 @@
 			struct ib_mad_hdr *out, size_t *out_mad_size,
 			u16 *out_mad_pkey_index)
 {
-<<<<<<< HEAD
+	struct mlx4_ib_dev *dev = to_mdev(ibdev);
 	const struct ib_mad *in_mad = (const struct ib_mad *)in;
 	struct ib_mad *out_mad = (struct ib_mad *)out;
 
 	BUG_ON(in_mad_size != sizeof(*in_mad) ||
 	       *out_mad_size != sizeof(*out_mad));
 
-=======
-	struct mlx4_ib_dev *dev = to_mdev(ibdev);
->>>>>>> 1ea2d020
 	switch (rdma_port_get_link_layer(ibdev, port_num)) {
 	case IB_LINK_LAYER_INFINIBAND:
 		if (!mlx4_is_slave(dev->dev))
