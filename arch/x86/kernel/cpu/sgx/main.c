// SPDX-License-Identifier: GPL-2.0
/*  Copyright(c) 2016-20 Intel Corporation. */

#include <linux/file.h>
#include <linux/freezer.h>
#include <linux/highmem.h>
#include <linux/kthread.h>
#include <linux/miscdevice.h>
#include <linux/pagemap.h>
#include <linux/ratelimit.h>
#include <linux/sched/mm.h>
#include <linux/sched/signal.h>
#include <linux/slab.h>
#include <asm/sgx.h>
#include "driver.h"
#include "encl.h"
#include "encls.h"

struct sgx_epc_section sgx_epc_sections[SGX_MAX_EPC_SECTIONS];
static int sgx_nr_epc_sections;
static struct task_struct *ksgxd_tsk;
static DECLARE_WAIT_QUEUE_HEAD(ksgxd_waitq);
static DEFINE_XARRAY(sgx_epc_address_space);

/*
 * These variables are part of the state of the reclaimer, and must be accessed
 * with sgx_reclaimer_lock acquired.
 */
static LIST_HEAD(sgx_active_page_list);
static DEFINE_SPINLOCK(sgx_reclaimer_lock);

static atomic_long_t sgx_nr_free_pages = ATOMIC_LONG_INIT(0);

/* Nodes with one or more EPC sections. */
static nodemask_t sgx_numa_mask;

/*
 * Array with one list_head for each possible NUMA node.  Each
 * list contains all the sgx_epc_section's which are on that
 * node.
 */
static struct sgx_numa_node *sgx_numa_nodes;

static LIST_HEAD(sgx_dirty_page_list);

/*
 * Reset post-kexec EPC pages to the uninitialized state. The pages are removed
 * from the input list, and made available for the page allocator. SECS pages
 * prepending their children in the input list are left intact.
 */
static void __sgx_sanitize_pages(struct list_head *dirty_page_list)
{
	struct sgx_epc_page *page;
	LIST_HEAD(dirty);
	int ret;

	/* dirty_page_list is thread-local, no need for a lock: */
	while (!list_empty(dirty_page_list)) {
		if (kthread_should_stop())
			return;

		page = list_first_entry(dirty_page_list, struct sgx_epc_page, list);

		/*
		 * Checking page->poison without holding the node->lock
		 * is racy, but losing the race (i.e. poison is set just
		 * after the check) just means __eremove() will be uselessly
		 * called for a page that sgx_free_epc_page() will put onto
		 * the node->sgx_poison_page_list later.
		 */
		if (page->poison) {
			struct sgx_epc_section *section = &sgx_epc_sections[page->section];
			struct sgx_numa_node *node = section->node;

			spin_lock(&node->lock);
			list_move(&page->list, &node->sgx_poison_page_list);
			spin_unlock(&node->lock);

			continue;
		}

		ret = __eremove(sgx_get_epc_virt_addr(page));
		if (!ret) {
			/*
			 * page is now sanitized.  Make it available via the SGX
			 * page allocator:
			 */
			list_del(&page->list);
			sgx_free_epc_page(page);
		} else {
			/* The page is not yet clean - move to the dirty list. */
			list_move_tail(&page->list, &dirty);
		}

		cond_resched();
	}

	list_splice(&dirty, dirty_page_list);
}

static bool sgx_reclaimer_age(struct sgx_epc_page *epc_page)
{
	struct sgx_encl_page *page = epc_page->owner;
	struct sgx_encl *encl = page->encl;
	struct sgx_encl_mm *encl_mm;
	bool ret = true;
	int idx;

	idx = srcu_read_lock(&encl->srcu);

	list_for_each_entry_rcu(encl_mm, &encl->mm_list, list) {
		if (!mmget_not_zero(encl_mm->mm))
			continue;

		mmap_read_lock(encl_mm->mm);
		ret = !sgx_encl_test_and_clear_young(encl_mm->mm, page);
		mmap_read_unlock(encl_mm->mm);

		mmput_async(encl_mm->mm);

		if (!ret)
			break;
	}

	srcu_read_unlock(&encl->srcu, idx);

	if (!ret)
		return false;

	return true;
}

static void sgx_reclaimer_block(struct sgx_epc_page *epc_page)
{
	struct sgx_encl_page *page = epc_page->owner;
	unsigned long addr = page->desc & PAGE_MASK;
	struct sgx_encl *encl = page->encl;
	unsigned long mm_list_version;
	struct sgx_encl_mm *encl_mm;
	struct vm_area_struct *vma;
	int idx, ret;

	do {
		mm_list_version = encl->mm_list_version;

		/* Pairs with smp_rmb() in sgx_encl_mm_add(). */
		smp_rmb();

		idx = srcu_read_lock(&encl->srcu);

		list_for_each_entry_rcu(encl_mm, &encl->mm_list, list) {
			if (!mmget_not_zero(encl_mm->mm))
				continue;

			mmap_read_lock(encl_mm->mm);

			ret = sgx_encl_find(encl_mm->mm, addr, &vma);
			if (!ret && encl == vma->vm_private_data)
				zap_vma_ptes(vma, addr, PAGE_SIZE);

			mmap_read_unlock(encl_mm->mm);

			mmput_async(encl_mm->mm);
		}

		srcu_read_unlock(&encl->srcu, idx);
	} while (unlikely(encl->mm_list_version != mm_list_version));

	mutex_lock(&encl->lock);

	ret = __eblock(sgx_get_epc_virt_addr(epc_page));
	if (encls_failed(ret))
		ENCLS_WARN(ret, "EBLOCK");

	mutex_unlock(&encl->lock);
}

static int __sgx_encl_ewb(struct sgx_epc_page *epc_page, void *va_slot,
			  struct sgx_backing *backing)
{
	struct sgx_pageinfo pginfo;
	int ret;

	pginfo.addr = 0;
	pginfo.secs = 0;

	pginfo.contents = (unsigned long)kmap_atomic(backing->contents);
	pginfo.metadata = (unsigned long)kmap_atomic(backing->pcmd) +
			  backing->pcmd_offset;

	ret = __ewb(&pginfo, sgx_get_epc_virt_addr(epc_page), va_slot);

	kunmap_atomic((void *)(unsigned long)(pginfo.metadata -
					      backing->pcmd_offset));
	kunmap_atomic((void *)(unsigned long)pginfo.contents);

	return ret;
}

static void sgx_ipi_cb(void *info)
{
}

static const cpumask_t *sgx_encl_ewb_cpumask(struct sgx_encl *encl)
{
	cpumask_t *cpumask = &encl->cpumask;
	struct sgx_encl_mm *encl_mm;
	int idx;

	/*
	 * Can race with sgx_encl_mm_add(), but ETRACK has already been
	 * executed, which means that the CPUs running in the new mm will enter
	 * into the enclave with a fresh epoch.
	 */
	cpumask_clear(cpumask);

	idx = srcu_read_lock(&encl->srcu);

	list_for_each_entry_rcu(encl_mm, &encl->mm_list, list) {
		if (!mmget_not_zero(encl_mm->mm))
			continue;

		cpumask_or(cpumask, cpumask, mm_cpumask(encl_mm->mm));

		mmput_async(encl_mm->mm);
	}

	srcu_read_unlock(&encl->srcu, idx);

	return cpumask;
}

/*
 * Swap page to the regular memory transformed to the blocked state by using
 * EBLOCK, which means that it can no longer be referenced (no new TLB entries).
 *
 * The first trial just tries to write the page assuming that some other thread
 * has reset the count for threads inside the enclave by using ETRACK, and
 * previous thread count has been zeroed out. The second trial calls ETRACK
 * before EWB. If that fails we kick all the HW threads out, and then do EWB,
 * which should be guaranteed the succeed.
 */
static void sgx_encl_ewb(struct sgx_epc_page *epc_page,
			 struct sgx_backing *backing)
{
	struct sgx_encl_page *encl_page = epc_page->owner;
	struct sgx_encl *encl = encl_page->encl;
	struct sgx_va_page *va_page;
	unsigned int va_offset;
	void *va_slot;
	int ret;

	encl_page->desc &= ~SGX_ENCL_PAGE_BEING_RECLAIMED;

	va_page = list_first_entry(&encl->va_pages, struct sgx_va_page,
				   list);
	va_offset = sgx_alloc_va_slot(va_page);
	va_slot = sgx_get_epc_virt_addr(va_page->epc_page) + va_offset;
	if (sgx_va_page_full(va_page))
		list_move_tail(&va_page->list, &encl->va_pages);

	ret = __sgx_encl_ewb(epc_page, va_slot, backing);
	if (ret == SGX_NOT_TRACKED) {
		ret = __etrack(sgx_get_epc_virt_addr(encl->secs.epc_page));
		if (ret) {
			if (encls_failed(ret))
				ENCLS_WARN(ret, "ETRACK");
		}

		ret = __sgx_encl_ewb(epc_page, va_slot, backing);
		if (ret == SGX_NOT_TRACKED) {
			/*
			 * Slow path, send IPIs to kick cpus out of the
			 * enclave.  Note, it's imperative that the cpu
			 * mask is generated *after* ETRACK, else we'll
			 * miss cpus that entered the enclave between
			 * generating the mask and incrementing epoch.
			 */
			on_each_cpu_mask(sgx_encl_ewb_cpumask(encl),
					 sgx_ipi_cb, NULL, 1);
			ret = __sgx_encl_ewb(epc_page, va_slot, backing);
		}
	}

	if (ret) {
		if (encls_failed(ret))
			ENCLS_WARN(ret, "EWB");

		sgx_free_va_slot(va_page, va_offset);
	} else {
		encl_page->desc |= va_offset;
		encl_page->va_page = va_page;
	}
}

static void sgx_reclaimer_write(struct sgx_epc_page *epc_page,
				struct sgx_backing *backing)
{
	struct sgx_encl_page *encl_page = epc_page->owner;
	struct sgx_encl *encl = encl_page->encl;
	struct sgx_backing secs_backing;
	int ret;

	mutex_lock(&encl->lock);

	sgx_encl_ewb(epc_page, backing);
	encl_page->epc_page = NULL;
	encl->secs_child_cnt--;

	if (!encl->secs_child_cnt && test_bit(SGX_ENCL_INITIALIZED, &encl->flags)) {
		ret = sgx_encl_get_backing(encl, PFN_DOWN(encl->size),
					   &secs_backing);
		if (ret)
			goto out;

		sgx_encl_ewb(encl->secs.epc_page, &secs_backing);

		sgx_encl_free_epc_page(encl->secs.epc_page);
		encl->secs.epc_page = NULL;

		sgx_encl_put_backing(&secs_backing, true);
	}

out:
	mutex_unlock(&encl->lock);
}

/*
 * Take a fixed number of pages from the head of the active page pool and
 * reclaim them to the enclave's private shmem files. Skip the pages, which have
 * been accessed since the last scan. Move those pages to the tail of active
 * page pool so that the pages get scanned in LRU like fashion.
 *
 * Batch process a chunk of pages (at the moment 16) in order to degrade amount
 * of IPI's and ETRACK's potentially required. sgx_encl_ewb() does degrade a bit
 * among the HW threads with three stage EWB pipeline (EWB, ETRACK + EWB and IPI
 * + EWB) but not sufficiently. Reclaiming one page at a time would also be
 * problematic as it would increase the lock contention too much, which would
 * halt forward progress.
 */
static void sgx_reclaim_pages(void)
{
	struct sgx_epc_page *chunk[SGX_NR_TO_SCAN];
	struct sgx_backing backing[SGX_NR_TO_SCAN];
	struct sgx_epc_section *section;
	struct sgx_encl_page *encl_page;
	struct sgx_epc_page *epc_page;
	struct sgx_numa_node *node;
	pgoff_t page_index;
	int cnt = 0;
	int ret;
	int i;

	spin_lock(&sgx_reclaimer_lock);
	for (i = 0; i < SGX_NR_TO_SCAN; i++) {
		if (list_empty(&sgx_active_page_list))
			break;

		epc_page = list_first_entry(&sgx_active_page_list,
					    struct sgx_epc_page, list);
		list_del_init(&epc_page->list);
		encl_page = epc_page->owner;

		if (kref_get_unless_zero(&encl_page->encl->refcount) != 0)
			chunk[cnt++] = epc_page;
		else
			/* The owner is freeing the page. No need to add the
			 * page back to the list of reclaimable pages.
			 */
			epc_page->flags &= ~SGX_EPC_PAGE_RECLAIMER_TRACKED;
	}
	spin_unlock(&sgx_reclaimer_lock);

	for (i = 0; i < cnt; i++) {
		epc_page = chunk[i];
		encl_page = epc_page->owner;

		if (!sgx_reclaimer_age(epc_page))
			goto skip;

		page_index = PFN_DOWN(encl_page->desc - encl_page->encl->base);
		ret = sgx_encl_get_backing(encl_page->encl, page_index, &backing[i]);
		if (ret)
			goto skip;

		mutex_lock(&encl_page->encl->lock);
		encl_page->desc |= SGX_ENCL_PAGE_BEING_RECLAIMED;
		mutex_unlock(&encl_page->encl->lock);
		continue;

skip:
		spin_lock(&sgx_reclaimer_lock);
		list_add_tail(&epc_page->list, &sgx_active_page_list);
		spin_unlock(&sgx_reclaimer_lock);

		kref_put(&encl_page->encl->refcount, sgx_encl_release);

		chunk[i] = NULL;
	}

	for (i = 0; i < cnt; i++) {
		epc_page = chunk[i];
		if (epc_page)
			sgx_reclaimer_block(epc_page);
	}

	for (i = 0; i < cnt; i++) {
		epc_page = chunk[i];
		if (!epc_page)
			continue;

		encl_page = epc_page->owner;
		sgx_reclaimer_write(epc_page, &backing[i]);
		sgx_encl_put_backing(&backing[i], true);

		kref_put(&encl_page->encl->refcount, sgx_encl_release);
		epc_page->flags &= ~SGX_EPC_PAGE_RECLAIMER_TRACKED;

		section = &sgx_epc_sections[epc_page->section];
		node = section->node;

		spin_lock(&node->lock);
		list_add_tail(&epc_page->list, &node->free_page_list);
		spin_unlock(&node->lock);
		atomic_long_inc(&sgx_nr_free_pages);
	}
}

static bool sgx_should_reclaim(unsigned long watermark)
{
	return atomic_long_read(&sgx_nr_free_pages) < watermark &&
	       !list_empty(&sgx_active_page_list);
}

static int ksgxd(void *p)
{
	set_freezable();

	/*
	 * Sanitize pages in order to recover from kexec(). The 2nd pass is
	 * required for SECS pages, whose child pages blocked EREMOVE.
	 */
	__sgx_sanitize_pages(&sgx_dirty_page_list);
	__sgx_sanitize_pages(&sgx_dirty_page_list);

	/* sanity check: */
	WARN_ON(!list_empty(&sgx_dirty_page_list));

	while (!kthread_should_stop()) {
		if (try_to_freeze())
			continue;

		wait_event_freezable(ksgxd_waitq,
				     kthread_should_stop() ||
				     sgx_should_reclaim(SGX_NR_HIGH_PAGES));

		if (sgx_should_reclaim(SGX_NR_HIGH_PAGES))
			sgx_reclaim_pages();

		cond_resched();
	}

	return 0;
}

static bool __init sgx_page_reclaimer_init(void)
{
	struct task_struct *tsk;

	tsk = kthread_run(ksgxd, NULL, "ksgxd");
	if (IS_ERR(tsk))
		return false;

	ksgxd_tsk = tsk;

	return true;
}

static struct sgx_epc_page *__sgx_alloc_epc_page_from_node(int nid)
{
	struct sgx_numa_node *node = &sgx_numa_nodes[nid];
	struct sgx_epc_page *page = NULL;

	spin_lock(&node->lock);

	if (list_empty(&node->free_page_list)) {
		spin_unlock(&node->lock);
		return NULL;
	}

	page = list_first_entry(&node->free_page_list, struct sgx_epc_page, list);
	list_del_init(&page->list);
<<<<<<< HEAD
	sgx_nr_free_pages--;
=======
>>>>>>> b6c28e3c
	page->flags = 0;

	spin_unlock(&node->lock);
	atomic_long_dec(&sgx_nr_free_pages);

	return page;
}

/**
 * __sgx_alloc_epc_page() - Allocate an EPC page
 *
 * Iterate through NUMA nodes and reserve ia free EPC page to the caller. Start
 * from the NUMA node, where the caller is executing.
 *
 * Return:
 * - an EPC page:	A borrowed EPC pages were available.
 * - NULL:		Out of EPC pages.
 */
struct sgx_epc_page *__sgx_alloc_epc_page(void)
{
	struct sgx_epc_page *page;
	int nid_of_current = numa_node_id();
	int nid = nid_of_current;

	if (node_isset(nid_of_current, sgx_numa_mask)) {
		page = __sgx_alloc_epc_page_from_node(nid_of_current);
		if (page)
			return page;
	}

	/* Fall back to the non-local NUMA nodes: */
	while (true) {
		nid = next_node_in(nid, sgx_numa_mask);
		if (nid == nid_of_current)
			break;

		page = __sgx_alloc_epc_page_from_node(nid);
		if (page)
			return page;
	}

	return ERR_PTR(-ENOMEM);
}

/**
 * sgx_mark_page_reclaimable() - Mark a page as reclaimable
 * @page:	EPC page
 *
 * Mark a page as reclaimable and add it to the active page list. Pages
 * are automatically removed from the active list when freed.
 */
void sgx_mark_page_reclaimable(struct sgx_epc_page *page)
{
	spin_lock(&sgx_reclaimer_lock);
	page->flags |= SGX_EPC_PAGE_RECLAIMER_TRACKED;
	list_add_tail(&page->list, &sgx_active_page_list);
	spin_unlock(&sgx_reclaimer_lock);
}

/**
 * sgx_unmark_page_reclaimable() - Remove a page from the reclaim list
 * @page:	EPC page
 *
 * Clear the reclaimable flag and remove the page from the active page list.
 *
 * Return:
 *   0 on success,
 *   -EBUSY if the page is in the process of being reclaimed
 */
int sgx_unmark_page_reclaimable(struct sgx_epc_page *page)
{
	spin_lock(&sgx_reclaimer_lock);
	if (page->flags & SGX_EPC_PAGE_RECLAIMER_TRACKED) {
		/* The page is being reclaimed. */
		if (list_empty(&page->list)) {
			spin_unlock(&sgx_reclaimer_lock);
			return -EBUSY;
		}

		list_del(&page->list);
		page->flags &= ~SGX_EPC_PAGE_RECLAIMER_TRACKED;
	}
	spin_unlock(&sgx_reclaimer_lock);

	return 0;
}

/**
 * sgx_alloc_epc_page() - Allocate an EPC page
 * @owner:	the owner of the EPC page
 * @reclaim:	reclaim pages if necessary
 *
 * Iterate through EPC sections and borrow a free EPC page to the caller. When a
 * page is no longer needed it must be released with sgx_free_epc_page(). If
 * @reclaim is set to true, directly reclaim pages when we are out of pages. No
 * mm's can be locked when @reclaim is set to true.
 *
 * Finally, wake up ksgxd when the number of pages goes below the watermark
 * before returning back to the caller.
 *
 * Return:
 *   an EPC page,
 *   -errno on error
 */
struct sgx_epc_page *sgx_alloc_epc_page(void *owner, bool reclaim)
{
	struct sgx_epc_page *page;

	for ( ; ; ) {
		page = __sgx_alloc_epc_page();
		if (!IS_ERR(page)) {
			page->owner = owner;
			break;
		}

		if (list_empty(&sgx_active_page_list))
			return ERR_PTR(-ENOMEM);

		if (!reclaim) {
			page = ERR_PTR(-EBUSY);
			break;
		}

		if (signal_pending(current)) {
			page = ERR_PTR(-ERESTARTSYS);
			break;
		}

		sgx_reclaim_pages();
		cond_resched();
	}

	if (sgx_should_reclaim(SGX_NR_LOW_PAGES))
		wake_up(&ksgxd_waitq);

	return page;
}

/**
 * sgx_free_epc_page() - Free an EPC page
 * @page:	an EPC page
 *
 * Put the EPC page back to the list of free pages. It's the caller's
 * responsibility to make sure that the page is in uninitialized state. In other
 * words, do EREMOVE, EWB or whatever operation is necessary before calling
 * this function.
 */
void sgx_free_epc_page(struct sgx_epc_page *page)
{
	struct sgx_epc_section *section = &sgx_epc_sections[page->section];
	struct sgx_numa_node *node = section->node;

	spin_lock(&node->lock);

	page->owner = NULL;
	if (page->poison)
		list_add(&page->list, &node->sgx_poison_page_list);
	else
		list_add_tail(&page->list, &node->free_page_list);
<<<<<<< HEAD
	sgx_nr_free_pages++;
=======
>>>>>>> b6c28e3c
	page->flags = SGX_EPC_PAGE_IS_FREE;

	spin_unlock(&node->lock);
	atomic_long_inc(&sgx_nr_free_pages);
}

static bool __init sgx_setup_epc_section(u64 phys_addr, u64 size,
					 unsigned long index,
					 struct sgx_epc_section *section)
{
	unsigned long nr_pages = size >> PAGE_SHIFT;
	unsigned long i;

	section->virt_addr = memremap(phys_addr, size, MEMREMAP_WB);
	if (!section->virt_addr)
		return false;

	section->pages = vmalloc(nr_pages * sizeof(struct sgx_epc_page));
	if (!section->pages) {
		memunmap(section->virt_addr);
		return false;
	}

	section->phys_addr = phys_addr;
	xa_store_range(&sgx_epc_address_space, section->phys_addr,
		       phys_addr + size - 1, section, GFP_KERNEL);

	for (i = 0; i < nr_pages; i++) {
		section->pages[i].section = index;
		section->pages[i].flags = 0;
		section->pages[i].owner = NULL;
		section->pages[i].poison = 0;
		list_add_tail(&section->pages[i].list, &sgx_dirty_page_list);
	}

	return true;
}

bool arch_is_platform_page(u64 paddr)
{
	return !!xa_load(&sgx_epc_address_space, paddr);
}
EXPORT_SYMBOL_GPL(arch_is_platform_page);

static struct sgx_epc_page *sgx_paddr_to_page(u64 paddr)
{
	struct sgx_epc_section *section;

	section = xa_load(&sgx_epc_address_space, paddr);
	if (!section)
		return NULL;

	return &section->pages[PFN_DOWN(paddr - section->phys_addr)];
}

/*
 * Called in process context to handle a hardware reported
 * error in an SGX EPC page.
 * If the MF_ACTION_REQUIRED bit is set in flags, then the
 * context is the task that consumed the poison data. Otherwise
 * this is called from a kernel thread unrelated to the page.
 */
int arch_memory_failure(unsigned long pfn, int flags)
{
	struct sgx_epc_page *page = sgx_paddr_to_page(pfn << PAGE_SHIFT);
	struct sgx_epc_section *section;
	struct sgx_numa_node *node;

	/*
	 * mm/memory-failure.c calls this routine for all errors
	 * where there isn't a "struct page" for the address. But that
	 * includes other address ranges besides SGX.
	 */
	if (!page)
		return -ENXIO;

	/*
	 * If poison was consumed synchronously. Send a SIGBUS to
	 * the task. Hardware has already exited the SGX enclave and
	 * will not allow re-entry to an enclave that has a memory
	 * error. The signal may help the task understand why the
	 * enclave is broken.
	 */
	if (flags & MF_ACTION_REQUIRED)
		force_sig(SIGBUS);

	section = &sgx_epc_sections[page->section];
	node = section->node;

	spin_lock(&node->lock);

	/* Already poisoned? Nothing more to do */
	if (page->poison)
		goto out;

	page->poison = 1;

	/*
	 * If the page is on a free list, move it to the per-node
	 * poison page list.
	 */
	if (page->flags & SGX_EPC_PAGE_IS_FREE) {
		list_move(&page->list, &node->sgx_poison_page_list);
		goto out;
	}

	/*
	 * TBD: Add additional plumbing to enable pre-emptive
	 * action for asynchronous poison notification. Until
	 * then just hope that the poison:
	 * a) is not accessed - sgx_free_epc_page() will deal with it
	 *    when the user gives it back
	 * b) results in a recoverable machine check rather than
	 *    a fatal one
	 */
out:
	spin_unlock(&node->lock);
	return 0;
}

/**
 * A section metric is concatenated in a way that @low bits 12-31 define the
 * bits 12-31 of the metric and @high bits 0-19 define the bits 32-51 of the
 * metric.
 */
static inline u64 __init sgx_calc_section_metric(u64 low, u64 high)
{
	return (low & GENMASK_ULL(31, 12)) +
	       ((high & GENMASK_ULL(19, 0)) << 32);
}

static bool __init sgx_page_cache_init(void)
{
	u32 eax, ebx, ecx, edx, type;
	u64 pa, size;
	int nid;
	int i;

	sgx_numa_nodes = kmalloc_array(num_possible_nodes(), sizeof(*sgx_numa_nodes), GFP_KERNEL);
	if (!sgx_numa_nodes)
		return false;

	for (i = 0; i < ARRAY_SIZE(sgx_epc_sections); i++) {
		cpuid_count(SGX_CPUID, i + SGX_CPUID_EPC, &eax, &ebx, &ecx, &edx);

		type = eax & SGX_CPUID_EPC_MASK;
		if (type == SGX_CPUID_EPC_INVALID)
			break;

		if (type != SGX_CPUID_EPC_SECTION) {
			pr_err_once("Unknown EPC section type: %u\n", type);
			break;
		}

		pa   = sgx_calc_section_metric(eax, ebx);
		size = sgx_calc_section_metric(ecx, edx);

		pr_info("EPC section 0x%llx-0x%llx\n", pa, pa + size - 1);

		if (!sgx_setup_epc_section(pa, size, i, &sgx_epc_sections[i])) {
			pr_err("No free memory for an EPC section\n");
			break;
		}

		nid = numa_map_to_online_node(phys_to_target_node(pa));
		if (nid == NUMA_NO_NODE) {
			/* The physical address is already printed above. */
			pr_warn(FW_BUG "Unable to map EPC section to online node. Fallback to the NUMA node 0.\n");
			nid = 0;
		}

		if (!node_isset(nid, sgx_numa_mask)) {
			spin_lock_init(&sgx_numa_nodes[nid].lock);
			INIT_LIST_HEAD(&sgx_numa_nodes[nid].free_page_list);
			INIT_LIST_HEAD(&sgx_numa_nodes[nid].sgx_poison_page_list);
			node_set(nid, sgx_numa_mask);
		}

		sgx_epc_sections[i].node =  &sgx_numa_nodes[nid];

		sgx_nr_epc_sections++;
	}

	if (!sgx_nr_epc_sections) {
		pr_err("There are zero EPC sections.\n");
		return false;
	}

	return true;
}

/*
 * Update the SGX_LEPUBKEYHASH MSRs to the values specified by caller.
 * Bare-metal driver requires to update them to hash of enclave's signer
 * before EINIT. KVM needs to update them to guest's virtual MSR values
 * before doing EINIT from guest.
 */
void sgx_update_lepubkeyhash(u64 *lepubkeyhash)
{
	int i;

	WARN_ON_ONCE(preemptible());

	for (i = 0; i < 4; i++)
		wrmsrl(MSR_IA32_SGXLEPUBKEYHASH0 + i, lepubkeyhash[i]);
}

const struct file_operations sgx_provision_fops = {
	.owner			= THIS_MODULE,
};

static struct miscdevice sgx_dev_provision = {
	.minor = MISC_DYNAMIC_MINOR,
	.name = "sgx_provision",
	.nodename = "sgx_provision",
	.fops = &sgx_provision_fops,
};

/**
 * sgx_set_attribute() - Update allowed attributes given file descriptor
 * @allowed_attributes:		Pointer to allowed enclave attributes
 * @attribute_fd:		File descriptor for specific attribute
 *
 * Append enclave attribute indicated by file descriptor to allowed
 * attributes. Currently only SGX_ATTR_PROVISIONKEY indicated by
 * /dev/sgx_provision is supported.
 *
 * Return:
 * -0:		SGX_ATTR_PROVISIONKEY is appended to allowed_attributes
 * -EINVAL:	Invalid, or not supported file descriptor
 */
int sgx_set_attribute(unsigned long *allowed_attributes,
		      unsigned int attribute_fd)
{
	struct file *file;

	file = fget(attribute_fd);
	if (!file)
		return -EINVAL;

	if (file->f_op != &sgx_provision_fops) {
		fput(file);
		return -EINVAL;
	}

	*allowed_attributes |= SGX_ATTR_PROVISIONKEY;

	fput(file);
	return 0;
}
EXPORT_SYMBOL_GPL(sgx_set_attribute);

static int __init sgx_init(void)
{
	int ret;
	int i;

	if (!cpu_feature_enabled(X86_FEATURE_SGX))
		return -ENODEV;

	if (!sgx_page_cache_init())
		return -ENOMEM;

	if (!sgx_page_reclaimer_init()) {
		ret = -ENOMEM;
		goto err_page_cache;
	}

	ret = misc_register(&sgx_dev_provision);
	if (ret)
		goto err_kthread;

	/*
	 * Always try to initialize the native *and* KVM drivers.
	 * The KVM driver is less picky than the native one and
	 * can function if the native one is not supported on the
	 * current system or fails to initialize.
	 *
	 * Error out only if both fail to initialize.
	 */
	ret = sgx_drv_init();

	if (sgx_vepc_init() && ret)
		goto err_provision;

	return 0;

err_provision:
	misc_deregister(&sgx_dev_provision);

err_kthread:
	kthread_stop(ksgxd_tsk);

err_page_cache:
	for (i = 0; i < sgx_nr_epc_sections; i++) {
		vfree(sgx_epc_sections[i].pages);
		memunmap(sgx_epc_sections[i].virt_addr);
	}

	return ret;
}

device_initcall(sgx_init);<|MERGE_RESOLUTION|>--- conflicted
+++ resolved
@@ -490,10 +490,6 @@
 
 	page = list_first_entry(&node->free_page_list, struct sgx_epc_page, list);
 	list_del_init(&page->list);
-<<<<<<< HEAD
-	sgx_nr_free_pages--;
-=======
->>>>>>> b6c28e3c
 	page->flags = 0;
 
 	spin_unlock(&node->lock);
@@ -653,10 +649,6 @@
 		list_add(&page->list, &node->sgx_poison_page_list);
 	else
 		list_add_tail(&page->list, &node->free_page_list);
-<<<<<<< HEAD
-	sgx_nr_free_pages++;
-=======
->>>>>>> b6c28e3c
 	page->flags = SGX_EPC_PAGE_IS_FREE;
 
 	spin_unlock(&node->lock);
