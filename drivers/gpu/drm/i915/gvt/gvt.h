/*
 * Copyright(c) 2011-2016 Intel Corporation. All rights reserved.
 *
 * Permission is hereby granted, free of charge, to any person obtaining a
 * copy of this software and associated documentation files (the "Software"),
 * to deal in the Software without restriction, including without limitation
 * the rights to use, copy, modify, merge, publish, distribute, sublicense,
 * and/or sell copies of the Software, and to permit persons to whom the
 * Software is furnished to do so, subject to the following conditions:
 *
 * The above copyright notice and this permission notice (including the next
 * paragraph) shall be included in all copies or substantial portions of the
 * Software.
 *
 * THE SOFTWARE IS PROVIDED "AS IS", WITHOUT WARRANTY OF ANY KIND, EXPRESS OR
 * IMPLIED, INCLUDING BUT NOT LIMITED TO THE WARRANTIES OF MERCHANTABILITY,
 * FITNESS FOR A PARTICULAR PURPOSE AND NONINFRINGEMENT.  IN NO EVENT SHALL
 * THE AUTHORS OR COPYRIGHT HOLDERS BE LIABLE FOR ANY CLAIM, DAMAGES OR OTHER
 * LIABILITY, WHETHER IN AN ACTION OF CONTRACT, TORT OR OTHERWISE, ARISING FROM,
 * OUT OF OR IN CONNECTION WITH THE SOFTWARE OR THE USE OR OTHER DEALINGS IN THE
 * SOFTWARE.
 *
 * Authors:
 *    Kevin Tian <kevin.tian@intel.com>
 *    Eddie Dong <eddie.dong@intel.com>
 *
 * Contributors:
 *    Niu Bing <bing.niu@intel.com>
 *    Zhi Wang <zhi.a.wang@intel.com>
 *
 */

#ifndef _GVT_H_
#define _GVT_H_

#include "debug.h"
#include "hypercall.h"
#include "mmio.h"
#include "reg.h"
#include "interrupt.h"
#include "gtt.h"
#include "display.h"
#include "edid.h"
#include "execlist.h"
#include "scheduler.h"
#include "sched_policy.h"
#include "mmio_context.h"
#include "cmd_parser.h"
#include "fb_decoder.h"
#include "dmabuf.h"
#include "page_track.h"

#define GVT_MAX_VGPU 8

struct intel_gvt_host {
	struct device *dev;
	bool initialized;
	int hypervisor_type;
	const struct intel_gvt_mpt *mpt;
};

extern struct intel_gvt_host intel_gvt_host;

/* Describe per-platform limitations. */
struct intel_gvt_device_info {
	u32 max_support_vgpus;
	u32 cfg_space_size;
	u32 mmio_size;
	u32 mmio_bar;
	unsigned long msi_cap_offset;
	u32 gtt_start_offset;
	u32 gtt_entry_size;
	u32 gtt_entry_size_shift;
	int gmadr_bytes_in_cmd;
	u32 max_surface_size;
};

/* GM resources owned by a vGPU */
struct intel_vgpu_gm {
	u64 aperture_sz;
	u64 hidden_sz;
	struct drm_mm_node low_gm_node;
	struct drm_mm_node high_gm_node;
};

#define INTEL_GVT_MAX_NUM_FENCES 32

/* Fences owned by a vGPU */
struct intel_vgpu_fence {
	struct i915_fence_reg *regs[INTEL_GVT_MAX_NUM_FENCES];
	u32 base;
	u32 size;
};

struct intel_vgpu_mmio {
	void *vreg;
};

#define INTEL_GVT_MAX_BAR_NUM 4

struct intel_vgpu_pci_bar {
	u64 size;
	bool tracked;
};

struct intel_vgpu_cfg_space {
	unsigned char virtual_cfg_space[PCI_CFG_SPACE_EXP_SIZE];
	struct intel_vgpu_pci_bar bar[INTEL_GVT_MAX_BAR_NUM];
	u32 pmcsr_off;
};

#define vgpu_cfg_space(vgpu) ((vgpu)->cfg_space.virtual_cfg_space)

struct intel_vgpu_irq {
	bool irq_warn_once[INTEL_GVT_EVENT_MAX];
	DECLARE_BITMAP(flip_done_event[I915_MAX_PIPES],
		       INTEL_GVT_EVENT_MAX);
};

struct intel_vgpu_opregion {
	bool mapped;
	void *va;
	u32 gfn[INTEL_GVT_OPREGION_PAGES];
};

#define vgpu_opregion(vgpu) (&(vgpu->opregion))

struct intel_vgpu_display {
	struct intel_vgpu_i2c_edid i2c_edid;
	struct intel_vgpu_port ports[I915_MAX_PORTS];
	struct intel_vgpu_sbi sbi;
};

struct vgpu_sched_ctl {
	int weight;
};

enum {
	INTEL_VGPU_EXECLIST_SUBMISSION = 1,
	INTEL_VGPU_GUC_SUBMISSION,
};

struct intel_vgpu_submission_ops {
	const char *name;
	int (*init)(struct intel_vgpu *vgpu, intel_engine_mask_t engine_mask);
	void (*clean)(struct intel_vgpu *vgpu, intel_engine_mask_t engine_mask);
	void (*reset)(struct intel_vgpu *vgpu, intel_engine_mask_t engine_mask);
};

struct intel_vgpu_submission {
	struct intel_vgpu_execlist execlist[I915_NUM_ENGINES];
	struct list_head workload_q_head[I915_NUM_ENGINES];
	struct intel_context *shadow[I915_NUM_ENGINES];
	struct kmem_cache *workloads;
	atomic_t running_workload_num;
	union {
		u64 i915_context_pml4;
		u64 i915_context_pdps[GEN8_3LVL_PDPES];
	};
	DECLARE_BITMAP(shadow_ctx_desc_updated, I915_NUM_ENGINES);
	DECLARE_BITMAP(tlb_handle_pending, I915_NUM_ENGINES);
	void *ring_scan_buffer[I915_NUM_ENGINES];
	int ring_scan_buffer_size[I915_NUM_ENGINES];
	const struct intel_vgpu_submission_ops *ops;
	int virtual_submission_interface;
	bool active;
	struct {
		u32 lrca;
		bool valid;
		u64 ring_context_gpa;
	} last_ctx[I915_NUM_ENGINES];
};

struct intel_vgpu {
	struct intel_gvt *gvt;
	struct mutex vgpu_lock;
	int id;
	unsigned long handle; /* vGPU handle used by hypervisor MPT modules */
	bool active;
	bool pv_notified;
	bool failsafe;
	unsigned int resetting_eng;

	/* Both sched_data and sched_ctl can be seen a part of the global gvt
	 * scheduler structure. So below 2 vgpu data are protected
	 * by sched_lock, not vgpu_lock.
	 */
	void *sched_data;
	struct vgpu_sched_ctl sched_ctl;

	struct intel_vgpu_fence fence;
	struct intel_vgpu_gm gm;
	struct intel_vgpu_cfg_space cfg_space;
	struct intel_vgpu_mmio mmio;
	struct intel_vgpu_irq irq;
	struct intel_vgpu_gtt gtt;
	struct intel_vgpu_opregion opregion;
	struct intel_vgpu_display display;
	struct intel_vgpu_submission submission;
	struct radix_tree_root page_track_tree;
	u32 hws_pga[I915_NUM_ENGINES];
	/* Set on PCI_D3, reset on DMLR, not reflecting the actual PM state */
	bool d3_entered;

	struct dentry *debugfs;

	/* Hypervisor-specific device state. */
	void *vdev;

	struct list_head dmabuf_obj_list_head;
	struct mutex dmabuf_lock;
	struct idr object_idr;

	u32 scan_nonprivbb;
};

static inline void *intel_vgpu_vdev(struct intel_vgpu *vgpu)
{
	return vgpu->vdev;
}

/* validating GM healthy status*/
#define vgpu_is_vm_unhealthy(ret_val) \
	(((ret_val) == -EBADRQC) || ((ret_val) == -EFAULT))

struct intel_gvt_gm {
	unsigned long vgpu_allocated_low_gm_size;
	unsigned long vgpu_allocated_high_gm_size;
};

struct intel_gvt_fence {
	unsigned long vgpu_allocated_fence_num;
};

/* Special MMIO blocks. */
struct gvt_mmio_block {
	unsigned int device;
	i915_reg_t   offset;
	unsigned int size;
	gvt_mmio_func read;
	gvt_mmio_func write;
};

#define INTEL_GVT_MMIO_HASH_BITS 11

struct intel_gvt_mmio {
	u8 *mmio_attribute;
/* Register contains RO bits */
#define F_RO		(1 << 0)
/* Register contains graphics address */
#define F_GMADR		(1 << 1)
/* Mode mask registers with high 16 bits as the mask bits */
#define F_MODE_MASK	(1 << 2)
/* This reg can be accessed by GPU commands */
#define F_CMD_ACCESS	(1 << 3)
/* This reg has been accessed by a VM */
#define F_ACCESSED	(1 << 4)
<<<<<<< HEAD
=======
/* This reg requires save & restore during host PM suspend/resume */
#define F_PM_SAVE	(1 << 5)
>>>>>>> b1073352
/* This reg could be accessed by unaligned address */
#define F_UNALIGN	(1 << 6)
/* This reg is in GVT's mmio save-restor list and in hardware
 * logical context image
 */
#define F_SR_IN_CTX	(1 << 7)

	struct gvt_mmio_block *mmio_block;
	unsigned int num_mmio_block;

	DECLARE_HASHTABLE(mmio_info_table, INTEL_GVT_MMIO_HASH_BITS);
	unsigned long num_tracked_mmio;
};

struct intel_gvt_firmware {
	void *cfg_space;
	void *mmio;
	bool firmware_loaded;
};

#define NR_MAX_INTEL_VGPU_TYPES 20
struct intel_vgpu_type {
	char name[16];
	unsigned int avail_instance;
	unsigned int low_gm_size;
	unsigned int high_gm_size;
	unsigned int fence;
	unsigned int weight;
	enum intel_vgpu_edid resolution;
};

struct intel_gvt {
	/* GVT scope lock, protect GVT itself, and all resource currently
	 * not yet protected by special locks(vgpu and scheduler lock).
	 */
	struct mutex lock;
	/* scheduler scope lock, protect gvt and vgpu schedule related data */
	struct mutex sched_lock;

	struct intel_gt *gt;
	struct idr vgpu_idr;	/* vGPU IDR pool */

	struct intel_gvt_device_info device_info;
	struct intel_gvt_gm gm;
	struct intel_gvt_fence fence;
	struct intel_gvt_mmio mmio;
	struct intel_gvt_firmware firmware;
	struct intel_gvt_irq irq;
	struct intel_gvt_gtt gtt;
	struct intel_gvt_workload_scheduler scheduler;
	struct notifier_block shadow_ctx_notifier_block[I915_NUM_ENGINES];
	DECLARE_HASHTABLE(cmd_table, GVT_CMD_HASH_BITS);
	struct intel_vgpu_type *types;
	unsigned int num_types;
	struct intel_vgpu *idle_vgpu;

	struct task_struct *service_thread;
	wait_queue_head_t service_thread_wq;

	/* service_request is always used in bit operation, we should always
	 * use it with atomic bit ops so that no need to use gvt big lock.
	 */
	unsigned long service_request;

	struct {
		struct engine_mmio *mmio;
		int ctx_mmio_count[I915_NUM_ENGINES];
		u32 *tlb_mmio_offset_list;
		u32 tlb_mmio_offset_list_cnt;
		u32 *mocs_mmio_offset_list;
		u32 mocs_mmio_offset_list_cnt;
	} engine_mmio_list;

	struct dentry *debugfs_root;
};

static inline struct intel_gvt *to_gvt(struct drm_i915_private *i915)
{
	return i915->gvt;
}

enum {
	INTEL_GVT_REQUEST_EMULATE_VBLANK = 0,

	/* Scheduling trigger by timer */
	INTEL_GVT_REQUEST_SCHED = 1,

	/* Scheduling trigger by event */
	INTEL_GVT_REQUEST_EVENT_SCHED = 2,
};

static inline void intel_gvt_request_service(struct intel_gvt *gvt,
		int service)
{
	set_bit(service, (void *)&gvt->service_request);
	wake_up(&gvt->service_thread_wq);
}

void intel_gvt_free_firmware(struct intel_gvt *gvt);
int intel_gvt_load_firmware(struct intel_gvt *gvt);

/* Aperture/GM space definitions for GVT device */
#define MB_TO_BYTES(mb) ((mb) << 20ULL)
#define BYTES_TO_MB(b) ((b) >> 20ULL)

#define HOST_LOW_GM_SIZE MB_TO_BYTES(128)
#define HOST_HIGH_GM_SIZE MB_TO_BYTES(384)
#define HOST_FENCE 4

#define gvt_to_ggtt(gvt)	((gvt)->gt->ggtt)

/* Aperture/GM space definitions for GVT device */
#define gvt_aperture_sz(gvt)	  gvt_to_ggtt(gvt)->mappable_end
#define gvt_aperture_pa_base(gvt) gvt_to_ggtt(gvt)->gmadr.start

#define gvt_ggtt_gm_sz(gvt)	gvt_to_ggtt(gvt)->vm.total
#define gvt_ggtt_sz(gvt)	(gvt_to_ggtt(gvt)->vm.total >> PAGE_SHIFT << 3)
#define gvt_hidden_sz(gvt)	(gvt_ggtt_gm_sz(gvt) - gvt_aperture_sz(gvt))

#define gvt_aperture_gmadr_base(gvt) (0)
#define gvt_aperture_gmadr_end(gvt) (gvt_aperture_gmadr_base(gvt) \
				     + gvt_aperture_sz(gvt) - 1)

#define gvt_hidden_gmadr_base(gvt) (gvt_aperture_gmadr_base(gvt) \
				    + gvt_aperture_sz(gvt))
#define gvt_hidden_gmadr_end(gvt) (gvt_hidden_gmadr_base(gvt) \
				   + gvt_hidden_sz(gvt) - 1)

#define gvt_fence_sz(gvt) (gvt_to_ggtt(gvt)->num_fences)

/* Aperture/GM space definitions for vGPU */
#define vgpu_aperture_offset(vgpu)	((vgpu)->gm.low_gm_node.start)
#define vgpu_hidden_offset(vgpu)	((vgpu)->gm.high_gm_node.start)
#define vgpu_aperture_sz(vgpu)		((vgpu)->gm.aperture_sz)
#define vgpu_hidden_sz(vgpu)		((vgpu)->gm.hidden_sz)

#define vgpu_aperture_pa_base(vgpu) \
	(gvt_aperture_pa_base(vgpu->gvt) + vgpu_aperture_offset(vgpu))

#define vgpu_ggtt_gm_sz(vgpu) ((vgpu)->gm.aperture_sz + (vgpu)->gm.hidden_sz)

#define vgpu_aperture_pa_end(vgpu) \
	(vgpu_aperture_pa_base(vgpu) + vgpu_aperture_sz(vgpu) - 1)

#define vgpu_aperture_gmadr_base(vgpu) (vgpu_aperture_offset(vgpu))
#define vgpu_aperture_gmadr_end(vgpu) \
	(vgpu_aperture_gmadr_base(vgpu) + vgpu_aperture_sz(vgpu) - 1)

#define vgpu_hidden_gmadr_base(vgpu) (vgpu_hidden_offset(vgpu))
#define vgpu_hidden_gmadr_end(vgpu) \
	(vgpu_hidden_gmadr_base(vgpu) + vgpu_hidden_sz(vgpu) - 1)

#define vgpu_fence_base(vgpu) (vgpu->fence.base)
#define vgpu_fence_sz(vgpu) (vgpu->fence.size)

struct intel_vgpu_creation_params {
	__u64 handle;
	__u64 low_gm_sz;  /* in MB */
	__u64 high_gm_sz; /* in MB */
	__u64 fence_sz;
	__u64 resolution;
	__s32 primary;
	__u64 vgpu_id;

	__u32 weight;
};

int intel_vgpu_alloc_resource(struct intel_vgpu *vgpu,
			      struct intel_vgpu_creation_params *param);
void intel_vgpu_reset_resource(struct intel_vgpu *vgpu);
void intel_vgpu_free_resource(struct intel_vgpu *vgpu);
void intel_vgpu_write_fence(struct intel_vgpu *vgpu,
	u32 fence, u64 value);

/* Macros for easily accessing vGPU virtual/shadow register.
   Explicitly seperate use for typed MMIO reg or real offset.*/
#define vgpu_vreg_t(vgpu, reg) \
	(*(u32 *)(vgpu->mmio.vreg + i915_mmio_reg_offset(reg)))
#define vgpu_vreg(vgpu, offset) \
	(*(u32 *)(vgpu->mmio.vreg + (offset)))
#define vgpu_vreg64_t(vgpu, reg) \
	(*(u64 *)(vgpu->mmio.vreg + i915_mmio_reg_offset(reg)))
#define vgpu_vreg64(vgpu, offset) \
	(*(u64 *)(vgpu->mmio.vreg + (offset)))

#define for_each_active_vgpu(gvt, vgpu, id) \
	idr_for_each_entry((&(gvt)->vgpu_idr), (vgpu), (id)) \
		for_each_if(vgpu->active)

static inline void intel_vgpu_write_pci_bar(struct intel_vgpu *vgpu,
					    u32 offset, u32 val, bool low)
{
	u32 *pval;

	/* BAR offset should be 32 bits algiend */
	offset = rounddown(offset, 4);
	pval = (u32 *)(vgpu_cfg_space(vgpu) + offset);

	if (low) {
		/*
		 * only update bit 31 - bit 4,
		 * leave the bit 3 - bit 0 unchanged.
		 */
		*pval = (val & GENMASK(31, 4)) | (*pval & GENMASK(3, 0));
	} else {
		*pval = val;
	}
}

int intel_gvt_init_vgpu_types(struct intel_gvt *gvt);
void intel_gvt_clean_vgpu_types(struct intel_gvt *gvt);

struct intel_vgpu *intel_gvt_create_idle_vgpu(struct intel_gvt *gvt);
void intel_gvt_destroy_idle_vgpu(struct intel_vgpu *vgpu);
struct intel_vgpu *intel_gvt_create_vgpu(struct intel_gvt *gvt,
					 struct intel_vgpu_type *type);
void intel_gvt_destroy_vgpu(struct intel_vgpu *vgpu);
void intel_gvt_release_vgpu(struct intel_vgpu *vgpu);
void intel_gvt_reset_vgpu_locked(struct intel_vgpu *vgpu, bool dmlr,
				 intel_engine_mask_t engine_mask);
void intel_gvt_reset_vgpu(struct intel_vgpu *vgpu);
void intel_gvt_activate_vgpu(struct intel_vgpu *vgpu);
void intel_gvt_deactivate_vgpu(struct intel_vgpu *vgpu);

/* validating GM functions */
#define vgpu_gmadr_is_aperture(vgpu, gmadr) \
	((gmadr >= vgpu_aperture_gmadr_base(vgpu)) && \
	 (gmadr <= vgpu_aperture_gmadr_end(vgpu)))

#define vgpu_gmadr_is_hidden(vgpu, gmadr) \
	((gmadr >= vgpu_hidden_gmadr_base(vgpu)) && \
	 (gmadr <= vgpu_hidden_gmadr_end(vgpu)))

#define vgpu_gmadr_is_valid(vgpu, gmadr) \
	 ((vgpu_gmadr_is_aperture(vgpu, gmadr) || \
	  (vgpu_gmadr_is_hidden(vgpu, gmadr))))

#define gvt_gmadr_is_aperture(gvt, gmadr) \
	 ((gmadr >= gvt_aperture_gmadr_base(gvt)) && \
	  (gmadr <= gvt_aperture_gmadr_end(gvt)))

#define gvt_gmadr_is_hidden(gvt, gmadr) \
	  ((gmadr >= gvt_hidden_gmadr_base(gvt)) && \
	   (gmadr <= gvt_hidden_gmadr_end(gvt)))

#define gvt_gmadr_is_valid(gvt, gmadr) \
	  (gvt_gmadr_is_aperture(gvt, gmadr) || \
	    gvt_gmadr_is_hidden(gvt, gmadr))

bool intel_gvt_ggtt_validate_range(struct intel_vgpu *vgpu, u64 addr, u32 size);
int intel_gvt_ggtt_gmadr_g2h(struct intel_vgpu *vgpu, u64 g_addr, u64 *h_addr);
int intel_gvt_ggtt_gmadr_h2g(struct intel_vgpu *vgpu, u64 h_addr, u64 *g_addr);
int intel_gvt_ggtt_index_g2h(struct intel_vgpu *vgpu, unsigned long g_index,
			     unsigned long *h_index);
int intel_gvt_ggtt_h2g_index(struct intel_vgpu *vgpu, unsigned long h_index,
			     unsigned long *g_index);

void intel_vgpu_init_cfg_space(struct intel_vgpu *vgpu,
		bool primary);
void intel_vgpu_reset_cfg_space(struct intel_vgpu *vgpu);

int intel_vgpu_emulate_cfg_read(struct intel_vgpu *vgpu, unsigned int offset,
		void *p_data, unsigned int bytes);

int intel_vgpu_emulate_cfg_write(struct intel_vgpu *vgpu, unsigned int offset,
		void *p_data, unsigned int bytes);

void intel_vgpu_emulate_hotplug(struct intel_vgpu *vgpu, bool connected);

static inline u64 intel_vgpu_get_bar_gpa(struct intel_vgpu *vgpu, int bar)
{
	/* We are 64bit bar. */
	return (*(u64 *)(vgpu->cfg_space.virtual_cfg_space + bar)) &
			PCI_BASE_ADDRESS_MEM_MASK;
}

void intel_vgpu_clean_opregion(struct intel_vgpu *vgpu);
int intel_vgpu_init_opregion(struct intel_vgpu *vgpu);
int intel_vgpu_opregion_base_write_handler(struct intel_vgpu *vgpu, u32 gpa);

int intel_vgpu_emulate_opregion_request(struct intel_vgpu *vgpu, u32 swsci);
void populate_pvinfo_page(struct intel_vgpu *vgpu);

int intel_gvt_scan_and_shadow_workload(struct intel_vgpu_workload *workload);
void enter_failsafe_mode(struct intel_vgpu *vgpu, int reason);

struct intel_gvt_ops {
	int (*emulate_cfg_read)(struct intel_vgpu *, unsigned int, void *,
				unsigned int);
	int (*emulate_cfg_write)(struct intel_vgpu *, unsigned int, void *,
				unsigned int);
	int (*emulate_mmio_read)(struct intel_vgpu *, u64, void *,
				unsigned int);
	int (*emulate_mmio_write)(struct intel_vgpu *, u64, void *,
				unsigned int);
	struct intel_vgpu *(*vgpu_create)(struct intel_gvt *,
				struct intel_vgpu_type *);
	void (*vgpu_destroy)(struct intel_vgpu *vgpu);
	void (*vgpu_release)(struct intel_vgpu *vgpu);
	void (*vgpu_reset)(struct intel_vgpu *);
	void (*vgpu_activate)(struct intel_vgpu *);
	void (*vgpu_deactivate)(struct intel_vgpu *);
	struct intel_vgpu_type *(*gvt_find_vgpu_type)(struct intel_gvt *gvt,
			const char *name);
	bool (*get_gvt_attrs)(struct attribute_group ***intel_vgpu_type_groups);
	int (*vgpu_query_plane)(struct intel_vgpu *vgpu, void *);
	int (*vgpu_get_dmabuf)(struct intel_vgpu *vgpu, unsigned int);
	int (*write_protect_handler)(struct intel_vgpu *, u64, void *,
				     unsigned int);
	void (*emulate_hotplug)(struct intel_vgpu *vgpu, bool connected);
};


enum {
	GVT_FAILSAFE_UNSUPPORTED_GUEST,
	GVT_FAILSAFE_INSUFFICIENT_RESOURCE,
	GVT_FAILSAFE_GUEST_ERR,
};

static inline void mmio_hw_access_pre(struct intel_gt *gt)
{
	intel_runtime_pm_get(gt->uncore->rpm);
}

static inline void mmio_hw_access_post(struct intel_gt *gt)
{
	intel_runtime_pm_put_unchecked(gt->uncore->rpm);
}

/**
 * intel_gvt_mmio_set_accessed - mark a MMIO has been accessed
 * @gvt: a GVT device
 * @offset: register offset
 *
 */
static inline void intel_gvt_mmio_set_accessed(
			struct intel_gvt *gvt, unsigned int offset)
{
	gvt->mmio.mmio_attribute[offset >> 2] |= F_ACCESSED;
}

/**
 * intel_gvt_mmio_is_cmd_accessible - if a MMIO could be accessed by command
 * @gvt: a GVT device
 * @offset: register offset
 *
 * Returns:
 * True if an MMIO is able to be accessed by GPU commands
 */
static inline bool intel_gvt_mmio_is_cmd_accessible(
			struct intel_gvt *gvt, unsigned int offset)
{
	return gvt->mmio.mmio_attribute[offset >> 2] & F_CMD_ACCESS;
}

/**
 * intel_gvt_mmio_set_cmd_accessible -
 *				mark a MMIO could be accessible by command
 * @gvt: a GVT device
 * @offset: register offset
 *
 */
static inline void intel_gvt_mmio_set_cmd_accessible(
			struct intel_gvt *gvt, unsigned int offset)
{
	gvt->mmio.mmio_attribute[offset >> 2] |= F_CMD_ACCESS;
}

/**
 * intel_gvt_mmio_is_unalign - mark a MMIO could be accessed unaligned
 * @gvt: a GVT device
 * @offset: register offset
 *
 */
static inline bool intel_gvt_mmio_is_unalign(
			struct intel_gvt *gvt, unsigned int offset)
{
	return gvt->mmio.mmio_attribute[offset >> 2] & F_UNALIGN;
}

/**
 * intel_gvt_mmio_has_mode_mask - if a MMIO has a mode mask
 * @gvt: a GVT device
 * @offset: register offset
 *
 * Returns:
 * True if a MMIO has a mode mask in its higher 16 bits, false if it isn't.
 *
 */
static inline bool intel_gvt_mmio_has_mode_mask(
			struct intel_gvt *gvt, unsigned int offset)
{
	return gvt->mmio.mmio_attribute[offset >> 2] & F_MODE_MASK;
}

/**
 * intel_gvt_mmio_is_sr_in_ctx -
 *		check if an MMIO has F_SR_IN_CTX mask
 * @gvt: a GVT device
 * @offset: register offset
 *
 * Returns:
 * True if an MMIO has an F_SR_IN_CTX  mask, false if it isn't.
 *
 */
static inline bool intel_gvt_mmio_is_sr_in_ctx(
			struct intel_gvt *gvt, unsigned int offset)
{
	return gvt->mmio.mmio_attribute[offset >> 2] & F_SR_IN_CTX;
}

/**
 * intel_gvt_mmio_set_sr_in_ctx -
 *		mask an MMIO in GVT's mmio save-restore list and also
 *		in hardware logical context image
 * @gvt: a GVT device
 * @offset: register offset
 *
 */
static inline void intel_gvt_mmio_set_sr_in_ctx(
			struct intel_gvt *gvt, unsigned int offset)
{
	gvt->mmio.mmio_attribute[offset >> 2] |= F_SR_IN_CTX;
}

void intel_gvt_debugfs_add_vgpu(struct intel_vgpu *vgpu);
void intel_gvt_debugfs_remove_vgpu(struct intel_vgpu *vgpu);
void intel_gvt_debugfs_init(struct intel_gvt *gvt);
void intel_gvt_debugfs_clean(struct intel_gvt *gvt);

int intel_gvt_pm_resume(struct intel_gvt *gvt);

#include "trace.h"
#include "mpt.h"

#endif<|MERGE_RESOLUTION|>--- conflicted
+++ resolved
@@ -255,11 +255,8 @@
 #define F_CMD_ACCESS	(1 << 3)
 /* This reg has been accessed by a VM */
 #define F_ACCESSED	(1 << 4)
-<<<<<<< HEAD
-=======
 /* This reg requires save & restore during host PM suspend/resume */
 #define F_PM_SAVE	(1 << 5)
->>>>>>> b1073352
 /* This reg could be accessed by unaligned address */
 #define F_UNALIGN	(1 << 6)
 /* This reg is in GVT's mmio save-restor list and in hardware
