// SPDX-License-Identifier: GPL-2.0-or-later
/*
 * INET		An implementation of the TCP/IP protocol suite for the LINUX
 *		operating system.  INET is implemented using the  BSD Socket
 *		interface as the means of communication with the user level.
 *
 *		Generic socket support routines. Memory allocators, socket lock/release
 *		handler for protocols to use and generic option handler.
 *
 * Authors:	Ross Biro
 *		Fred N. van Kempen, <waltje@uWalt.NL.Mugnet.ORG>
 *		Florian La Roche, <flla@stud.uni-sb.de>
 *		Alan Cox, <A.Cox@swansea.ac.uk>
 *
 * Fixes:
 *		Alan Cox	: 	Numerous verify_area() problems
 *		Alan Cox	:	Connecting on a connecting socket
 *					now returns an error for tcp.
 *		Alan Cox	:	sock->protocol is set correctly.
 *					and is not sometimes left as 0.
 *		Alan Cox	:	connect handles icmp errors on a
 *					connect properly. Unfortunately there
 *					is a restart syscall nasty there. I
 *					can't match BSD without hacking the C
 *					library. Ideas urgently sought!
 *		Alan Cox	:	Disallow bind() to addresses that are
 *					not ours - especially broadcast ones!!
 *		Alan Cox	:	Socket 1024 _IS_ ok for users. (fencepost)
 *		Alan Cox	:	sock_wfree/sock_rfree don't destroy sockets,
 *					instead they leave that for the DESTROY timer.
 *		Alan Cox	:	Clean up error flag in accept
 *		Alan Cox	:	TCP ack handling is buggy, the DESTROY timer
 *					was buggy. Put a remove_sock() in the handler
 *					for memory when we hit 0. Also altered the timer
 *					code. The ACK stuff can wait and needs major
 *					TCP layer surgery.
 *		Alan Cox	:	Fixed TCP ack bug, removed remove sock
 *					and fixed timer/inet_bh race.
 *		Alan Cox	:	Added zapped flag for TCP
 *		Alan Cox	:	Move kfree_skb into skbuff.c and tidied up surplus code
 *		Alan Cox	:	for new sk_buff allocations wmalloc/rmalloc now call alloc_skb
 *		Alan Cox	:	kfree_s calls now are kfree_skbmem so we can track skb resources
 *		Alan Cox	:	Supports socket option broadcast now as does udp. Packet and raw need fixing.
 *		Alan Cox	:	Added RCVBUF,SNDBUF size setting. It suddenly occurred to me how easy it was so...
 *		Rick Sladkey	:	Relaxed UDP rules for matching packets.
 *		C.E.Hawkins	:	IFF_PROMISC/SIOCGHWADDR support
 *	Pauline Middelink	:	identd support
 *		Alan Cox	:	Fixed connect() taking signals I think.
 *		Alan Cox	:	SO_LINGER supported
 *		Alan Cox	:	Error reporting fixes
 *		Anonymous	:	inet_create tidied up (sk->reuse setting)
 *		Alan Cox	:	inet sockets don't set sk->type!
 *		Alan Cox	:	Split socket option code
 *		Alan Cox	:	Callbacks
 *		Alan Cox	:	Nagle flag for Charles & Johannes stuff
 *		Alex		:	Removed restriction on inet fioctl
 *		Alan Cox	:	Splitting INET from NET core
 *		Alan Cox	:	Fixed bogus SO_TYPE handling in getsockopt()
 *		Adam Caldwell	:	Missing return in SO_DONTROUTE/SO_DEBUG code
 *		Alan Cox	:	Split IP from generic code
 *		Alan Cox	:	New kfree_skbmem()
 *		Alan Cox	:	Make SO_DEBUG superuser only.
 *		Alan Cox	:	Allow anyone to clear SO_DEBUG
 *					(compatibility fix)
 *		Alan Cox	:	Added optimistic memory grabbing for AF_UNIX throughput.
 *		Alan Cox	:	Allocator for a socket is settable.
 *		Alan Cox	:	SO_ERROR includes soft errors.
 *		Alan Cox	:	Allow NULL arguments on some SO_ opts
 *		Alan Cox	: 	Generic socket allocation to make hooks
 *					easier (suggested by Craig Metz).
 *		Michael Pall	:	SO_ERROR returns positive errno again
 *              Steve Whitehouse:       Added default destructor to free
 *                                      protocol private data.
 *              Steve Whitehouse:       Added various other default routines
 *                                      common to several socket families.
 *              Chris Evans     :       Call suser() check last on F_SETOWN
 *		Jay Schulist	:	Added SO_ATTACH_FILTER and SO_DETACH_FILTER.
 *		Andi Kleen	:	Add sock_kmalloc()/sock_kfree_s()
 *		Andi Kleen	:	Fix write_space callback
 *		Chris Evans	:	Security fixes - signedness again
 *		Arnaldo C. Melo :       cleanups, use skb_queue_purge
 *
 * To Fix:
 */

#define pr_fmt(fmt) KBUILD_MODNAME ": " fmt

#include <asm/unaligned.h>
#include <linux/capability.h>
#include <linux/errno.h>
#include <linux/errqueue.h>
#include <linux/types.h>
#include <linux/socket.h>
#include <linux/in.h>
#include <linux/kernel.h>
#include <linux/module.h>
#include <linux/proc_fs.h>
#include <linux/seq_file.h>
#include <linux/sched.h>
#include <linux/sched/mm.h>
#include <linux/timer.h>
#include <linux/string.h>
#include <linux/sockios.h>
#include <linux/net.h>
#include <linux/mm.h>
#include <linux/slab.h>
#include <linux/interrupt.h>
#include <linux/poll.h>
#include <linux/tcp.h>
#include <linux/init.h>
#include <linux/highmem.h>
#include <linux/user_namespace.h>
#include <linux/static_key.h>
#include <linux/memcontrol.h>
#include <linux/prefetch.h>
#include <linux/compat.h>

#include <linux/uaccess.h>

#include <linux/netdevice.h>
#include <net/protocol.h>
#include <linux/skbuff.h>
#include <net/net_namespace.h>
#include <net/request_sock.h>
#include <net/sock.h>
#include <linux/net_tstamp.h>
#include <net/xfrm.h>
#include <linux/ipsec.h>
#include <net/cls_cgroup.h>
#include <net/netprio_cgroup.h>
#include <linux/sock_diag.h>

#include <linux/filter.h>
#include <net/sock_reuseport.h>
#include <net/bpf_sk_storage.h>

#include <trace/events/sock.h>

#include <net/tcp.h>
#include <net/busy_poll.h>

#include <linux/ethtool.h>

static DEFINE_MUTEX(proto_list_mutex);
static LIST_HEAD(proto_list);

/**
 * sk_ns_capable - General socket capability test
 * @sk: Socket to use a capability on or through
 * @user_ns: The user namespace of the capability to use
 * @cap: The capability to use
 *
 * Test to see if the opener of the socket had when the socket was
 * created and the current process has the capability @cap in the user
 * namespace @user_ns.
 */
bool sk_ns_capable(const struct sock *sk,
		   struct user_namespace *user_ns, int cap)
{
	return file_ns_capable(sk->sk_socket->file, user_ns, cap) &&
		ns_capable(user_ns, cap);
}
EXPORT_SYMBOL(sk_ns_capable);

/**
 * sk_capable - Socket global capability test
 * @sk: Socket to use a capability on or through
 * @cap: The global capability to use
 *
 * Test to see if the opener of the socket had when the socket was
 * created and the current process has the capability @cap in all user
 * namespaces.
 */
bool sk_capable(const struct sock *sk, int cap)
{
	return sk_ns_capable(sk, &init_user_ns, cap);
}
EXPORT_SYMBOL(sk_capable);

/**
 * sk_net_capable - Network namespace socket capability test
 * @sk: Socket to use a capability on or through
 * @cap: The capability to use
 *
 * Test to see if the opener of the socket had when the socket was created
 * and the current process has the capability @cap over the network namespace
 * the socket is a member of.
 */
bool sk_net_capable(const struct sock *sk, int cap)
{
	return sk_ns_capable(sk, sock_net(sk)->user_ns, cap);
}
EXPORT_SYMBOL(sk_net_capable);

/*
 * Each address family might have different locking rules, so we have
 * one slock key per address family and separate keys for internal and
 * userspace sockets.
 */
static struct lock_class_key af_family_keys[AF_MAX];
static struct lock_class_key af_family_kern_keys[AF_MAX];
static struct lock_class_key af_family_slock_keys[AF_MAX];
static struct lock_class_key af_family_kern_slock_keys[AF_MAX];

/*
 * Make lock validator output more readable. (we pre-construct these
 * strings build-time, so that runtime initialization of socket
 * locks is fast):
 */

#define _sock_locks(x)						  \
  x "AF_UNSPEC",	x "AF_UNIX"     ,	x "AF_INET"     , \
  x "AF_AX25"  ,	x "AF_IPX"      ,	x "AF_APPLETALK", \
  x "AF_NETROM",	x "AF_BRIDGE"   ,	x "AF_ATMPVC"   , \
  x "AF_X25"   ,	x "AF_INET6"    ,	x "AF_ROSE"     , \
  x "AF_DECnet",	x "AF_NETBEUI"  ,	x "AF_SECURITY" , \
  x "AF_KEY"   ,	x "AF_NETLINK"  ,	x "AF_PACKET"   , \
  x "AF_ASH"   ,	x "AF_ECONET"   ,	x "AF_ATMSVC"   , \
  x "AF_RDS"   ,	x "AF_SNA"      ,	x "AF_IRDA"     , \
  x "AF_PPPOX" ,	x "AF_WANPIPE"  ,	x "AF_LLC"      , \
  x "27"       ,	x "28"          ,	x "AF_CAN"      , \
  x "AF_TIPC"  ,	x "AF_BLUETOOTH",	x "IUCV"        , \
  x "AF_RXRPC" ,	x "AF_ISDN"     ,	x "AF_PHONET"   , \
  x "AF_IEEE802154",	x "AF_CAIF"	,	x "AF_ALG"      , \
  x "AF_NFC"   ,	x "AF_VSOCK"    ,	x "AF_KCM"      , \
  x "AF_QIPCRTR",	x "AF_SMC"	,	x "AF_XDP"	, \
  x "AF_MCTP"  , \
  x "AF_MAX"

static const char *const af_family_key_strings[AF_MAX+1] = {
	_sock_locks("sk_lock-")
};
static const char *const af_family_slock_key_strings[AF_MAX+1] = {
	_sock_locks("slock-")
};
static const char *const af_family_clock_key_strings[AF_MAX+1] = {
	_sock_locks("clock-")
};

static const char *const af_family_kern_key_strings[AF_MAX+1] = {
	_sock_locks("k-sk_lock-")
};
static const char *const af_family_kern_slock_key_strings[AF_MAX+1] = {
	_sock_locks("k-slock-")
};
static const char *const af_family_kern_clock_key_strings[AF_MAX+1] = {
	_sock_locks("k-clock-")
};
static const char *const af_family_rlock_key_strings[AF_MAX+1] = {
	_sock_locks("rlock-")
};
static const char *const af_family_wlock_key_strings[AF_MAX+1] = {
	_sock_locks("wlock-")
};
static const char *const af_family_elock_key_strings[AF_MAX+1] = {
	_sock_locks("elock-")
};

/*
 * sk_callback_lock and sk queues locking rules are per-address-family,
 * so split the lock classes by using a per-AF key:
 */
static struct lock_class_key af_callback_keys[AF_MAX];
static struct lock_class_key af_rlock_keys[AF_MAX];
static struct lock_class_key af_wlock_keys[AF_MAX];
static struct lock_class_key af_elock_keys[AF_MAX];
static struct lock_class_key af_kern_callback_keys[AF_MAX];

/* Run time adjustable parameters. */
__u32 sysctl_wmem_max __read_mostly = SK_WMEM_MAX;
EXPORT_SYMBOL(sysctl_wmem_max);
__u32 sysctl_rmem_max __read_mostly = SK_RMEM_MAX;
EXPORT_SYMBOL(sysctl_rmem_max);
__u32 sysctl_wmem_default __read_mostly = SK_WMEM_MAX;
__u32 sysctl_rmem_default __read_mostly = SK_RMEM_MAX;

/* Maximal space eaten by iovec or ancillary data plus some space */
int sysctl_optmem_max __read_mostly = sizeof(unsigned long)*(2*UIO_MAXIOV+512);
EXPORT_SYMBOL(sysctl_optmem_max);

int sysctl_tstamp_allow_data __read_mostly = 1;

DEFINE_STATIC_KEY_FALSE(memalloc_socks_key);
EXPORT_SYMBOL_GPL(memalloc_socks_key);

/**
 * sk_set_memalloc - sets %SOCK_MEMALLOC
 * @sk: socket to set it on
 *
 * Set %SOCK_MEMALLOC on a socket for access to emergency reserves.
 * It's the responsibility of the admin to adjust min_free_kbytes
 * to meet the requirements
 */
void sk_set_memalloc(struct sock *sk)
{
	sock_set_flag(sk, SOCK_MEMALLOC);
	sk->sk_allocation |= __GFP_MEMALLOC;
	static_branch_inc(&memalloc_socks_key);
}
EXPORT_SYMBOL_GPL(sk_set_memalloc);

void sk_clear_memalloc(struct sock *sk)
{
	sock_reset_flag(sk, SOCK_MEMALLOC);
	sk->sk_allocation &= ~__GFP_MEMALLOC;
	static_branch_dec(&memalloc_socks_key);

	/*
	 * SOCK_MEMALLOC is allowed to ignore rmem limits to ensure forward
	 * progress of swapping. SOCK_MEMALLOC may be cleared while
	 * it has rmem allocations due to the last swapfile being deactivated
	 * but there is a risk that the socket is unusable due to exceeding
	 * the rmem limits. Reclaim the reserves and obey rmem limits again.
	 */
	sk_mem_reclaim(sk);
}
EXPORT_SYMBOL_GPL(sk_clear_memalloc);

int __sk_backlog_rcv(struct sock *sk, struct sk_buff *skb)
{
	int ret;
	unsigned int noreclaim_flag;

	/* these should have been dropped before queueing */
	BUG_ON(!sock_flag(sk, SOCK_MEMALLOC));

	noreclaim_flag = memalloc_noreclaim_save();
	ret = INDIRECT_CALL_INET(sk->sk_backlog_rcv,
				 tcp_v6_do_rcv,
				 tcp_v4_do_rcv,
				 sk, skb);
	memalloc_noreclaim_restore(noreclaim_flag);

	return ret;
}
EXPORT_SYMBOL(__sk_backlog_rcv);

void sk_error_report(struct sock *sk)
{
	sk->sk_error_report(sk);

	switch (sk->sk_family) {
	case AF_INET:
		fallthrough;
	case AF_INET6:
		trace_inet_sk_error_report(sk);
		break;
	default:
		break;
	}
}
EXPORT_SYMBOL(sk_error_report);

int sock_get_timeout(long timeo, void *optval, bool old_timeval)
{
	struct __kernel_sock_timeval tv;

	if (timeo == MAX_SCHEDULE_TIMEOUT) {
		tv.tv_sec = 0;
		tv.tv_usec = 0;
	} else {
		tv.tv_sec = timeo / HZ;
		tv.tv_usec = ((timeo % HZ) * USEC_PER_SEC) / HZ;
	}

	if (old_timeval && in_compat_syscall() && !COMPAT_USE_64BIT_TIME) {
		struct old_timeval32 tv32 = { tv.tv_sec, tv.tv_usec };
		*(struct old_timeval32 *)optval = tv32;
		return sizeof(tv32);
	}

	if (old_timeval) {
		struct __kernel_old_timeval old_tv;
		old_tv.tv_sec = tv.tv_sec;
		old_tv.tv_usec = tv.tv_usec;
		*(struct __kernel_old_timeval *)optval = old_tv;
		return sizeof(old_tv);
	}

	*(struct __kernel_sock_timeval *)optval = tv;
	return sizeof(tv);
}
EXPORT_SYMBOL(sock_get_timeout);

int sock_copy_user_timeval(struct __kernel_sock_timeval *tv,
			   sockptr_t optval, int optlen, bool old_timeval)
{
	if (old_timeval && in_compat_syscall() && !COMPAT_USE_64BIT_TIME) {
		struct old_timeval32 tv32;

		if (optlen < sizeof(tv32))
			return -EINVAL;

		if (copy_from_sockptr(&tv32, optval, sizeof(tv32)))
			return -EFAULT;
		tv->tv_sec = tv32.tv_sec;
		tv->tv_usec = tv32.tv_usec;
	} else if (old_timeval) {
		struct __kernel_old_timeval old_tv;

		if (optlen < sizeof(old_tv))
			return -EINVAL;
		if (copy_from_sockptr(&old_tv, optval, sizeof(old_tv)))
			return -EFAULT;
		tv->tv_sec = old_tv.tv_sec;
		tv->tv_usec = old_tv.tv_usec;
	} else {
		if (optlen < sizeof(*tv))
			return -EINVAL;
		if (copy_from_sockptr(tv, optval, sizeof(*tv)))
			return -EFAULT;
	}

	return 0;
}
EXPORT_SYMBOL(sock_copy_user_timeval);

static int sock_set_timeout(long *timeo_p, sockptr_t optval, int optlen,
			    bool old_timeval)
{
	struct __kernel_sock_timeval tv;
	int err = sock_copy_user_timeval(&tv, optval, optlen, old_timeval);

	if (err)
		return err;

	if (tv.tv_usec < 0 || tv.tv_usec >= USEC_PER_SEC)
		return -EDOM;

	if (tv.tv_sec < 0) {
		static int warned __read_mostly;

		*timeo_p = 0;
		if (warned < 10 && net_ratelimit()) {
			warned++;
			pr_info("%s: `%s' (pid %d) tries to set negative timeout\n",
				__func__, current->comm, task_pid_nr(current));
		}
		return 0;
	}
	*timeo_p = MAX_SCHEDULE_TIMEOUT;
	if (tv.tv_sec == 0 && tv.tv_usec == 0)
		return 0;
	if (tv.tv_sec < (MAX_SCHEDULE_TIMEOUT / HZ - 1))
		*timeo_p = tv.tv_sec * HZ + DIV_ROUND_UP((unsigned long)tv.tv_usec, USEC_PER_SEC / HZ);
	return 0;
}

static bool sock_needs_netstamp(const struct sock *sk)
{
	switch (sk->sk_family) {
	case AF_UNSPEC:
	case AF_UNIX:
		return false;
	default:
		return true;
	}
}

static void sock_disable_timestamp(struct sock *sk, unsigned long flags)
{
	if (sk->sk_flags & flags) {
		sk->sk_flags &= ~flags;
		if (sock_needs_netstamp(sk) &&
		    !(sk->sk_flags & SK_FLAGS_TIMESTAMP))
			net_disable_timestamp();
	}
}


int __sock_queue_rcv_skb(struct sock *sk, struct sk_buff *skb)
{
	unsigned long flags;
	struct sk_buff_head *list = &sk->sk_receive_queue;

	if (atomic_read(&sk->sk_rmem_alloc) >= sk->sk_rcvbuf) {
		atomic_inc(&sk->sk_drops);
		trace_sock_rcvqueue_full(sk, skb);
		return -ENOMEM;
	}

	if (!sk_rmem_schedule(sk, skb, skb->truesize)) {
		atomic_inc(&sk->sk_drops);
		return -ENOBUFS;
	}

	skb->dev = NULL;
	skb_set_owner_r(skb, sk);

	/* we escape from rcu protected region, make sure we dont leak
	 * a norefcounted dst
	 */
	skb_dst_force(skb);

	spin_lock_irqsave(&list->lock, flags);
	sock_skb_set_dropcount(sk, skb);
	__skb_queue_tail(list, skb);
	spin_unlock_irqrestore(&list->lock, flags);

	if (!sock_flag(sk, SOCK_DEAD))
		sk->sk_data_ready(sk);
	return 0;
}
EXPORT_SYMBOL(__sock_queue_rcv_skb);

int sock_queue_rcv_skb(struct sock *sk, struct sk_buff *skb)
{
	int err;

	err = sk_filter(sk, skb);
	if (err)
		return err;

	return __sock_queue_rcv_skb(sk, skb);
}
EXPORT_SYMBOL(sock_queue_rcv_skb);

int __sk_receive_skb(struct sock *sk, struct sk_buff *skb,
		     const int nested, unsigned int trim_cap, bool refcounted)
{
	int rc = NET_RX_SUCCESS;

	if (sk_filter_trim_cap(sk, skb, trim_cap))
		goto discard_and_relse;

	skb->dev = NULL;

	if (sk_rcvqueues_full(sk, sk->sk_rcvbuf)) {
		atomic_inc(&sk->sk_drops);
		goto discard_and_relse;
	}
	if (nested)
		bh_lock_sock_nested(sk);
	else
		bh_lock_sock(sk);
	if (!sock_owned_by_user(sk)) {
		/*
		 * trylock + unlock semantics:
		 */
		mutex_acquire(&sk->sk_lock.dep_map, 0, 1, _RET_IP_);

		rc = sk_backlog_rcv(sk, skb);

		mutex_release(&sk->sk_lock.dep_map, _RET_IP_);
	} else if (sk_add_backlog(sk, skb, READ_ONCE(sk->sk_rcvbuf))) {
		bh_unlock_sock(sk);
		atomic_inc(&sk->sk_drops);
		goto discard_and_relse;
	}

	bh_unlock_sock(sk);
out:
	if (refcounted)
		sock_put(sk);
	return rc;
discard_and_relse:
	kfree_skb(skb);
	goto out;
}
EXPORT_SYMBOL(__sk_receive_skb);

INDIRECT_CALLABLE_DECLARE(struct dst_entry *ip6_dst_check(struct dst_entry *,
							  u32));
INDIRECT_CALLABLE_DECLARE(struct dst_entry *ipv4_dst_check(struct dst_entry *,
							   u32));
struct dst_entry *__sk_dst_check(struct sock *sk, u32 cookie)
{
	struct dst_entry *dst = __sk_dst_get(sk);

	if (dst && dst->obsolete &&
	    INDIRECT_CALL_INET(dst->ops->check, ip6_dst_check, ipv4_dst_check,
			       dst, cookie) == NULL) {
		sk_tx_queue_clear(sk);
		sk->sk_dst_pending_confirm = 0;
		RCU_INIT_POINTER(sk->sk_dst_cache, NULL);
		dst_release(dst);
		return NULL;
	}

	return dst;
}
EXPORT_SYMBOL(__sk_dst_check);

struct dst_entry *sk_dst_check(struct sock *sk, u32 cookie)
{
	struct dst_entry *dst = sk_dst_get(sk);

	if (dst && dst->obsolete &&
	    INDIRECT_CALL_INET(dst->ops->check, ip6_dst_check, ipv4_dst_check,
			       dst, cookie) == NULL) {
		sk_dst_reset(sk);
		dst_release(dst);
		return NULL;
	}

	return dst;
}
EXPORT_SYMBOL(sk_dst_check);

static int sock_bindtoindex_locked(struct sock *sk, int ifindex)
{
	int ret = -ENOPROTOOPT;
#ifdef CONFIG_NETDEVICES
	struct net *net = sock_net(sk);

	/* Sorry... */
	ret = -EPERM;
	if (sk->sk_bound_dev_if && !ns_capable(net->user_ns, CAP_NET_RAW))
		goto out;

	ret = -EINVAL;
	if (ifindex < 0)
		goto out;

	sk->sk_bound_dev_if = ifindex;
	if (sk->sk_prot->rehash)
		sk->sk_prot->rehash(sk);
	sk_dst_reset(sk);

	ret = 0;

out:
#endif

	return ret;
}

int sock_bindtoindex(struct sock *sk, int ifindex, bool lock_sk)
{
	int ret;

	if (lock_sk)
		lock_sock(sk);
	ret = sock_bindtoindex_locked(sk, ifindex);
	if (lock_sk)
		release_sock(sk);

	return ret;
}
EXPORT_SYMBOL(sock_bindtoindex);

static int sock_setbindtodevice(struct sock *sk, sockptr_t optval, int optlen)
{
	int ret = -ENOPROTOOPT;
#ifdef CONFIG_NETDEVICES
	struct net *net = sock_net(sk);
	char devname[IFNAMSIZ];
	int index;

	ret = -EINVAL;
	if (optlen < 0)
		goto out;

	/* Bind this socket to a particular device like "eth0",
	 * as specified in the passed interface name. If the
	 * name is "" or the option length is zero the socket
	 * is not bound.
	 */
	if (optlen > IFNAMSIZ - 1)
		optlen = IFNAMSIZ - 1;
	memset(devname, 0, sizeof(devname));

	ret = -EFAULT;
	if (copy_from_sockptr(devname, optval, optlen))
		goto out;

	index = 0;
	if (devname[0] != '\0') {
		struct net_device *dev;

		rcu_read_lock();
		dev = dev_get_by_name_rcu(net, devname);
		if (dev)
			index = dev->ifindex;
		rcu_read_unlock();
		ret = -ENODEV;
		if (!dev)
			goto out;
	}

	return sock_bindtoindex(sk, index, true);
out:
#endif

	return ret;
}

static int sock_getbindtodevice(struct sock *sk, char __user *optval,
				int __user *optlen, int len)
{
	int ret = -ENOPROTOOPT;
#ifdef CONFIG_NETDEVICES
	struct net *net = sock_net(sk);
	char devname[IFNAMSIZ];

	if (sk->sk_bound_dev_if == 0) {
		len = 0;
		goto zero;
	}

	ret = -EINVAL;
	if (len < IFNAMSIZ)
		goto out;

	ret = netdev_get_name(net, devname, sk->sk_bound_dev_if);
	if (ret)
		goto out;

	len = strlen(devname) + 1;

	ret = -EFAULT;
	if (copy_to_user(optval, devname, len))
		goto out;

zero:
	ret = -EFAULT;
	if (put_user(len, optlen))
		goto out;

	ret = 0;

out:
#endif

	return ret;
}

bool sk_mc_loop(struct sock *sk)
{
	if (dev_recursion_level())
		return false;
	if (!sk)
		return true;
	switch (sk->sk_family) {
	case AF_INET:
		return inet_sk(sk)->mc_loop;
#if IS_ENABLED(CONFIG_IPV6)
	case AF_INET6:
		return inet6_sk(sk)->mc_loop;
#endif
	}
	WARN_ON_ONCE(1);
	return true;
}
EXPORT_SYMBOL(sk_mc_loop);

void sock_set_reuseaddr(struct sock *sk)
{
	lock_sock(sk);
	sk->sk_reuse = SK_CAN_REUSE;
	release_sock(sk);
}
EXPORT_SYMBOL(sock_set_reuseaddr);

void sock_set_reuseport(struct sock *sk)
{
	lock_sock(sk);
	sk->sk_reuseport = true;
	release_sock(sk);
}
EXPORT_SYMBOL(sock_set_reuseport);

void sock_no_linger(struct sock *sk)
{
	lock_sock(sk);
	sk->sk_lingertime = 0;
	sock_set_flag(sk, SOCK_LINGER);
	release_sock(sk);
}
EXPORT_SYMBOL(sock_no_linger);

void sock_set_priority(struct sock *sk, u32 priority)
{
	lock_sock(sk);
	sk->sk_priority = priority;
	release_sock(sk);
}
EXPORT_SYMBOL(sock_set_priority);

void sock_set_sndtimeo(struct sock *sk, s64 secs)
{
	lock_sock(sk);
	if (secs && secs < MAX_SCHEDULE_TIMEOUT / HZ - 1)
		sk->sk_sndtimeo = secs * HZ;
	else
		sk->sk_sndtimeo = MAX_SCHEDULE_TIMEOUT;
	release_sock(sk);
}
EXPORT_SYMBOL(sock_set_sndtimeo);

static void __sock_set_timestamps(struct sock *sk, bool val, bool new, bool ns)
{
	if (val)  {
		sock_valbool_flag(sk, SOCK_TSTAMP_NEW, new);
		sock_valbool_flag(sk, SOCK_RCVTSTAMPNS, ns);
		sock_set_flag(sk, SOCK_RCVTSTAMP);
		sock_enable_timestamp(sk, SOCK_TIMESTAMP);
	} else {
		sock_reset_flag(sk, SOCK_RCVTSTAMP);
		sock_reset_flag(sk, SOCK_RCVTSTAMPNS);
	}
}

void sock_enable_timestamps(struct sock *sk)
{
	lock_sock(sk);
	__sock_set_timestamps(sk, true, false, true);
	release_sock(sk);
}
EXPORT_SYMBOL(sock_enable_timestamps);

void sock_set_timestamp(struct sock *sk, int optname, bool valbool)
{
	switch (optname) {
	case SO_TIMESTAMP_OLD:
		__sock_set_timestamps(sk, valbool, false, false);
		break;
	case SO_TIMESTAMP_NEW:
		__sock_set_timestamps(sk, valbool, true, false);
		break;
	case SO_TIMESTAMPNS_OLD:
		__sock_set_timestamps(sk, valbool, false, true);
		break;
	case SO_TIMESTAMPNS_NEW:
		__sock_set_timestamps(sk, valbool, true, true);
		break;
	}
}

static int sock_timestamping_bind_phc(struct sock *sk, int phc_index)
{
	struct net *net = sock_net(sk);
	struct net_device *dev = NULL;
	bool match = false;
	int *vclock_index;
	int i, num;

	if (sk->sk_bound_dev_if)
		dev = dev_get_by_index(net, sk->sk_bound_dev_if);

	if (!dev) {
		pr_err("%s: sock not bind to device\n", __func__);
		return -EOPNOTSUPP;
	}

	num = ethtool_get_phc_vclocks(dev, &vclock_index);
	for (i = 0; i < num; i++) {
		if (*(vclock_index + i) == phc_index) {
			match = true;
			break;
		}
	}

	if (num > 0)
		kfree(vclock_index);

	if (!match)
		return -EINVAL;

	sk->sk_bind_phc = phc_index;

	return 0;
}

int sock_set_timestamping(struct sock *sk, int optname,
			  struct so_timestamping timestamping)
{
	int val = timestamping.flags;
	int ret;

	if (val & ~SOF_TIMESTAMPING_MASK)
		return -EINVAL;

	if (val & SOF_TIMESTAMPING_OPT_ID &&
	    !(sk->sk_tsflags & SOF_TIMESTAMPING_OPT_ID)) {
		if (sk_is_tcp(sk)) {
			if ((1 << sk->sk_state) &
			    (TCPF_CLOSE | TCPF_LISTEN))
				return -EINVAL;
			sk->sk_tskey = tcp_sk(sk)->snd_una;
		} else {
			sk->sk_tskey = 0;
		}
	}

	if (val & SOF_TIMESTAMPING_OPT_STATS &&
	    !(val & SOF_TIMESTAMPING_OPT_TSONLY))
		return -EINVAL;

	if (val & SOF_TIMESTAMPING_BIND_PHC) {
		ret = sock_timestamping_bind_phc(sk, timestamping.bind_phc);
		if (ret)
			return ret;
	}

	sk->sk_tsflags = val;
	sock_valbool_flag(sk, SOCK_TSTAMP_NEW, optname == SO_TIMESTAMPING_NEW);

	if (val & SOF_TIMESTAMPING_RX_SOFTWARE)
		sock_enable_timestamp(sk,
				      SOCK_TIMESTAMPING_RX_SOFTWARE);
	else
		sock_disable_timestamp(sk,
				       (1UL << SOCK_TIMESTAMPING_RX_SOFTWARE));
	return 0;
}

void sock_set_keepalive(struct sock *sk)
{
	lock_sock(sk);
	if (sk->sk_prot->keepalive)
		sk->sk_prot->keepalive(sk, true);
	sock_valbool_flag(sk, SOCK_KEEPOPEN, true);
	release_sock(sk);
}
EXPORT_SYMBOL(sock_set_keepalive);

static void __sock_set_rcvbuf(struct sock *sk, int val)
{
	/* Ensure val * 2 fits into an int, to prevent max_t() from treating it
	 * as a negative value.
	 */
	val = min_t(int, val, INT_MAX / 2);
	sk->sk_userlocks |= SOCK_RCVBUF_LOCK;

	/* We double it on the way in to account for "struct sk_buff" etc.
	 * overhead.   Applications assume that the SO_RCVBUF setting they make
	 * will allow that much actual data to be received on that socket.
	 *
	 * Applications are unaware that "struct sk_buff" and other overheads
	 * allocate from the receive buffer during socket buffer allocation.
	 *
	 * And after considering the possible alternatives, returning the value
	 * we actually used in getsockopt is the most desirable behavior.
	 */
	WRITE_ONCE(sk->sk_rcvbuf, max_t(int, val * 2, SOCK_MIN_RCVBUF));
}

void sock_set_rcvbuf(struct sock *sk, int val)
{
	lock_sock(sk);
	__sock_set_rcvbuf(sk, val);
	release_sock(sk);
}
EXPORT_SYMBOL(sock_set_rcvbuf);

static void __sock_set_mark(struct sock *sk, u32 val)
{
	if (val != sk->sk_mark) {
		sk->sk_mark = val;
		sk_dst_reset(sk);
	}
}

void sock_set_mark(struct sock *sk, u32 val)
{
	lock_sock(sk);
	__sock_set_mark(sk, val);
	release_sock(sk);
}
EXPORT_SYMBOL(sock_set_mark);

static void sock_release_reserved_memory(struct sock *sk, int bytes)
{
	/* Round down bytes to multiple of pages */
	bytes &= ~(SK_MEM_QUANTUM - 1);

	WARN_ON(bytes > sk->sk_reserved_mem);
	sk->sk_reserved_mem -= bytes;
	sk_mem_reclaim(sk);
}

static int sock_reserve_memory(struct sock *sk, int bytes)
{
	long allocated;
	bool charged;
	int pages;

	if (!mem_cgroup_sockets_enabled || !sk->sk_memcg || !sk_has_account(sk))
		return -EOPNOTSUPP;

	if (!bytes)
		return 0;

	pages = sk_mem_pages(bytes);

	/* pre-charge to memcg */
	charged = mem_cgroup_charge_skmem(sk->sk_memcg, pages,
					  GFP_KERNEL | __GFP_RETRY_MAYFAIL);
	if (!charged)
		return -ENOMEM;

	/* pre-charge to forward_alloc */
	allocated = sk_memory_allocated_add(sk, pages);
	/* If the system goes into memory pressure with this
	 * precharge, give up and return error.
	 */
	if (allocated > sk_prot_mem_limits(sk, 1)) {
		sk_memory_allocated_sub(sk, pages);
		mem_cgroup_uncharge_skmem(sk->sk_memcg, pages);
		return -ENOMEM;
	}
	sk->sk_forward_alloc += pages << SK_MEM_QUANTUM_SHIFT;

	sk->sk_reserved_mem += pages << SK_MEM_QUANTUM_SHIFT;

	return 0;
}

/*
 *	This is meant for all protocols to use and covers goings on
 *	at the socket level. Everything here is generic.
 */

int sock_setsockopt(struct socket *sock, int level, int optname,
		    sockptr_t optval, unsigned int optlen)
{
	struct so_timestamping timestamping;
	struct sock_txtime sk_txtime;
	struct sock *sk = sock->sk;
	int val;
	int valbool;
	struct linger ling;
	int ret = 0;

	/*
	 *	Options without arguments
	 */

	if (optname == SO_BINDTODEVICE)
		return sock_setbindtodevice(sk, optval, optlen);

	if (optlen < sizeof(int))
		return -EINVAL;

	if (copy_from_sockptr(&val, optval, sizeof(val)))
		return -EFAULT;

	valbool = val ? 1 : 0;

	lock_sock(sk);

	switch (optname) {
	case SO_DEBUG:
		if (val && !capable(CAP_NET_ADMIN))
			ret = -EACCES;
		else
			sock_valbool_flag(sk, SOCK_DBG, valbool);
		break;
	case SO_REUSEADDR:
		sk->sk_reuse = (valbool ? SK_CAN_REUSE : SK_NO_REUSE);
		break;
	case SO_REUSEPORT:
		sk->sk_reuseport = valbool;
		break;
	case SO_TYPE:
	case SO_PROTOCOL:
	case SO_DOMAIN:
	case SO_ERROR:
		ret = -ENOPROTOOPT;
		break;
	case SO_DONTROUTE:
		sock_valbool_flag(sk, SOCK_LOCALROUTE, valbool);
		sk_dst_reset(sk);
		break;
	case SO_BROADCAST:
		sock_valbool_flag(sk, SOCK_BROADCAST, valbool);
		break;
	case SO_SNDBUF:
		/* Don't error on this BSD doesn't and if you think
		 * about it this is right. Otherwise apps have to
		 * play 'guess the biggest size' games. RCVBUF/SNDBUF
		 * are treated in BSD as hints
		 */
		val = min_t(u32, val, sysctl_wmem_max);
set_sndbuf:
		/* Ensure val * 2 fits into an int, to prevent max_t()
		 * from treating it as a negative value.
		 */
		val = min_t(int, val, INT_MAX / 2);
		sk->sk_userlocks |= SOCK_SNDBUF_LOCK;
		WRITE_ONCE(sk->sk_sndbuf,
			   max_t(int, val * 2, SOCK_MIN_SNDBUF));
		/* Wake up sending tasks if we upped the value. */
		sk->sk_write_space(sk);
		break;

	case SO_SNDBUFFORCE:
		if (!capable(CAP_NET_ADMIN)) {
			ret = -EPERM;
			break;
		}

		/* No negative values (to prevent underflow, as val will be
		 * multiplied by 2).
		 */
		if (val < 0)
			val = 0;
		goto set_sndbuf;

	case SO_RCVBUF:
		/* Don't error on this BSD doesn't and if you think
		 * about it this is right. Otherwise apps have to
		 * play 'guess the biggest size' games. RCVBUF/SNDBUF
		 * are treated in BSD as hints
		 */
		__sock_set_rcvbuf(sk, min_t(u32, val, sysctl_rmem_max));
		break;

	case SO_RCVBUFFORCE:
		if (!capable(CAP_NET_ADMIN)) {
			ret = -EPERM;
			break;
		}

		/* No negative values (to prevent underflow, as val will be
		 * multiplied by 2).
		 */
		__sock_set_rcvbuf(sk, max(val, 0));
		break;

	case SO_KEEPALIVE:
		if (sk->sk_prot->keepalive)
			sk->sk_prot->keepalive(sk, valbool);
		sock_valbool_flag(sk, SOCK_KEEPOPEN, valbool);
		break;

	case SO_OOBINLINE:
		sock_valbool_flag(sk, SOCK_URGINLINE, valbool);
		break;

	case SO_NO_CHECK:
		sk->sk_no_check_tx = valbool;
		break;

	case SO_PRIORITY:
		if ((val >= 0 && val <= 6) ||
		    ns_capable(sock_net(sk)->user_ns, CAP_NET_RAW) ||
		    ns_capable(sock_net(sk)->user_ns, CAP_NET_ADMIN))
			sk->sk_priority = val;
		else
			ret = -EPERM;
		break;

	case SO_LINGER:
		if (optlen < sizeof(ling)) {
			ret = -EINVAL;	/* 1003.1g */
			break;
		}
		if (copy_from_sockptr(&ling, optval, sizeof(ling))) {
			ret = -EFAULT;
			break;
		}
		if (!ling.l_onoff)
			sock_reset_flag(sk, SOCK_LINGER);
		else {
#if (BITS_PER_LONG == 32)
			if ((unsigned int)ling.l_linger >= MAX_SCHEDULE_TIMEOUT/HZ)
				sk->sk_lingertime = MAX_SCHEDULE_TIMEOUT;
			else
#endif
				sk->sk_lingertime = (unsigned int)ling.l_linger * HZ;
			sock_set_flag(sk, SOCK_LINGER);
		}
		break;

	case SO_BSDCOMPAT:
		break;

	case SO_PASSCRED:
		if (valbool)
			set_bit(SOCK_PASSCRED, &sock->flags);
		else
			clear_bit(SOCK_PASSCRED, &sock->flags);
		break;

	case SO_TIMESTAMP_OLD:
	case SO_TIMESTAMP_NEW:
	case SO_TIMESTAMPNS_OLD:
	case SO_TIMESTAMPNS_NEW:
		sock_set_timestamp(sk, optname, valbool);
		break;

	case SO_TIMESTAMPING_NEW:
	case SO_TIMESTAMPING_OLD:
		if (optlen == sizeof(timestamping)) {
			if (copy_from_sockptr(&timestamping, optval,
					      sizeof(timestamping))) {
				ret = -EFAULT;
				break;
			}
		} else {
			memset(&timestamping, 0, sizeof(timestamping));
			timestamping.flags = val;
		}
		ret = sock_set_timestamping(sk, optname, timestamping);
		break;

	case SO_RCVLOWAT:
		if (val < 0)
			val = INT_MAX;
		if (sock->ops->set_rcvlowat)
			ret = sock->ops->set_rcvlowat(sk, val);
		else
			WRITE_ONCE(sk->sk_rcvlowat, val ? : 1);
		break;

	case SO_RCVTIMEO_OLD:
	case SO_RCVTIMEO_NEW:
		ret = sock_set_timeout(&sk->sk_rcvtimeo, optval,
				       optlen, optname == SO_RCVTIMEO_OLD);
		break;

	case SO_SNDTIMEO_OLD:
	case SO_SNDTIMEO_NEW:
		ret = sock_set_timeout(&sk->sk_sndtimeo, optval,
				       optlen, optname == SO_SNDTIMEO_OLD);
		break;

	case SO_ATTACH_FILTER: {
		struct sock_fprog fprog;

		ret = copy_bpf_fprog_from_user(&fprog, optval, optlen);
		if (!ret)
			ret = sk_attach_filter(&fprog, sk);
		break;
	}
	case SO_ATTACH_BPF:
		ret = -EINVAL;
		if (optlen == sizeof(u32)) {
			u32 ufd;

			ret = -EFAULT;
			if (copy_from_sockptr(&ufd, optval, sizeof(ufd)))
				break;

			ret = sk_attach_bpf(ufd, sk);
		}
		break;

	case SO_ATTACH_REUSEPORT_CBPF: {
		struct sock_fprog fprog;

		ret = copy_bpf_fprog_from_user(&fprog, optval, optlen);
		if (!ret)
			ret = sk_reuseport_attach_filter(&fprog, sk);
		break;
	}
	case SO_ATTACH_REUSEPORT_EBPF:
		ret = -EINVAL;
		if (optlen == sizeof(u32)) {
			u32 ufd;

			ret = -EFAULT;
			if (copy_from_sockptr(&ufd, optval, sizeof(ufd)))
				break;

			ret = sk_reuseport_attach_bpf(ufd, sk);
		}
		break;

	case SO_DETACH_REUSEPORT_BPF:
		ret = reuseport_detach_prog(sk);
		break;

	case SO_DETACH_FILTER:
		ret = sk_detach_filter(sk);
		break;

	case SO_LOCK_FILTER:
		if (sock_flag(sk, SOCK_FILTER_LOCKED) && !valbool)
			ret = -EPERM;
		else
			sock_valbool_flag(sk, SOCK_FILTER_LOCKED, valbool);
		break;

	case SO_PASSSEC:
		if (valbool)
			set_bit(SOCK_PASSSEC, &sock->flags);
		else
			clear_bit(SOCK_PASSSEC, &sock->flags);
		break;
	case SO_MARK:
		if (!ns_capable(sock_net(sk)->user_ns, CAP_NET_RAW) &&
		    !ns_capable(sock_net(sk)->user_ns, CAP_NET_ADMIN)) {
			ret = -EPERM;
			break;
		}

		__sock_set_mark(sk, val);
		break;

	case SO_RXQ_OVFL:
		sock_valbool_flag(sk, SOCK_RXQ_OVFL, valbool);
		break;

	case SO_WIFI_STATUS:
		sock_valbool_flag(sk, SOCK_WIFI_STATUS, valbool);
		break;

	case SO_PEEK_OFF:
		if (sock->ops->set_peek_off)
			ret = sock->ops->set_peek_off(sk, val);
		else
			ret = -EOPNOTSUPP;
		break;

	case SO_NOFCS:
		sock_valbool_flag(sk, SOCK_NOFCS, valbool);
		break;

	case SO_SELECT_ERR_QUEUE:
		sock_valbool_flag(sk, SOCK_SELECT_ERR_QUEUE, valbool);
		break;

#ifdef CONFIG_NET_RX_BUSY_POLL
	case SO_BUSY_POLL:
		/* allow unprivileged users to decrease the value */
		if ((val > sk->sk_ll_usec) && !capable(CAP_NET_ADMIN))
			ret = -EPERM;
		else {
			if (val < 0)
				ret = -EINVAL;
			else
				WRITE_ONCE(sk->sk_ll_usec, val);
		}
		break;
	case SO_PREFER_BUSY_POLL:
		if (valbool && !capable(CAP_NET_ADMIN))
			ret = -EPERM;
		else
			WRITE_ONCE(sk->sk_prefer_busy_poll, valbool);
		break;
	case SO_BUSY_POLL_BUDGET:
		if (val > READ_ONCE(sk->sk_busy_poll_budget) && !capable(CAP_NET_ADMIN)) {
			ret = -EPERM;
		} else {
			if (val < 0 || val > U16_MAX)
				ret = -EINVAL;
			else
				WRITE_ONCE(sk->sk_busy_poll_budget, val);
		}
		break;
#endif

	case SO_MAX_PACING_RATE:
		{
		unsigned long ulval = (val == ~0U) ? ~0UL : (unsigned int)val;

		if (sizeof(ulval) != sizeof(val) &&
		    optlen >= sizeof(ulval) &&
		    copy_from_sockptr(&ulval, optval, sizeof(ulval))) {
			ret = -EFAULT;
			break;
		}
		if (ulval != ~0UL)
			cmpxchg(&sk->sk_pacing_status,
				SK_PACING_NONE,
				SK_PACING_NEEDED);
		sk->sk_max_pacing_rate = ulval;
		sk->sk_pacing_rate = min(sk->sk_pacing_rate, ulval);
		break;
		}
	case SO_INCOMING_CPU:
		WRITE_ONCE(sk->sk_incoming_cpu, val);
		break;

	case SO_CNX_ADVICE:
		if (val == 1)
			dst_negative_advice(sk);
		break;

	case SO_ZEROCOPY:
		if (sk->sk_family == PF_INET || sk->sk_family == PF_INET6) {
			if (!(sk_is_tcp(sk) ||
			      (sk->sk_type == SOCK_DGRAM &&
			       sk->sk_protocol == IPPROTO_UDP)))
				ret = -ENOTSUPP;
		} else if (sk->sk_family != PF_RDS) {
			ret = -ENOTSUPP;
		}
		if (!ret) {
			if (val < 0 || val > 1)
				ret = -EINVAL;
			else
				sock_valbool_flag(sk, SOCK_ZEROCOPY, valbool);
		}
		break;

	case SO_TXTIME:
		if (optlen != sizeof(struct sock_txtime)) {
			ret = -EINVAL;
			break;
		} else if (copy_from_sockptr(&sk_txtime, optval,
			   sizeof(struct sock_txtime))) {
			ret = -EFAULT;
			break;
		} else if (sk_txtime.flags & ~SOF_TXTIME_FLAGS_MASK) {
			ret = -EINVAL;
			break;
		}
		/* CLOCK_MONOTONIC is only used by sch_fq, and this packet
		 * scheduler has enough safe guards.
		 */
		if (sk_txtime.clockid != CLOCK_MONOTONIC &&
		    !ns_capable(sock_net(sk)->user_ns, CAP_NET_ADMIN)) {
			ret = -EPERM;
			break;
		}
		sock_valbool_flag(sk, SOCK_TXTIME, true);
		sk->sk_clockid = sk_txtime.clockid;
		sk->sk_txtime_deadline_mode =
			!!(sk_txtime.flags & SOF_TXTIME_DEADLINE_MODE);
		sk->sk_txtime_report_errors =
			!!(sk_txtime.flags & SOF_TXTIME_REPORT_ERRORS);
		break;

	case SO_BINDTOIFINDEX:
		ret = sock_bindtoindex_locked(sk, val);
		break;

	case SO_BUF_LOCK:
		if (val & ~SOCK_BUF_LOCK_MASK) {
			ret = -EINVAL;
			break;
		}
		sk->sk_userlocks = val | (sk->sk_userlocks &
					  ~SOCK_BUF_LOCK_MASK);
		break;

	case SO_RESERVE_MEM:
	{
		int delta;

		if (val < 0) {
			ret = -EINVAL;
			break;
		}

		delta = val - sk->sk_reserved_mem;
		if (delta < 0)
			sock_release_reserved_memory(sk, -delta);
		else
			ret = sock_reserve_memory(sk, delta);
		break;
	}

	default:
		ret = -ENOPROTOOPT;
		break;
	}
	release_sock(sk);
	return ret;
}
EXPORT_SYMBOL(sock_setsockopt);

static const struct cred *sk_get_peer_cred(struct sock *sk)
{
	const struct cred *cred;

	spin_lock(&sk->sk_peer_lock);
	cred = get_cred(sk->sk_peer_cred);
	spin_unlock(&sk->sk_peer_lock);

	return cred;
}

static void cred_to_ucred(struct pid *pid, const struct cred *cred,
			  struct ucred *ucred)
{
	ucred->pid = pid_vnr(pid);
	ucred->uid = ucred->gid = -1;
	if (cred) {
		struct user_namespace *current_ns = current_user_ns();

		ucred->uid = from_kuid_munged(current_ns, cred->euid);
		ucred->gid = from_kgid_munged(current_ns, cred->egid);
	}
}

static int groups_to_user(gid_t __user *dst, const struct group_info *src)
{
	struct user_namespace *user_ns = current_user_ns();
	int i;

	for (i = 0; i < src->ngroups; i++)
		if (put_user(from_kgid_munged(user_ns, src->gid[i]), dst + i))
			return -EFAULT;

	return 0;
}

int sock_getsockopt(struct socket *sock, int level, int optname,
		    char __user *optval, int __user *optlen)
{
	struct sock *sk = sock->sk;

	union {
		int val;
		u64 val64;
		unsigned long ulval;
		struct linger ling;
		struct old_timeval32 tm32;
		struct __kernel_old_timeval tm;
		struct  __kernel_sock_timeval stm;
		struct sock_txtime txtime;
		struct so_timestamping timestamping;
	} v;

	int lv = sizeof(int);
	int len;

	if (get_user(len, optlen))
		return -EFAULT;
	if (len < 0)
		return -EINVAL;

	memset(&v, 0, sizeof(v));

	switch (optname) {
	case SO_DEBUG:
		v.val = sock_flag(sk, SOCK_DBG);
		break;

	case SO_DONTROUTE:
		v.val = sock_flag(sk, SOCK_LOCALROUTE);
		break;

	case SO_BROADCAST:
		v.val = sock_flag(sk, SOCK_BROADCAST);
		break;

	case SO_SNDBUF:
		v.val = sk->sk_sndbuf;
		break;

	case SO_RCVBUF:
		v.val = sk->sk_rcvbuf;
		break;

	case SO_REUSEADDR:
		v.val = sk->sk_reuse;
		break;

	case SO_REUSEPORT:
		v.val = sk->sk_reuseport;
		break;

	case SO_KEEPALIVE:
		v.val = sock_flag(sk, SOCK_KEEPOPEN);
		break;

	case SO_TYPE:
		v.val = sk->sk_type;
		break;

	case SO_PROTOCOL:
		v.val = sk->sk_protocol;
		break;

	case SO_DOMAIN:
		v.val = sk->sk_family;
		break;

	case SO_ERROR:
		v.val = -sock_error(sk);
		if (v.val == 0)
			v.val = xchg(&sk->sk_err_soft, 0);
		break;

	case SO_OOBINLINE:
		v.val = sock_flag(sk, SOCK_URGINLINE);
		break;

	case SO_NO_CHECK:
		v.val = sk->sk_no_check_tx;
		break;

	case SO_PRIORITY:
		v.val = sk->sk_priority;
		break;

	case SO_LINGER:
		lv		= sizeof(v.ling);
		v.ling.l_onoff	= sock_flag(sk, SOCK_LINGER);
		v.ling.l_linger	= sk->sk_lingertime / HZ;
		break;

	case SO_BSDCOMPAT:
		break;

	case SO_TIMESTAMP_OLD:
		v.val = sock_flag(sk, SOCK_RCVTSTAMP) &&
				!sock_flag(sk, SOCK_TSTAMP_NEW) &&
				!sock_flag(sk, SOCK_RCVTSTAMPNS);
		break;

	case SO_TIMESTAMPNS_OLD:
		v.val = sock_flag(sk, SOCK_RCVTSTAMPNS) && !sock_flag(sk, SOCK_TSTAMP_NEW);
		break;

	case SO_TIMESTAMP_NEW:
		v.val = sock_flag(sk, SOCK_RCVTSTAMP) && sock_flag(sk, SOCK_TSTAMP_NEW);
		break;

	case SO_TIMESTAMPNS_NEW:
		v.val = sock_flag(sk, SOCK_RCVTSTAMPNS) && sock_flag(sk, SOCK_TSTAMP_NEW);
		break;

	case SO_TIMESTAMPING_OLD:
		lv = sizeof(v.timestamping);
		v.timestamping.flags = sk->sk_tsflags;
		v.timestamping.bind_phc = sk->sk_bind_phc;
		break;

	case SO_RCVTIMEO_OLD:
	case SO_RCVTIMEO_NEW:
		lv = sock_get_timeout(sk->sk_rcvtimeo, &v, SO_RCVTIMEO_OLD == optname);
		break;

	case SO_SNDTIMEO_OLD:
	case SO_SNDTIMEO_NEW:
		lv = sock_get_timeout(sk->sk_sndtimeo, &v, SO_SNDTIMEO_OLD == optname);
		break;

	case SO_RCVLOWAT:
		v.val = sk->sk_rcvlowat;
		break;

	case SO_SNDLOWAT:
		v.val = 1;
		break;

	case SO_PASSCRED:
		v.val = !!test_bit(SOCK_PASSCRED, &sock->flags);
		break;

	case SO_PEERCRED:
	{
		struct ucred peercred;
		if (len > sizeof(peercred))
			len = sizeof(peercred);

		spin_lock(&sk->sk_peer_lock);
		cred_to_ucred(sk->sk_peer_pid, sk->sk_peer_cred, &peercred);
		spin_unlock(&sk->sk_peer_lock);

		if (copy_to_user(optval, &peercred, len))
			return -EFAULT;
		goto lenout;
	}

	case SO_PEERGROUPS:
	{
		const struct cred *cred;
		int ret, n;

		cred = sk_get_peer_cred(sk);
		if (!cred)
			return -ENODATA;

		n = cred->group_info->ngroups;
		if (len < n * sizeof(gid_t)) {
			len = n * sizeof(gid_t);
			put_cred(cred);
			return put_user(len, optlen) ? -EFAULT : -ERANGE;
		}
		len = n * sizeof(gid_t);

		ret = groups_to_user((gid_t __user *)optval, cred->group_info);
		put_cred(cred);
		if (ret)
			return ret;
		goto lenout;
	}

	case SO_PEERNAME:
	{
		char address[128];

		lv = sock->ops->getname(sock, (struct sockaddr *)address, 2);
		if (lv < 0)
			return -ENOTCONN;
		if (lv < len)
			return -EINVAL;
		if (copy_to_user(optval, address, len))
			return -EFAULT;
		goto lenout;
	}

	/* Dubious BSD thing... Probably nobody even uses it, but
	 * the UNIX standard wants it for whatever reason... -DaveM
	 */
	case SO_ACCEPTCONN:
		v.val = sk->sk_state == TCP_LISTEN;
		break;

	case SO_PASSSEC:
		v.val = !!test_bit(SOCK_PASSSEC, &sock->flags);
		break;

	case SO_PEERSEC:
		return security_socket_getpeersec_stream(sock, optval, optlen, len);

	case SO_MARK:
		v.val = sk->sk_mark;
		break;

	case SO_RXQ_OVFL:
		v.val = sock_flag(sk, SOCK_RXQ_OVFL);
		break;

	case SO_WIFI_STATUS:
		v.val = sock_flag(sk, SOCK_WIFI_STATUS);
		break;

	case SO_PEEK_OFF:
		if (!sock->ops->set_peek_off)
			return -EOPNOTSUPP;

		v.val = sk->sk_peek_off;
		break;
	case SO_NOFCS:
		v.val = sock_flag(sk, SOCK_NOFCS);
		break;

	case SO_BINDTODEVICE:
		return sock_getbindtodevice(sk, optval, optlen, len);

	case SO_GET_FILTER:
		len = sk_get_filter(sk, (struct sock_filter __user *)optval, len);
		if (len < 0)
			return len;

		goto lenout;

	case SO_LOCK_FILTER:
		v.val = sock_flag(sk, SOCK_FILTER_LOCKED);
		break;

	case SO_BPF_EXTENSIONS:
		v.val = bpf_tell_extensions();
		break;

	case SO_SELECT_ERR_QUEUE:
		v.val = sock_flag(sk, SOCK_SELECT_ERR_QUEUE);
		break;

#ifdef CONFIG_NET_RX_BUSY_POLL
	case SO_BUSY_POLL:
		v.val = sk->sk_ll_usec;
		break;
	case SO_PREFER_BUSY_POLL:
		v.val = READ_ONCE(sk->sk_prefer_busy_poll);
		break;
#endif

	case SO_MAX_PACING_RATE:
		if (sizeof(v.ulval) != sizeof(v.val) && len >= sizeof(v.ulval)) {
			lv = sizeof(v.ulval);
			v.ulval = sk->sk_max_pacing_rate;
		} else {
			/* 32bit version */
			v.val = min_t(unsigned long, sk->sk_max_pacing_rate, ~0U);
		}
		break;

	case SO_INCOMING_CPU:
		v.val = READ_ONCE(sk->sk_incoming_cpu);
		break;

	case SO_MEMINFO:
	{
		u32 meminfo[SK_MEMINFO_VARS];

		sk_get_meminfo(sk, meminfo);

		len = min_t(unsigned int, len, sizeof(meminfo));
		if (copy_to_user(optval, &meminfo, len))
			return -EFAULT;

		goto lenout;
	}

#ifdef CONFIG_NET_RX_BUSY_POLL
	case SO_INCOMING_NAPI_ID:
		v.val = READ_ONCE(sk->sk_napi_id);

		/* aggregate non-NAPI IDs down to 0 */
		if (v.val < MIN_NAPI_ID)
			v.val = 0;

		break;
#endif

	case SO_COOKIE:
		lv = sizeof(u64);
		if (len < lv)
			return -EINVAL;
		v.val64 = sock_gen_cookie(sk);
		break;

	case SO_ZEROCOPY:
		v.val = sock_flag(sk, SOCK_ZEROCOPY);
		break;

	case SO_TXTIME:
		lv = sizeof(v.txtime);
		v.txtime.clockid = sk->sk_clockid;
		v.txtime.flags |= sk->sk_txtime_deadline_mode ?
				  SOF_TXTIME_DEADLINE_MODE : 0;
		v.txtime.flags |= sk->sk_txtime_report_errors ?
				  SOF_TXTIME_REPORT_ERRORS : 0;
		break;

	case SO_BINDTOIFINDEX:
		v.val = sk->sk_bound_dev_if;
		break;

	case SO_NETNS_COOKIE:
		lv = sizeof(u64);
		if (len != lv)
			return -EINVAL;
		v.val64 = sock_net(sk)->net_cookie;
		break;

	case SO_BUF_LOCK:
		v.val = sk->sk_userlocks & SOCK_BUF_LOCK_MASK;
		break;

	case SO_RESERVE_MEM:
		v.val = sk->sk_reserved_mem;
		break;

	default:
		/* We implement the SO_SNDLOWAT etc to not be settable
		 * (1003.1g 7).
		 */
		return -ENOPROTOOPT;
	}

	if (len > lv)
		len = lv;
	if (copy_to_user(optval, &v, len))
		return -EFAULT;
lenout:
	if (put_user(len, optlen))
		return -EFAULT;
	return 0;
}

/*
 * Initialize an sk_lock.
 *
 * (We also register the sk_lock with the lock validator.)
 */
static inline void sock_lock_init(struct sock *sk)
{
	if (sk->sk_kern_sock)
		sock_lock_init_class_and_name(
			sk,
			af_family_kern_slock_key_strings[sk->sk_family],
			af_family_kern_slock_keys + sk->sk_family,
			af_family_kern_key_strings[sk->sk_family],
			af_family_kern_keys + sk->sk_family);
	else
		sock_lock_init_class_and_name(
			sk,
			af_family_slock_key_strings[sk->sk_family],
			af_family_slock_keys + sk->sk_family,
			af_family_key_strings[sk->sk_family],
			af_family_keys + sk->sk_family);
}

/*
 * Copy all fields from osk to nsk but nsk->sk_refcnt must not change yet,
 * even temporarly, because of RCU lookups. sk_node should also be left as is.
 * We must not copy fields between sk_dontcopy_begin and sk_dontcopy_end
 */
static void sock_copy(struct sock *nsk, const struct sock *osk)
{
	const struct proto *prot = READ_ONCE(osk->sk_prot);
#ifdef CONFIG_SECURITY_NETWORK
	void *sptr = nsk->sk_security;
#endif

	/* If we move sk_tx_queue_mapping out of the private section,
	 * we must check if sk_tx_queue_clear() is called after
	 * sock_copy() in sk_clone_lock().
	 */
	BUILD_BUG_ON(offsetof(struct sock, sk_tx_queue_mapping) <
		     offsetof(struct sock, sk_dontcopy_begin) ||
		     offsetof(struct sock, sk_tx_queue_mapping) >=
		     offsetof(struct sock, sk_dontcopy_end));

	memcpy(nsk, osk, offsetof(struct sock, sk_dontcopy_begin));

	memcpy(&nsk->sk_dontcopy_end, &osk->sk_dontcopy_end,
	       prot->obj_size - offsetof(struct sock, sk_dontcopy_end));

#ifdef CONFIG_SECURITY_NETWORK
	nsk->sk_security = sptr;
	security_sk_clone(osk, nsk);
#endif
}

static struct sock *sk_prot_alloc(struct proto *prot, gfp_t priority,
		int family)
{
	struct sock *sk;
	struct kmem_cache *slab;

	slab = prot->slab;
	if (slab != NULL) {
		sk = kmem_cache_alloc(slab, priority & ~__GFP_ZERO);
		if (!sk)
			return sk;
		if (want_init_on_alloc(priority))
			sk_prot_clear_nulls(sk, prot->obj_size);
	} else
		sk = kmalloc(prot->obj_size, priority);

	if (sk != NULL) {
		if (security_sk_alloc(sk, family, priority))
			goto out_free;

		if (!try_module_get(prot->owner))
			goto out_free_sec;
	}

	return sk;

out_free_sec:
	security_sk_free(sk);
out_free:
	if (slab != NULL)
		kmem_cache_free(slab, sk);
	else
		kfree(sk);
	return NULL;
}

static void sk_prot_free(struct proto *prot, struct sock *sk)
{
	struct kmem_cache *slab;
	struct module *owner;

	owner = prot->owner;
	slab = prot->slab;

	cgroup_sk_free(&sk->sk_cgrp_data);
	mem_cgroup_sk_free(sk);
	security_sk_free(sk);
	if (slab != NULL)
		kmem_cache_free(slab, sk);
	else
		kfree(sk);
	module_put(owner);
}

/**
 *	sk_alloc - All socket objects are allocated here
 *	@net: the applicable net namespace
 *	@family: protocol family
 *	@priority: for allocation (%GFP_KERNEL, %GFP_ATOMIC, etc)
 *	@prot: struct proto associated with this new sock instance
 *	@kern: is this to be a kernel socket?
 */
struct sock *sk_alloc(struct net *net, int family, gfp_t priority,
		      struct proto *prot, int kern)
{
	struct sock *sk;

	sk = sk_prot_alloc(prot, priority | __GFP_ZERO, family);
	if (sk) {
		sk->sk_family = family;
		/*
		 * See comment in struct sock definition to understand
		 * why we need sk_prot_creator -acme
		 */
		sk->sk_prot = sk->sk_prot_creator = prot;
		sk->sk_kern_sock = kern;
		sock_lock_init(sk);
		sk->sk_net_refcnt = kern ? 0 : 1;
		if (likely(sk->sk_net_refcnt)) {
			get_net_track(net, &sk->ns_tracker, priority);
			sock_inuse_add(net, 1);
		}

		sock_net_set(sk, net);
		refcount_set(&sk->sk_wmem_alloc, 1);

		mem_cgroup_sk_alloc(sk);
		cgroup_sk_alloc(&sk->sk_cgrp_data);
		sock_update_classid(&sk->sk_cgrp_data);
		sock_update_netprioidx(&sk->sk_cgrp_data);
		sk_tx_queue_clear(sk);
	}

	return sk;
}
EXPORT_SYMBOL(sk_alloc);

/* Sockets having SOCK_RCU_FREE will call this function after one RCU
 * grace period. This is the case for UDP sockets and TCP listeners.
 */
static void __sk_destruct(struct rcu_head *head)
{
	struct sock *sk = container_of(head, struct sock, sk_rcu);
	struct sk_filter *filter;

	if (sk->sk_destruct)
		sk->sk_destruct(sk);

	filter = rcu_dereference_check(sk->sk_filter,
				       refcount_read(&sk->sk_wmem_alloc) == 0);
	if (filter) {
		sk_filter_uncharge(sk, filter);
		RCU_INIT_POINTER(sk->sk_filter, NULL);
	}

	sock_disable_timestamp(sk, SK_FLAGS_TIMESTAMP);

#ifdef CONFIG_BPF_SYSCALL
	bpf_sk_storage_free(sk);
#endif

	if (atomic_read(&sk->sk_omem_alloc))
		pr_debug("%s: optmem leakage (%d bytes) detected\n",
			 __func__, atomic_read(&sk->sk_omem_alloc));

	if (sk->sk_frag.page) {
		put_page(sk->sk_frag.page);
		sk->sk_frag.page = NULL;
	}

	/* We do not need to acquire sk->sk_peer_lock, we are the last user. */
	put_cred(sk->sk_peer_cred);
	put_pid(sk->sk_peer_pid);

	if (likely(sk->sk_net_refcnt))
		put_net_track(sock_net(sk), &sk->ns_tracker);
	sk_prot_free(sk->sk_prot_creator, sk);
}

void sk_destruct(struct sock *sk)
{
	bool use_call_rcu = sock_flag(sk, SOCK_RCU_FREE);

	if (rcu_access_pointer(sk->sk_reuseport_cb)) {
		reuseport_detach_sock(sk);
		use_call_rcu = true;
	}

	if (use_call_rcu)
		call_rcu(&sk->sk_rcu, __sk_destruct);
	else
		__sk_destruct(&sk->sk_rcu);
}

static void __sk_free(struct sock *sk)
{
	if (likely(sk->sk_net_refcnt))
		sock_inuse_add(sock_net(sk), -1);

	if (unlikely(sk->sk_net_refcnt && sock_diag_has_destroy_listeners(sk)))
		sock_diag_broadcast_destroy(sk);
	else
		sk_destruct(sk);
}

void sk_free(struct sock *sk)
{
	/*
	 * We subtract one from sk_wmem_alloc and can know if
	 * some packets are still in some tx queue.
	 * If not null, sock_wfree() will call __sk_free(sk) later
	 */
	if (refcount_dec_and_test(&sk->sk_wmem_alloc))
		__sk_free(sk);
}
EXPORT_SYMBOL(sk_free);

static void sk_init_common(struct sock *sk)
{
	skb_queue_head_init(&sk->sk_receive_queue);
	skb_queue_head_init(&sk->sk_write_queue);
	skb_queue_head_init(&sk->sk_error_queue);

	rwlock_init(&sk->sk_callback_lock);
	lockdep_set_class_and_name(&sk->sk_receive_queue.lock,
			af_rlock_keys + sk->sk_family,
			af_family_rlock_key_strings[sk->sk_family]);
	lockdep_set_class_and_name(&sk->sk_write_queue.lock,
			af_wlock_keys + sk->sk_family,
			af_family_wlock_key_strings[sk->sk_family]);
	lockdep_set_class_and_name(&sk->sk_error_queue.lock,
			af_elock_keys + sk->sk_family,
			af_family_elock_key_strings[sk->sk_family]);
	lockdep_set_class_and_name(&sk->sk_callback_lock,
			af_callback_keys + sk->sk_family,
			af_family_clock_key_strings[sk->sk_family]);
}

/**
 *	sk_clone_lock - clone a socket, and lock its clone
 *	@sk: the socket to clone
 *	@priority: for allocation (%GFP_KERNEL, %GFP_ATOMIC, etc)
 *
 *	Caller must unlock socket even in error path (bh_unlock_sock(newsk))
 */
struct sock *sk_clone_lock(const struct sock *sk, const gfp_t priority)
{
	struct proto *prot = READ_ONCE(sk->sk_prot);
	struct sk_filter *filter;
	bool is_charged = true;
	struct sock *newsk;

	newsk = sk_prot_alloc(prot, priority, sk->sk_family);
	if (!newsk)
		goto out;

	sock_copy(newsk, sk);

	newsk->sk_prot_creator = prot;

	/* SANITY */
	if (likely(newsk->sk_net_refcnt)) {
<<<<<<< HEAD
		get_net(sock_net(newsk));
=======
		get_net_track(sock_net(newsk), &newsk->ns_tracker, priority);
>>>>>>> 817b8b9c
		sock_inuse_add(sock_net(newsk), 1);
	}
	sk_node_init(&newsk->sk_node);
	sock_lock_init(newsk);
	bh_lock_sock(newsk);
	newsk->sk_backlog.head	= newsk->sk_backlog.tail = NULL;
	newsk->sk_backlog.len = 0;

	atomic_set(&newsk->sk_rmem_alloc, 0);

	/* sk_wmem_alloc set to one (see sk_free() and sock_wfree()) */
	refcount_set(&newsk->sk_wmem_alloc, 1);

	atomic_set(&newsk->sk_omem_alloc, 0);
	sk_init_common(newsk);

	newsk->sk_dst_cache	= NULL;
	newsk->sk_dst_pending_confirm = 0;
	newsk->sk_wmem_queued	= 0;
	newsk->sk_forward_alloc = 0;
	newsk->sk_reserved_mem  = 0;
	atomic_set(&newsk->sk_drops, 0);
	newsk->sk_send_head	= NULL;
	newsk->sk_userlocks	= sk->sk_userlocks & ~SOCK_BINDPORT_LOCK;
	atomic_set(&newsk->sk_zckey, 0);

	sock_reset_flag(newsk, SOCK_DONE);

	/* sk->sk_memcg will be populated at accept() time */
	newsk->sk_memcg = NULL;

	cgroup_sk_clone(&newsk->sk_cgrp_data);

	rcu_read_lock();
	filter = rcu_dereference(sk->sk_filter);
	if (filter != NULL)
		/* though it's an empty new sock, the charging may fail
		 * if sysctl_optmem_max was changed between creation of
		 * original socket and cloning
		 */
		is_charged = sk_filter_charge(newsk, filter);
	RCU_INIT_POINTER(newsk->sk_filter, filter);
	rcu_read_unlock();

	if (unlikely(!is_charged || xfrm_sk_clone_policy(newsk, sk))) {
		/* We need to make sure that we don't uncharge the new
		 * socket if we couldn't charge it in the first place
		 * as otherwise we uncharge the parent's filter.
		 */
		if (!is_charged)
			RCU_INIT_POINTER(newsk->sk_filter, NULL);
		sk_free_unlock_clone(newsk);
		newsk = NULL;
		goto out;
	}
	RCU_INIT_POINTER(newsk->sk_reuseport_cb, NULL);

	if (bpf_sk_storage_clone(sk, newsk)) {
		sk_free_unlock_clone(newsk);
		newsk = NULL;
		goto out;
	}

	/* Clear sk_user_data if parent had the pointer tagged
	 * as not suitable for copying when cloning.
	 */
	if (sk_user_data_is_nocopy(newsk))
		newsk->sk_user_data = NULL;

	newsk->sk_err	   = 0;
	newsk->sk_err_soft = 0;
	newsk->sk_priority = 0;
	newsk->sk_incoming_cpu = raw_smp_processor_id();

	/* Before updating sk_refcnt, we must commit prior changes to memory
	 * (Documentation/RCU/rculist_nulls.rst for details)
	 */
	smp_wmb();
	refcount_set(&newsk->sk_refcnt, 2);

	/* Increment the counter in the same struct proto as the master
	 * sock (sk_refcnt_debug_inc uses newsk->sk_prot->socks, that
	 * is the same as sk->sk_prot->socks, as this field was copied
	 * with memcpy).
	 *
	 * This _changes_ the previous behaviour, where
	 * tcp_create_openreq_child always was incrementing the
	 * equivalent to tcp_prot->socks (inet_sock_nr), so this have
	 * to be taken into account in all callers. -acme
	 */
	sk_refcnt_debug_inc(newsk);
	sk_set_socket(newsk, NULL);
	sk_tx_queue_clear(newsk);
	RCU_INIT_POINTER(newsk->sk_wq, NULL);

	if (newsk->sk_prot->sockets_allocated)
		sk_sockets_allocated_inc(newsk);

	if (sock_needs_netstamp(sk) && newsk->sk_flags & SK_FLAGS_TIMESTAMP)
		net_enable_timestamp();
out:
	return newsk;
}
EXPORT_SYMBOL_GPL(sk_clone_lock);

void sk_free_unlock_clone(struct sock *sk)
{
	/* It is still raw copy of parent, so invalidate
	 * destructor and make plain sk_free() */
	sk->sk_destruct = NULL;
	bh_unlock_sock(sk);
	sk_free(sk);
}
EXPORT_SYMBOL_GPL(sk_free_unlock_clone);

void sk_setup_caps(struct sock *sk, struct dst_entry *dst)
{
	u32 max_segs = 1;

	sk_dst_set(sk, dst);
	sk->sk_route_caps = dst->dev->features;
	if (sk_is_tcp(sk))
		sk->sk_route_caps |= NETIF_F_GSO;
	if (sk->sk_route_caps & NETIF_F_GSO)
		sk->sk_route_caps |= NETIF_F_GSO_SOFTWARE;
	if (unlikely(sk->sk_gso_disabled))
		sk->sk_route_caps &= ~NETIF_F_GSO_MASK;
	if (sk_can_gso(sk)) {
		if (dst->header_len && !xfrm_dst_offload_ok(dst)) {
			sk->sk_route_caps &= ~NETIF_F_GSO_MASK;
		} else {
			sk->sk_route_caps |= NETIF_F_SG | NETIF_F_HW_CSUM;
			/* pairs with the WRITE_ONCE() in netif_set_gso_max_size() */
			sk->sk_gso_max_size = READ_ONCE(dst->dev->gso_max_size);
			/* pairs with the WRITE_ONCE() in netif_set_gso_max_segs() */
			max_segs = max_t(u32, READ_ONCE(dst->dev->gso_max_segs), 1);
		}
	}
	sk->sk_gso_max_segs = max_segs;
}
EXPORT_SYMBOL_GPL(sk_setup_caps);

/*
 *	Simple resource managers for sockets.
 */


/*
 * Write buffer destructor automatically called from kfree_skb.
 */
void sock_wfree(struct sk_buff *skb)
{
	struct sock *sk = skb->sk;
	unsigned int len = skb->truesize;

	if (!sock_flag(sk, SOCK_USE_WRITE_QUEUE)) {
		/*
		 * Keep a reference on sk_wmem_alloc, this will be released
		 * after sk_write_space() call
		 */
		WARN_ON(refcount_sub_and_test(len - 1, &sk->sk_wmem_alloc));
		sk->sk_write_space(sk);
		len = 1;
	}
	/*
	 * if sk_wmem_alloc reaches 0, we must finish what sk_free()
	 * could not do because of in-flight packets
	 */
	if (refcount_sub_and_test(len, &sk->sk_wmem_alloc))
		__sk_free(sk);
}
EXPORT_SYMBOL(sock_wfree);

/* This variant of sock_wfree() is used by TCP,
 * since it sets SOCK_USE_WRITE_QUEUE.
 */
void __sock_wfree(struct sk_buff *skb)
{
	struct sock *sk = skb->sk;

	if (refcount_sub_and_test(skb->truesize, &sk->sk_wmem_alloc))
		__sk_free(sk);
}

void skb_set_owner_w(struct sk_buff *skb, struct sock *sk)
{
	skb_orphan(skb);
	skb->sk = sk;
#ifdef CONFIG_INET
	if (unlikely(!sk_fullsock(sk))) {
		skb->destructor = sock_edemux;
		sock_hold(sk);
		return;
	}
#endif
	skb->destructor = sock_wfree;
	skb_set_hash_from_sk(skb, sk);
	/*
	 * We used to take a refcount on sk, but following operation
	 * is enough to guarantee sk_free() wont free this sock until
	 * all in-flight packets are completed
	 */
	refcount_add(skb->truesize, &sk->sk_wmem_alloc);
}
EXPORT_SYMBOL(skb_set_owner_w);

static bool can_skb_orphan_partial(const struct sk_buff *skb)
{
#ifdef CONFIG_TLS_DEVICE
	/* Drivers depend on in-order delivery for crypto offload,
	 * partial orphan breaks out-of-order-OK logic.
	 */
	if (skb->decrypted)
		return false;
#endif
	return (skb->destructor == sock_wfree ||
		(IS_ENABLED(CONFIG_INET) && skb->destructor == tcp_wfree));
}

/* This helper is used by netem, as it can hold packets in its
 * delay queue. We want to allow the owner socket to send more
 * packets, as if they were already TX completed by a typical driver.
 * But we also want to keep skb->sk set because some packet schedulers
 * rely on it (sch_fq for example).
 */
void skb_orphan_partial(struct sk_buff *skb)
{
	if (skb_is_tcp_pure_ack(skb))
		return;

	if (can_skb_orphan_partial(skb) && skb_set_owner_sk_safe(skb, skb->sk))
		return;

	skb_orphan(skb);
}
EXPORT_SYMBOL(skb_orphan_partial);

/*
 * Read buffer destructor automatically called from kfree_skb.
 */
void sock_rfree(struct sk_buff *skb)
{
	struct sock *sk = skb->sk;
	unsigned int len = skb->truesize;

	atomic_sub(len, &sk->sk_rmem_alloc);
	sk_mem_uncharge(sk, len);
}
EXPORT_SYMBOL(sock_rfree);

/*
 * Buffer destructor for skbs that are not used directly in read or write
 * path, e.g. for error handler skbs. Automatically called from kfree_skb.
 */
void sock_efree(struct sk_buff *skb)
{
	sock_put(skb->sk);
}
EXPORT_SYMBOL(sock_efree);

/* Buffer destructor for prefetch/receive path where reference count may
 * not be held, e.g. for listen sockets.
 */
#ifdef CONFIG_INET
void sock_pfree(struct sk_buff *skb)
{
	if (sk_is_refcounted(skb->sk))
		sock_gen_put(skb->sk);
}
EXPORT_SYMBOL(sock_pfree);
#endif /* CONFIG_INET */

kuid_t sock_i_uid(struct sock *sk)
{
	kuid_t uid;

	read_lock_bh(&sk->sk_callback_lock);
	uid = sk->sk_socket ? SOCK_INODE(sk->sk_socket)->i_uid : GLOBAL_ROOT_UID;
	read_unlock_bh(&sk->sk_callback_lock);
	return uid;
}
EXPORT_SYMBOL(sock_i_uid);

unsigned long sock_i_ino(struct sock *sk)
{
	unsigned long ino;

	read_lock_bh(&sk->sk_callback_lock);
	ino = sk->sk_socket ? SOCK_INODE(sk->sk_socket)->i_ino : 0;
	read_unlock_bh(&sk->sk_callback_lock);
	return ino;
}
EXPORT_SYMBOL(sock_i_ino);

/*
 * Allocate a skb from the socket's send buffer.
 */
struct sk_buff *sock_wmalloc(struct sock *sk, unsigned long size, int force,
			     gfp_t priority)
{
	if (force ||
	    refcount_read(&sk->sk_wmem_alloc) < READ_ONCE(sk->sk_sndbuf)) {
		struct sk_buff *skb = alloc_skb(size, priority);

		if (skb) {
			skb_set_owner_w(skb, sk);
			return skb;
		}
	}
	return NULL;
}
EXPORT_SYMBOL(sock_wmalloc);

static void sock_ofree(struct sk_buff *skb)
{
	struct sock *sk = skb->sk;

	atomic_sub(skb->truesize, &sk->sk_omem_alloc);
}

struct sk_buff *sock_omalloc(struct sock *sk, unsigned long size,
			     gfp_t priority)
{
	struct sk_buff *skb;

	/* small safe race: SKB_TRUESIZE may differ from final skb->truesize */
	if (atomic_read(&sk->sk_omem_alloc) + SKB_TRUESIZE(size) >
	    sysctl_optmem_max)
		return NULL;

	skb = alloc_skb(size, priority);
	if (!skb)
		return NULL;

	atomic_add(skb->truesize, &sk->sk_omem_alloc);
	skb->sk = sk;
	skb->destructor = sock_ofree;
	return skb;
}

/*
 * Allocate a memory block from the socket's option memory buffer.
 */
void *sock_kmalloc(struct sock *sk, int size, gfp_t priority)
{
	if ((unsigned int)size <= sysctl_optmem_max &&
	    atomic_read(&sk->sk_omem_alloc) + size < sysctl_optmem_max) {
		void *mem;
		/* First do the add, to avoid the race if kmalloc
		 * might sleep.
		 */
		atomic_add(size, &sk->sk_omem_alloc);
		mem = kmalloc(size, priority);
		if (mem)
			return mem;
		atomic_sub(size, &sk->sk_omem_alloc);
	}
	return NULL;
}
EXPORT_SYMBOL(sock_kmalloc);

/* Free an option memory block. Note, we actually want the inline
 * here as this allows gcc to detect the nullify and fold away the
 * condition entirely.
 */
static inline void __sock_kfree_s(struct sock *sk, void *mem, int size,
				  const bool nullify)
{
	if (WARN_ON_ONCE(!mem))
		return;
	if (nullify)
		kfree_sensitive(mem);
	else
		kfree(mem);
	atomic_sub(size, &sk->sk_omem_alloc);
}

void sock_kfree_s(struct sock *sk, void *mem, int size)
{
	__sock_kfree_s(sk, mem, size, false);
}
EXPORT_SYMBOL(sock_kfree_s);

void sock_kzfree_s(struct sock *sk, void *mem, int size)
{
	__sock_kfree_s(sk, mem, size, true);
}
EXPORT_SYMBOL(sock_kzfree_s);

/* It is almost wait_for_tcp_memory minus release_sock/lock_sock.
   I think, these locks should be removed for datagram sockets.
 */
static long sock_wait_for_wmem(struct sock *sk, long timeo)
{
	DEFINE_WAIT(wait);

	sk_clear_bit(SOCKWQ_ASYNC_NOSPACE, sk);
	for (;;) {
		if (!timeo)
			break;
		if (signal_pending(current))
			break;
		set_bit(SOCK_NOSPACE, &sk->sk_socket->flags);
		prepare_to_wait(sk_sleep(sk), &wait, TASK_INTERRUPTIBLE);
		if (refcount_read(&sk->sk_wmem_alloc) < READ_ONCE(sk->sk_sndbuf))
			break;
		if (sk->sk_shutdown & SEND_SHUTDOWN)
			break;
		if (sk->sk_err)
			break;
		timeo = schedule_timeout(timeo);
	}
	finish_wait(sk_sleep(sk), &wait);
	return timeo;
}


/*
 *	Generic send/receive buffer handlers
 */

struct sk_buff *sock_alloc_send_pskb(struct sock *sk, unsigned long header_len,
				     unsigned long data_len, int noblock,
				     int *errcode, int max_page_order)
{
	struct sk_buff *skb;
	long timeo;
	int err;

	timeo = sock_sndtimeo(sk, noblock);
	for (;;) {
		err = sock_error(sk);
		if (err != 0)
			goto failure;

		err = -EPIPE;
		if (sk->sk_shutdown & SEND_SHUTDOWN)
			goto failure;

		if (sk_wmem_alloc_get(sk) < READ_ONCE(sk->sk_sndbuf))
			break;

		sk_set_bit(SOCKWQ_ASYNC_NOSPACE, sk);
		set_bit(SOCK_NOSPACE, &sk->sk_socket->flags);
		err = -EAGAIN;
		if (!timeo)
			goto failure;
		if (signal_pending(current))
			goto interrupted;
		timeo = sock_wait_for_wmem(sk, timeo);
	}
	skb = alloc_skb_with_frags(header_len, data_len, max_page_order,
				   errcode, sk->sk_allocation);
	if (skb)
		skb_set_owner_w(skb, sk);
	return skb;

interrupted:
	err = sock_intr_errno(timeo);
failure:
	*errcode = err;
	return NULL;
}
EXPORT_SYMBOL(sock_alloc_send_pskb);

struct sk_buff *sock_alloc_send_skb(struct sock *sk, unsigned long size,
				    int noblock, int *errcode)
{
	return sock_alloc_send_pskb(sk, size, 0, noblock, errcode, 0);
}
EXPORT_SYMBOL(sock_alloc_send_skb);

int __sock_cmsg_send(struct sock *sk, struct msghdr *msg, struct cmsghdr *cmsg,
		     struct sockcm_cookie *sockc)
{
	u32 tsflags;

	switch (cmsg->cmsg_type) {
	case SO_MARK:
		if (!ns_capable(sock_net(sk)->user_ns, CAP_NET_ADMIN))
			return -EPERM;
		if (cmsg->cmsg_len != CMSG_LEN(sizeof(u32)))
			return -EINVAL;
		sockc->mark = *(u32 *)CMSG_DATA(cmsg);
		break;
	case SO_TIMESTAMPING_OLD:
		if (cmsg->cmsg_len != CMSG_LEN(sizeof(u32)))
			return -EINVAL;

		tsflags = *(u32 *)CMSG_DATA(cmsg);
		if (tsflags & ~SOF_TIMESTAMPING_TX_RECORD_MASK)
			return -EINVAL;

		sockc->tsflags &= ~SOF_TIMESTAMPING_TX_RECORD_MASK;
		sockc->tsflags |= tsflags;
		break;
	case SCM_TXTIME:
		if (!sock_flag(sk, SOCK_TXTIME))
			return -EINVAL;
		if (cmsg->cmsg_len != CMSG_LEN(sizeof(u64)))
			return -EINVAL;
		sockc->transmit_time = get_unaligned((u64 *)CMSG_DATA(cmsg));
		break;
	/* SCM_RIGHTS and SCM_CREDENTIALS are semantically in SOL_UNIX. */
	case SCM_RIGHTS:
	case SCM_CREDENTIALS:
		break;
	default:
		return -EINVAL;
	}
	return 0;
}
EXPORT_SYMBOL(__sock_cmsg_send);

int sock_cmsg_send(struct sock *sk, struct msghdr *msg,
		   struct sockcm_cookie *sockc)
{
	struct cmsghdr *cmsg;
	int ret;

	for_each_cmsghdr(cmsg, msg) {
		if (!CMSG_OK(msg, cmsg))
			return -EINVAL;
		if (cmsg->cmsg_level != SOL_SOCKET)
			continue;
		ret = __sock_cmsg_send(sk, msg, cmsg, sockc);
		if (ret)
			return ret;
	}
	return 0;
}
EXPORT_SYMBOL(sock_cmsg_send);

static void sk_enter_memory_pressure(struct sock *sk)
{
	if (!sk->sk_prot->enter_memory_pressure)
		return;

	sk->sk_prot->enter_memory_pressure(sk);
}

static void sk_leave_memory_pressure(struct sock *sk)
{
	if (sk->sk_prot->leave_memory_pressure) {
		sk->sk_prot->leave_memory_pressure(sk);
	} else {
		unsigned long *memory_pressure = sk->sk_prot->memory_pressure;

		if (memory_pressure && READ_ONCE(*memory_pressure))
			WRITE_ONCE(*memory_pressure, 0);
	}
}

DEFINE_STATIC_KEY_FALSE(net_high_order_alloc_disable_key);

/**
 * skb_page_frag_refill - check that a page_frag contains enough room
 * @sz: minimum size of the fragment we want to get
 * @pfrag: pointer to page_frag
 * @gfp: priority for memory allocation
 *
 * Note: While this allocator tries to use high order pages, there is
 * no guarantee that allocations succeed. Therefore, @sz MUST be
 * less or equal than PAGE_SIZE.
 */
bool skb_page_frag_refill(unsigned int sz, struct page_frag *pfrag, gfp_t gfp)
{
	if (pfrag->page) {
		if (page_ref_count(pfrag->page) == 1) {
			pfrag->offset = 0;
			return true;
		}
		if (pfrag->offset + sz <= pfrag->size)
			return true;
		put_page(pfrag->page);
	}

	pfrag->offset = 0;
	if (SKB_FRAG_PAGE_ORDER &&
	    !static_branch_unlikely(&net_high_order_alloc_disable_key)) {
		/* Avoid direct reclaim but allow kswapd to wake */
		pfrag->page = alloc_pages((gfp & ~__GFP_DIRECT_RECLAIM) |
					  __GFP_COMP | __GFP_NOWARN |
					  __GFP_NORETRY,
					  SKB_FRAG_PAGE_ORDER);
		if (likely(pfrag->page)) {
			pfrag->size = PAGE_SIZE << SKB_FRAG_PAGE_ORDER;
			return true;
		}
	}
	pfrag->page = alloc_page(gfp);
	if (likely(pfrag->page)) {
		pfrag->size = PAGE_SIZE;
		return true;
	}
	return false;
}
EXPORT_SYMBOL(skb_page_frag_refill);

bool sk_page_frag_refill(struct sock *sk, struct page_frag *pfrag)
{
	if (likely(skb_page_frag_refill(32U, pfrag, sk->sk_allocation)))
		return true;

	sk_enter_memory_pressure(sk);
	sk_stream_moderate_sndbuf(sk);
	return false;
}
EXPORT_SYMBOL(sk_page_frag_refill);

void __lock_sock(struct sock *sk)
	__releases(&sk->sk_lock.slock)
	__acquires(&sk->sk_lock.slock)
{
	DEFINE_WAIT(wait);

	for (;;) {
		prepare_to_wait_exclusive(&sk->sk_lock.wq, &wait,
					TASK_UNINTERRUPTIBLE);
		spin_unlock_bh(&sk->sk_lock.slock);
		schedule();
		spin_lock_bh(&sk->sk_lock.slock);
		if (!sock_owned_by_user(sk))
			break;
	}
	finish_wait(&sk->sk_lock.wq, &wait);
}

void __release_sock(struct sock *sk)
	__releases(&sk->sk_lock.slock)
	__acquires(&sk->sk_lock.slock)
{
	struct sk_buff *skb, *next;

	while ((skb = sk->sk_backlog.head) != NULL) {
		sk->sk_backlog.head = sk->sk_backlog.tail = NULL;

		spin_unlock_bh(&sk->sk_lock.slock);

		do {
			next = skb->next;
			prefetch(next);
			WARN_ON_ONCE(skb_dst_is_noref(skb));
			skb_mark_not_on_list(skb);
			sk_backlog_rcv(sk, skb);

			cond_resched();

			skb = next;
		} while (skb != NULL);

		spin_lock_bh(&sk->sk_lock.slock);
	}

	/*
	 * Doing the zeroing here guarantee we can not loop forever
	 * while a wild producer attempts to flood us.
	 */
	sk->sk_backlog.len = 0;
}

void __sk_flush_backlog(struct sock *sk)
{
	spin_lock_bh(&sk->sk_lock.slock);
	__release_sock(sk);
	spin_unlock_bh(&sk->sk_lock.slock);
}

/**
 * sk_wait_data - wait for data to arrive at sk_receive_queue
 * @sk:    sock to wait on
 * @timeo: for how long
 * @skb:   last skb seen on sk_receive_queue
 *
 * Now socket state including sk->sk_err is changed only under lock,
 * hence we may omit checks after joining wait queue.
 * We check receive queue before schedule() only as optimization;
 * it is very likely that release_sock() added new data.
 */
int sk_wait_data(struct sock *sk, long *timeo, const struct sk_buff *skb)
{
	DEFINE_WAIT_FUNC(wait, woken_wake_function);
	int rc;

	add_wait_queue(sk_sleep(sk), &wait);
	sk_set_bit(SOCKWQ_ASYNC_WAITDATA, sk);
	rc = sk_wait_event(sk, timeo, skb_peek_tail(&sk->sk_receive_queue) != skb, &wait);
	sk_clear_bit(SOCKWQ_ASYNC_WAITDATA, sk);
	remove_wait_queue(sk_sleep(sk), &wait);
	return rc;
}
EXPORT_SYMBOL(sk_wait_data);

/**
 *	__sk_mem_raise_allocated - increase memory_allocated
 *	@sk: socket
 *	@size: memory size to allocate
 *	@amt: pages to allocate
 *	@kind: allocation type
 *
 *	Similar to __sk_mem_schedule(), but does not update sk_forward_alloc
 */
int __sk_mem_raise_allocated(struct sock *sk, int size, int amt, int kind)
{
	struct proto *prot = sk->sk_prot;
	long allocated = sk_memory_allocated_add(sk, amt);
	bool memcg_charge = mem_cgroup_sockets_enabled && sk->sk_memcg;
	bool charged = true;

	if (memcg_charge &&
	    !(charged = mem_cgroup_charge_skmem(sk->sk_memcg, amt,
						gfp_memcg_charge())))
		goto suppress_allocation;

	/* Under limit. */
	if (allocated <= sk_prot_mem_limits(sk, 0)) {
		sk_leave_memory_pressure(sk);
		return 1;
	}

	/* Under pressure. */
	if (allocated > sk_prot_mem_limits(sk, 1))
		sk_enter_memory_pressure(sk);

	/* Over hard limit. */
	if (allocated > sk_prot_mem_limits(sk, 2))
		goto suppress_allocation;

	/* guarantee minimum buffer size under pressure */
	if (kind == SK_MEM_RECV) {
		if (atomic_read(&sk->sk_rmem_alloc) < sk_get_rmem0(sk, prot))
			return 1;

	} else { /* SK_MEM_SEND */
		int wmem0 = sk_get_wmem0(sk, prot);

		if (sk->sk_type == SOCK_STREAM) {
			if (sk->sk_wmem_queued < wmem0)
				return 1;
		} else if (refcount_read(&sk->sk_wmem_alloc) < wmem0) {
				return 1;
		}
	}

	if (sk_has_memory_pressure(sk)) {
		u64 alloc;

		if (!sk_under_memory_pressure(sk))
			return 1;
		alloc = sk_sockets_allocated_read_positive(sk);
		if (sk_prot_mem_limits(sk, 2) > alloc *
		    sk_mem_pages(sk->sk_wmem_queued +
				 atomic_read(&sk->sk_rmem_alloc) +
				 sk->sk_forward_alloc))
			return 1;
	}

suppress_allocation:

	if (kind == SK_MEM_SEND && sk->sk_type == SOCK_STREAM) {
		sk_stream_moderate_sndbuf(sk);

		/* Fail only if socket is _under_ its sndbuf.
		 * In this case we cannot block, so that we have to fail.
		 */
		if (sk->sk_wmem_queued + size >= sk->sk_sndbuf) {
			/* Force charge with __GFP_NOFAIL */
			if (memcg_charge && !charged) {
				mem_cgroup_charge_skmem(sk->sk_memcg, amt,
					gfp_memcg_charge() | __GFP_NOFAIL);
			}
			return 1;
		}
	}

	if (kind == SK_MEM_SEND || (kind == SK_MEM_RECV && charged))
		trace_sock_exceed_buf_limit(sk, prot, allocated, kind);

	sk_memory_allocated_sub(sk, amt);

	if (memcg_charge && charged)
		mem_cgroup_uncharge_skmem(sk->sk_memcg, amt);

	return 0;
}
EXPORT_SYMBOL(__sk_mem_raise_allocated);

/**
 *	__sk_mem_schedule - increase sk_forward_alloc and memory_allocated
 *	@sk: socket
 *	@size: memory size to allocate
 *	@kind: allocation type
 *
 *	If kind is SK_MEM_SEND, it means wmem allocation. Otherwise it means
 *	rmem allocation. This function assumes that protocols which have
 *	memory_pressure use sk_wmem_queued as write buffer accounting.
 */
int __sk_mem_schedule(struct sock *sk, int size, int kind)
{
	int ret, amt = sk_mem_pages(size);

	sk->sk_forward_alloc += amt << SK_MEM_QUANTUM_SHIFT;
	ret = __sk_mem_raise_allocated(sk, size, amt, kind);
	if (!ret)
		sk->sk_forward_alloc -= amt << SK_MEM_QUANTUM_SHIFT;
	return ret;
}
EXPORT_SYMBOL(__sk_mem_schedule);

/**
 *	__sk_mem_reduce_allocated - reclaim memory_allocated
 *	@sk: socket
 *	@amount: number of quanta
 *
 *	Similar to __sk_mem_reclaim(), but does not update sk_forward_alloc
 */
void __sk_mem_reduce_allocated(struct sock *sk, int amount)
{
	sk_memory_allocated_sub(sk, amount);

	if (mem_cgroup_sockets_enabled && sk->sk_memcg)
		mem_cgroup_uncharge_skmem(sk->sk_memcg, amount);

	if (sk_under_memory_pressure(sk) &&
	    (sk_memory_allocated(sk) < sk_prot_mem_limits(sk, 0)))
		sk_leave_memory_pressure(sk);
}
EXPORT_SYMBOL(__sk_mem_reduce_allocated);

/**
 *	__sk_mem_reclaim - reclaim sk_forward_alloc and memory_allocated
 *	@sk: socket
 *	@amount: number of bytes (rounded down to a SK_MEM_QUANTUM multiple)
 */
void __sk_mem_reclaim(struct sock *sk, int amount)
{
	amount >>= SK_MEM_QUANTUM_SHIFT;
	sk->sk_forward_alloc -= amount << SK_MEM_QUANTUM_SHIFT;
	__sk_mem_reduce_allocated(sk, amount);
}
EXPORT_SYMBOL(__sk_mem_reclaim);

int sk_set_peek_off(struct sock *sk, int val)
{
	sk->sk_peek_off = val;
	return 0;
}
EXPORT_SYMBOL_GPL(sk_set_peek_off);

/*
 * Set of default routines for initialising struct proto_ops when
 * the protocol does not support a particular function. In certain
 * cases where it makes no sense for a protocol to have a "do nothing"
 * function, some default processing is provided.
 */

int sock_no_bind(struct socket *sock, struct sockaddr *saddr, int len)
{
	return -EOPNOTSUPP;
}
EXPORT_SYMBOL(sock_no_bind);

int sock_no_connect(struct socket *sock, struct sockaddr *saddr,
		    int len, int flags)
{
	return -EOPNOTSUPP;
}
EXPORT_SYMBOL(sock_no_connect);

int sock_no_socketpair(struct socket *sock1, struct socket *sock2)
{
	return -EOPNOTSUPP;
}
EXPORT_SYMBOL(sock_no_socketpair);

int sock_no_accept(struct socket *sock, struct socket *newsock, int flags,
		   bool kern)
{
	return -EOPNOTSUPP;
}
EXPORT_SYMBOL(sock_no_accept);

int sock_no_getname(struct socket *sock, struct sockaddr *saddr,
		    int peer)
{
	return -EOPNOTSUPP;
}
EXPORT_SYMBOL(sock_no_getname);

int sock_no_ioctl(struct socket *sock, unsigned int cmd, unsigned long arg)
{
	return -EOPNOTSUPP;
}
EXPORT_SYMBOL(sock_no_ioctl);

int sock_no_listen(struct socket *sock, int backlog)
{
	return -EOPNOTSUPP;
}
EXPORT_SYMBOL(sock_no_listen);

int sock_no_shutdown(struct socket *sock, int how)
{
	return -EOPNOTSUPP;
}
EXPORT_SYMBOL(sock_no_shutdown);

int sock_no_sendmsg(struct socket *sock, struct msghdr *m, size_t len)
{
	return -EOPNOTSUPP;
}
EXPORT_SYMBOL(sock_no_sendmsg);

int sock_no_sendmsg_locked(struct sock *sk, struct msghdr *m, size_t len)
{
	return -EOPNOTSUPP;
}
EXPORT_SYMBOL(sock_no_sendmsg_locked);

int sock_no_recvmsg(struct socket *sock, struct msghdr *m, size_t len,
		    int flags)
{
	return -EOPNOTSUPP;
}
EXPORT_SYMBOL(sock_no_recvmsg);

int sock_no_mmap(struct file *file, struct socket *sock, struct vm_area_struct *vma)
{
	/* Mirror missing mmap method error code */
	return -ENODEV;
}
EXPORT_SYMBOL(sock_no_mmap);

/*
 * When a file is received (via SCM_RIGHTS, etc), we must bump the
 * various sock-based usage counts.
 */
void __receive_sock(struct file *file)
{
	struct socket *sock;

	sock = sock_from_file(file);
	if (sock) {
		sock_update_netprioidx(&sock->sk->sk_cgrp_data);
		sock_update_classid(&sock->sk->sk_cgrp_data);
	}
}

ssize_t sock_no_sendpage(struct socket *sock, struct page *page, int offset, size_t size, int flags)
{
	ssize_t res;
	struct msghdr msg = {.msg_flags = flags};
	struct kvec iov;
	char *kaddr = kmap(page);
	iov.iov_base = kaddr + offset;
	iov.iov_len = size;
	res = kernel_sendmsg(sock, &msg, &iov, 1, size);
	kunmap(page);
	return res;
}
EXPORT_SYMBOL(sock_no_sendpage);

ssize_t sock_no_sendpage_locked(struct sock *sk, struct page *page,
				int offset, size_t size, int flags)
{
	ssize_t res;
	struct msghdr msg = {.msg_flags = flags};
	struct kvec iov;
	char *kaddr = kmap(page);

	iov.iov_base = kaddr + offset;
	iov.iov_len = size;
	res = kernel_sendmsg_locked(sk, &msg, &iov, 1, size);
	kunmap(page);
	return res;
}
EXPORT_SYMBOL(sock_no_sendpage_locked);

/*
 *	Default Socket Callbacks
 */

static void sock_def_wakeup(struct sock *sk)
{
	struct socket_wq *wq;

	rcu_read_lock();
	wq = rcu_dereference(sk->sk_wq);
	if (skwq_has_sleeper(wq))
		wake_up_interruptible_all(&wq->wait);
	rcu_read_unlock();
}

static void sock_def_error_report(struct sock *sk)
{
	struct socket_wq *wq;

	rcu_read_lock();
	wq = rcu_dereference(sk->sk_wq);
	if (skwq_has_sleeper(wq))
		wake_up_interruptible_poll(&wq->wait, EPOLLERR);
	sk_wake_async(sk, SOCK_WAKE_IO, POLL_ERR);
	rcu_read_unlock();
}

void sock_def_readable(struct sock *sk)
{
	struct socket_wq *wq;

	rcu_read_lock();
	wq = rcu_dereference(sk->sk_wq);
	if (skwq_has_sleeper(wq))
		wake_up_interruptible_sync_poll(&wq->wait, EPOLLIN | EPOLLPRI |
						EPOLLRDNORM | EPOLLRDBAND);
	sk_wake_async(sk, SOCK_WAKE_WAITD, POLL_IN);
	rcu_read_unlock();
}

static void sock_def_write_space(struct sock *sk)
{
	struct socket_wq *wq;

	rcu_read_lock();

	/* Do not wake up a writer until he can make "significant"
	 * progress.  --DaveM
	 */
	if ((refcount_read(&sk->sk_wmem_alloc) << 1) <= READ_ONCE(sk->sk_sndbuf)) {
		wq = rcu_dereference(sk->sk_wq);
		if (skwq_has_sleeper(wq))
			wake_up_interruptible_sync_poll(&wq->wait, EPOLLOUT |
						EPOLLWRNORM | EPOLLWRBAND);

		/* Should agree with poll, otherwise some programs break */
		if (sock_writeable(sk))
			sk_wake_async(sk, SOCK_WAKE_SPACE, POLL_OUT);
	}

	rcu_read_unlock();
}

static void sock_def_destruct(struct sock *sk)
{
}

void sk_send_sigurg(struct sock *sk)
{
	if (sk->sk_socket && sk->sk_socket->file)
		if (send_sigurg(&sk->sk_socket->file->f_owner))
			sk_wake_async(sk, SOCK_WAKE_URG, POLL_PRI);
}
EXPORT_SYMBOL(sk_send_sigurg);

void sk_reset_timer(struct sock *sk, struct timer_list* timer,
		    unsigned long expires)
{
	if (!mod_timer(timer, expires))
		sock_hold(sk);
}
EXPORT_SYMBOL(sk_reset_timer);

void sk_stop_timer(struct sock *sk, struct timer_list* timer)
{
	if (del_timer(timer))
		__sock_put(sk);
}
EXPORT_SYMBOL(sk_stop_timer);

void sk_stop_timer_sync(struct sock *sk, struct timer_list *timer)
{
	if (del_timer_sync(timer))
		__sock_put(sk);
}
EXPORT_SYMBOL(sk_stop_timer_sync);

void sock_init_data(struct socket *sock, struct sock *sk)
{
	sk_init_common(sk);
	sk->sk_send_head	=	NULL;

	timer_setup(&sk->sk_timer, NULL, 0);

	sk->sk_allocation	=	GFP_KERNEL;
	sk->sk_rcvbuf		=	sysctl_rmem_default;
	sk->sk_sndbuf		=	sysctl_wmem_default;
	sk->sk_state		=	TCP_CLOSE;
	sk_set_socket(sk, sock);

	sock_set_flag(sk, SOCK_ZAPPED);

	if (sock) {
		sk->sk_type	=	sock->type;
		RCU_INIT_POINTER(sk->sk_wq, &sock->wq);
		sock->sk	=	sk;
		sk->sk_uid	=	SOCK_INODE(sock)->i_uid;
	} else {
		RCU_INIT_POINTER(sk->sk_wq, NULL);
		sk->sk_uid	=	make_kuid(sock_net(sk)->user_ns, 0);
	}

	rwlock_init(&sk->sk_callback_lock);
	if (sk->sk_kern_sock)
		lockdep_set_class_and_name(
			&sk->sk_callback_lock,
			af_kern_callback_keys + sk->sk_family,
			af_family_kern_clock_key_strings[sk->sk_family]);
	else
		lockdep_set_class_and_name(
			&sk->sk_callback_lock,
			af_callback_keys + sk->sk_family,
			af_family_clock_key_strings[sk->sk_family]);

	sk->sk_state_change	=	sock_def_wakeup;
	sk->sk_data_ready	=	sock_def_readable;
	sk->sk_write_space	=	sock_def_write_space;
	sk->sk_error_report	=	sock_def_error_report;
	sk->sk_destruct		=	sock_def_destruct;

	sk->sk_frag.page	=	NULL;
	sk->sk_frag.offset	=	0;
	sk->sk_peek_off		=	-1;

	sk->sk_peer_pid 	=	NULL;
	sk->sk_peer_cred	=	NULL;
	spin_lock_init(&sk->sk_peer_lock);

	sk->sk_write_pending	=	0;
	sk->sk_rcvlowat		=	1;
	sk->sk_rcvtimeo		=	MAX_SCHEDULE_TIMEOUT;
	sk->sk_sndtimeo		=	MAX_SCHEDULE_TIMEOUT;

	sk->sk_stamp = SK_DEFAULT_STAMP;
#if BITS_PER_LONG==32
	seqlock_init(&sk->sk_stamp_seq);
#endif
	atomic_set(&sk->sk_zckey, 0);

#ifdef CONFIG_NET_RX_BUSY_POLL
	sk->sk_napi_id		=	0;
	sk->sk_ll_usec		=	sysctl_net_busy_read;
#endif

	sk->sk_max_pacing_rate = ~0UL;
	sk->sk_pacing_rate = ~0UL;
	WRITE_ONCE(sk->sk_pacing_shift, 10);
	sk->sk_incoming_cpu = -1;

	sk_rx_queue_clear(sk);
	/*
	 * Before updating sk_refcnt, we must commit prior changes to memory
	 * (Documentation/RCU/rculist_nulls.rst for details)
	 */
	smp_wmb();
	refcount_set(&sk->sk_refcnt, 1);
	atomic_set(&sk->sk_drops, 0);
}
EXPORT_SYMBOL(sock_init_data);

void lock_sock_nested(struct sock *sk, int subclass)
{
	/* The sk_lock has mutex_lock() semantics here. */
	mutex_acquire(&sk->sk_lock.dep_map, subclass, 0, _RET_IP_);

	might_sleep();
	spin_lock_bh(&sk->sk_lock.slock);
	if (sock_owned_by_user_nocheck(sk))
		__lock_sock(sk);
	sk->sk_lock.owned = 1;
	spin_unlock_bh(&sk->sk_lock.slock);
}
EXPORT_SYMBOL(lock_sock_nested);

void release_sock(struct sock *sk)
{
	spin_lock_bh(&sk->sk_lock.slock);
	if (sk->sk_backlog.tail)
		__release_sock(sk);

	/* Warning : release_cb() might need to release sk ownership,
	 * ie call sock_release_ownership(sk) before us.
	 */
	if (sk->sk_prot->release_cb)
		sk->sk_prot->release_cb(sk);

	sock_release_ownership(sk);
	if (waitqueue_active(&sk->sk_lock.wq))
		wake_up(&sk->sk_lock.wq);
	spin_unlock_bh(&sk->sk_lock.slock);
}
EXPORT_SYMBOL(release_sock);

bool __lock_sock_fast(struct sock *sk) __acquires(&sk->sk_lock.slock)
{
	might_sleep();
	spin_lock_bh(&sk->sk_lock.slock);

	if (!sock_owned_by_user_nocheck(sk)) {
		/*
		 * Fast path return with bottom halves disabled and
		 * sock::sk_lock.slock held.
		 *
		 * The 'mutex' is not contended and holding
		 * sock::sk_lock.slock prevents all other lockers to
		 * proceed so the corresponding unlock_sock_fast() can
		 * avoid the slow path of release_sock() completely and
		 * just release slock.
		 *
		 * From a semantical POV this is equivalent to 'acquiring'
		 * the 'mutex', hence the corresponding lockdep
		 * mutex_release() has to happen in the fast path of
		 * unlock_sock_fast().
		 */
		return false;
	}

	__lock_sock(sk);
	sk->sk_lock.owned = 1;
	__acquire(&sk->sk_lock.slock);
	spin_unlock_bh(&sk->sk_lock.slock);
	return true;
}
EXPORT_SYMBOL(__lock_sock_fast);

int sock_gettstamp(struct socket *sock, void __user *userstamp,
		   bool timeval, bool time32)
{
	struct sock *sk = sock->sk;
	struct timespec64 ts;

	sock_enable_timestamp(sk, SOCK_TIMESTAMP);
	ts = ktime_to_timespec64(sock_read_timestamp(sk));
	if (ts.tv_sec == -1)
		return -ENOENT;
	if (ts.tv_sec == 0) {
		ktime_t kt = ktime_get_real();
		sock_write_timestamp(sk, kt);
		ts = ktime_to_timespec64(kt);
	}

	if (timeval)
		ts.tv_nsec /= 1000;

#ifdef CONFIG_COMPAT_32BIT_TIME
	if (time32)
		return put_old_timespec32(&ts, userstamp);
#endif
#ifdef CONFIG_SPARC64
	/* beware of padding in sparc64 timeval */
	if (timeval && !in_compat_syscall()) {
		struct __kernel_old_timeval __user tv = {
			.tv_sec = ts.tv_sec,
			.tv_usec = ts.tv_nsec,
		};
		if (copy_to_user(userstamp, &tv, sizeof(tv)))
			return -EFAULT;
		return 0;
	}
#endif
	return put_timespec64(&ts, userstamp);
}
EXPORT_SYMBOL(sock_gettstamp);

void sock_enable_timestamp(struct sock *sk, enum sock_flags flag)
{
	if (!sock_flag(sk, flag)) {
		unsigned long previous_flags = sk->sk_flags;

		sock_set_flag(sk, flag);
		/*
		 * we just set one of the two flags which require net
		 * time stamping, but time stamping might have been on
		 * already because of the other one
		 */
		if (sock_needs_netstamp(sk) &&
		    !(previous_flags & SK_FLAGS_TIMESTAMP))
			net_enable_timestamp();
	}
}

int sock_recv_errqueue(struct sock *sk, struct msghdr *msg, int len,
		       int level, int type)
{
	struct sock_exterr_skb *serr;
	struct sk_buff *skb;
	int copied, err;

	err = -EAGAIN;
	skb = sock_dequeue_err_skb(sk);
	if (skb == NULL)
		goto out;

	copied = skb->len;
	if (copied > len) {
		msg->msg_flags |= MSG_TRUNC;
		copied = len;
	}
	err = skb_copy_datagram_msg(skb, 0, msg, copied);
	if (err)
		goto out_free_skb;

	sock_recv_timestamp(msg, sk, skb);

	serr = SKB_EXT_ERR(skb);
	put_cmsg(msg, level, type, sizeof(serr->ee), &serr->ee);

	msg->msg_flags |= MSG_ERRQUEUE;
	err = copied;

out_free_skb:
	kfree_skb(skb);
out:
	return err;
}
EXPORT_SYMBOL(sock_recv_errqueue);

/*
 *	Get a socket option on an socket.
 *
 *	FIX: POSIX 1003.1g is very ambiguous here. It states that
 *	asynchronous errors should be reported by getsockopt. We assume
 *	this means if you specify SO_ERROR (otherwise whats the point of it).
 */
int sock_common_getsockopt(struct socket *sock, int level, int optname,
			   char __user *optval, int __user *optlen)
{
	struct sock *sk = sock->sk;

	return sk->sk_prot->getsockopt(sk, level, optname, optval, optlen);
}
EXPORT_SYMBOL(sock_common_getsockopt);

int sock_common_recvmsg(struct socket *sock, struct msghdr *msg, size_t size,
			int flags)
{
	struct sock *sk = sock->sk;
	int addr_len = 0;
	int err;

	err = sk->sk_prot->recvmsg(sk, msg, size, flags & MSG_DONTWAIT,
				   flags & ~MSG_DONTWAIT, &addr_len);
	if (err >= 0)
		msg->msg_namelen = addr_len;
	return err;
}
EXPORT_SYMBOL(sock_common_recvmsg);

/*
 *	Set socket options on an inet socket.
 */
int sock_common_setsockopt(struct socket *sock, int level, int optname,
			   sockptr_t optval, unsigned int optlen)
{
	struct sock *sk = sock->sk;

	return sk->sk_prot->setsockopt(sk, level, optname, optval, optlen);
}
EXPORT_SYMBOL(sock_common_setsockopt);

void sk_common_release(struct sock *sk)
{
	if (sk->sk_prot->destroy)
		sk->sk_prot->destroy(sk);

	/*
	 * Observation: when sk_common_release is called, processes have
	 * no access to socket. But net still has.
	 * Step one, detach it from networking:
	 *
	 * A. Remove from hash tables.
	 */

	sk->sk_prot->unhash(sk);

	/*
	 * In this point socket cannot receive new packets, but it is possible
	 * that some packets are in flight because some CPU runs receiver and
	 * did hash table lookup before we unhashed socket. They will achieve
	 * receive queue and will be purged by socket destructor.
	 *
	 * Also we still have packets pending on receive queue and probably,
	 * our own packets waiting in device queues. sock_destroy will drain
	 * receive queue, but transmitted packets will delay socket destruction
	 * until the last reference will be released.
	 */

	sock_orphan(sk);

	xfrm_sk_free_policy(sk);

	sk_refcnt_debug_release(sk);

	sock_put(sk);
}
EXPORT_SYMBOL(sk_common_release);

void sk_get_meminfo(const struct sock *sk, u32 *mem)
{
	memset(mem, 0, sizeof(*mem) * SK_MEMINFO_VARS);

	mem[SK_MEMINFO_RMEM_ALLOC] = sk_rmem_alloc_get(sk);
	mem[SK_MEMINFO_RCVBUF] = READ_ONCE(sk->sk_rcvbuf);
	mem[SK_MEMINFO_WMEM_ALLOC] = sk_wmem_alloc_get(sk);
	mem[SK_MEMINFO_SNDBUF] = READ_ONCE(sk->sk_sndbuf);
	mem[SK_MEMINFO_FWD_ALLOC] = sk->sk_forward_alloc;
	mem[SK_MEMINFO_WMEM_QUEUED] = READ_ONCE(sk->sk_wmem_queued);
	mem[SK_MEMINFO_OPTMEM] = atomic_read(&sk->sk_omem_alloc);
	mem[SK_MEMINFO_BACKLOG] = READ_ONCE(sk->sk_backlog.len);
	mem[SK_MEMINFO_DROPS] = atomic_read(&sk->sk_drops);
}

#ifdef CONFIG_PROC_FS
static DECLARE_BITMAP(proto_inuse_idx, PROTO_INUSE_NR);

int sock_prot_inuse_get(struct net *net, struct proto *prot)
{
	int cpu, idx = prot->inuse_idx;
	int res = 0;

	for_each_possible_cpu(cpu)
		res += per_cpu_ptr(net->core.prot_inuse, cpu)->val[idx];

	return res >= 0 ? res : 0;
}
EXPORT_SYMBOL_GPL(sock_prot_inuse_get);

int sock_inuse_get(struct net *net)
{
	int cpu, res = 0;

	for_each_possible_cpu(cpu)
		res += per_cpu_ptr(net->core.prot_inuse, cpu)->all;

	return res;
}

EXPORT_SYMBOL_GPL(sock_inuse_get);

static int __net_init sock_inuse_init_net(struct net *net)
{
	net->core.prot_inuse = alloc_percpu(struct prot_inuse);
	if (net->core.prot_inuse == NULL)
		return -ENOMEM;
	return 0;
}

static void __net_exit sock_inuse_exit_net(struct net *net)
{
	free_percpu(net->core.prot_inuse);
}

static struct pernet_operations net_inuse_ops = {
	.init = sock_inuse_init_net,
	.exit = sock_inuse_exit_net,
};

static __init int net_inuse_init(void)
{
	if (register_pernet_subsys(&net_inuse_ops))
		panic("Cannot initialize net inuse counters");

	return 0;
}

core_initcall(net_inuse_init);

static int assign_proto_idx(struct proto *prot)
{
	prot->inuse_idx = find_first_zero_bit(proto_inuse_idx, PROTO_INUSE_NR);

	if (unlikely(prot->inuse_idx == PROTO_INUSE_NR - 1)) {
		pr_err("PROTO_INUSE_NR exhausted\n");
		return -ENOSPC;
	}

	set_bit(prot->inuse_idx, proto_inuse_idx);
	return 0;
}

static void release_proto_idx(struct proto *prot)
{
	if (prot->inuse_idx != PROTO_INUSE_NR - 1)
		clear_bit(prot->inuse_idx, proto_inuse_idx);
}
#else
static inline int assign_proto_idx(struct proto *prot)
{
	return 0;
}

static inline void release_proto_idx(struct proto *prot)
{
}

#endif

static void tw_prot_cleanup(struct timewait_sock_ops *twsk_prot)
{
	if (!twsk_prot)
		return;
	kfree(twsk_prot->twsk_slab_name);
	twsk_prot->twsk_slab_name = NULL;
	kmem_cache_destroy(twsk_prot->twsk_slab);
	twsk_prot->twsk_slab = NULL;
}

static int tw_prot_init(const struct proto *prot)
{
	struct timewait_sock_ops *twsk_prot = prot->twsk_prot;

	if (!twsk_prot)
		return 0;

	twsk_prot->twsk_slab_name = kasprintf(GFP_KERNEL, "tw_sock_%s",
					      prot->name);
	if (!twsk_prot->twsk_slab_name)
		return -ENOMEM;

	twsk_prot->twsk_slab =
		kmem_cache_create(twsk_prot->twsk_slab_name,
				  twsk_prot->twsk_obj_size, 0,
				  SLAB_ACCOUNT | prot->slab_flags,
				  NULL);
	if (!twsk_prot->twsk_slab) {
		pr_crit("%s: Can't create timewait sock SLAB cache!\n",
			prot->name);
		return -ENOMEM;
	}

	return 0;
}

static void req_prot_cleanup(struct request_sock_ops *rsk_prot)
{
	if (!rsk_prot)
		return;
	kfree(rsk_prot->slab_name);
	rsk_prot->slab_name = NULL;
	kmem_cache_destroy(rsk_prot->slab);
	rsk_prot->slab = NULL;
}

static int req_prot_init(const struct proto *prot)
{
	struct request_sock_ops *rsk_prot = prot->rsk_prot;

	if (!rsk_prot)
		return 0;

	rsk_prot->slab_name = kasprintf(GFP_KERNEL, "request_sock_%s",
					prot->name);
	if (!rsk_prot->slab_name)
		return -ENOMEM;

	rsk_prot->slab = kmem_cache_create(rsk_prot->slab_name,
					   rsk_prot->obj_size, 0,
					   SLAB_ACCOUNT | prot->slab_flags,
					   NULL);

	if (!rsk_prot->slab) {
		pr_crit("%s: Can't create request sock SLAB cache!\n",
			prot->name);
		return -ENOMEM;
	}
	return 0;
}

int proto_register(struct proto *prot, int alloc_slab)
{
	int ret = -ENOBUFS;

	if (alloc_slab) {
		prot->slab = kmem_cache_create_usercopy(prot->name,
					prot->obj_size, 0,
					SLAB_HWCACHE_ALIGN | SLAB_ACCOUNT |
					prot->slab_flags,
					prot->useroffset, prot->usersize,
					NULL);

		if (prot->slab == NULL) {
			pr_crit("%s: Can't create sock SLAB cache!\n",
				prot->name);
			goto out;
		}

		if (req_prot_init(prot))
			goto out_free_request_sock_slab;

		if (tw_prot_init(prot))
			goto out_free_timewait_sock_slab;
	}

	mutex_lock(&proto_list_mutex);
	ret = assign_proto_idx(prot);
	if (ret) {
		mutex_unlock(&proto_list_mutex);
		goto out_free_timewait_sock_slab;
	}
	list_add(&prot->node, &proto_list);
	mutex_unlock(&proto_list_mutex);
	return ret;

out_free_timewait_sock_slab:
	if (alloc_slab)
		tw_prot_cleanup(prot->twsk_prot);
out_free_request_sock_slab:
	if (alloc_slab) {
		req_prot_cleanup(prot->rsk_prot);

		kmem_cache_destroy(prot->slab);
		prot->slab = NULL;
	}
out:
	return ret;
}
EXPORT_SYMBOL(proto_register);

void proto_unregister(struct proto *prot)
{
	mutex_lock(&proto_list_mutex);
	release_proto_idx(prot);
	list_del(&prot->node);
	mutex_unlock(&proto_list_mutex);

	kmem_cache_destroy(prot->slab);
	prot->slab = NULL;

	req_prot_cleanup(prot->rsk_prot);
	tw_prot_cleanup(prot->twsk_prot);
}
EXPORT_SYMBOL(proto_unregister);

int sock_load_diag_module(int family, int protocol)
{
	if (!protocol) {
		if (!sock_is_registered(family))
			return -ENOENT;

		return request_module("net-pf-%d-proto-%d-type-%d", PF_NETLINK,
				      NETLINK_SOCK_DIAG, family);
	}

#ifdef CONFIG_INET
	if (family == AF_INET &&
	    protocol != IPPROTO_RAW &&
	    protocol < MAX_INET_PROTOS &&
	    !rcu_access_pointer(inet_protos[protocol]))
		return -ENOENT;
#endif

	return request_module("net-pf-%d-proto-%d-type-%d-%d", PF_NETLINK,
			      NETLINK_SOCK_DIAG, family, protocol);
}
EXPORT_SYMBOL(sock_load_diag_module);

#ifdef CONFIG_PROC_FS
static void *proto_seq_start(struct seq_file *seq, loff_t *pos)
	__acquires(proto_list_mutex)
{
	mutex_lock(&proto_list_mutex);
	return seq_list_start_head(&proto_list, *pos);
}

static void *proto_seq_next(struct seq_file *seq, void *v, loff_t *pos)
{
	return seq_list_next(v, &proto_list, pos);
}

static void proto_seq_stop(struct seq_file *seq, void *v)
	__releases(proto_list_mutex)
{
	mutex_unlock(&proto_list_mutex);
}

static char proto_method_implemented(const void *method)
{
	return method == NULL ? 'n' : 'y';
}
static long sock_prot_memory_allocated(struct proto *proto)
{
	return proto->memory_allocated != NULL ? proto_memory_allocated(proto) : -1L;
}

static const char *sock_prot_memory_pressure(struct proto *proto)
{
	return proto->memory_pressure != NULL ?
	proto_memory_pressure(proto) ? "yes" : "no" : "NI";
}

static void proto_seq_printf(struct seq_file *seq, struct proto *proto)
{

	seq_printf(seq, "%-9s %4u %6d  %6ld   %-3s %6u   %-3s  %-10s "
			"%2c %2c %2c %2c %2c %2c %2c %2c %2c %2c %2c %2c %2c %2c %2c %2c %2c %2c %2c\n",
		   proto->name,
		   proto->obj_size,
		   sock_prot_inuse_get(seq_file_net(seq), proto),
		   sock_prot_memory_allocated(proto),
		   sock_prot_memory_pressure(proto),
		   proto->max_header,
		   proto->slab == NULL ? "no" : "yes",
		   module_name(proto->owner),
		   proto_method_implemented(proto->close),
		   proto_method_implemented(proto->connect),
		   proto_method_implemented(proto->disconnect),
		   proto_method_implemented(proto->accept),
		   proto_method_implemented(proto->ioctl),
		   proto_method_implemented(proto->init),
		   proto_method_implemented(proto->destroy),
		   proto_method_implemented(proto->shutdown),
		   proto_method_implemented(proto->setsockopt),
		   proto_method_implemented(proto->getsockopt),
		   proto_method_implemented(proto->sendmsg),
		   proto_method_implemented(proto->recvmsg),
		   proto_method_implemented(proto->sendpage),
		   proto_method_implemented(proto->bind),
		   proto_method_implemented(proto->backlog_rcv),
		   proto_method_implemented(proto->hash),
		   proto_method_implemented(proto->unhash),
		   proto_method_implemented(proto->get_port),
		   proto_method_implemented(proto->enter_memory_pressure));
}

static int proto_seq_show(struct seq_file *seq, void *v)
{
	if (v == &proto_list)
		seq_printf(seq, "%-9s %-4s %-8s %-6s %-5s %-7s %-4s %-10s %s",
			   "protocol",
			   "size",
			   "sockets",
			   "memory",
			   "press",
			   "maxhdr",
			   "slab",
			   "module",
			   "cl co di ac io in de sh ss gs se re sp bi br ha uh gp em\n");
	else
		proto_seq_printf(seq, list_entry(v, struct proto, node));
	return 0;
}

static const struct seq_operations proto_seq_ops = {
	.start  = proto_seq_start,
	.next   = proto_seq_next,
	.stop   = proto_seq_stop,
	.show   = proto_seq_show,
};

static __net_init int proto_init_net(struct net *net)
{
	if (!proc_create_net("protocols", 0444, net->proc_net, &proto_seq_ops,
			sizeof(struct seq_net_private)))
		return -ENOMEM;

	return 0;
}

static __net_exit void proto_exit_net(struct net *net)
{
	remove_proc_entry("protocols", net->proc_net);
}


static __net_initdata struct pernet_operations proto_net_ops = {
	.init = proto_init_net,
	.exit = proto_exit_net,
};

static int __init proto_init(void)
{
	return register_pernet_subsys(&proto_net_ops);
}

subsys_initcall(proto_init);

#endif /* PROC_FS */

#ifdef CONFIG_NET_RX_BUSY_POLL
bool sk_busy_loop_end(void *p, unsigned long start_time)
{
	struct sock *sk = p;

	return !skb_queue_empty_lockless(&sk->sk_receive_queue) ||
	       sk_busy_loop_timeout(sk, start_time);
}
EXPORT_SYMBOL(sk_busy_loop_end);
#endif /* CONFIG_NET_RX_BUSY_POLL */

int sock_bind_add(struct sock *sk, struct sockaddr *addr, int addr_len)
{
	if (!sk->sk_prot->bind_add)
		return -EOPNOTSUPP;
	return sk->sk_prot->bind_add(sk, addr, addr_len);
}
EXPORT_SYMBOL(sock_bind_add);<|MERGE_RESOLUTION|>--- conflicted
+++ resolved
@@ -2126,11 +2126,7 @@
 
 	/* SANITY */
 	if (likely(newsk->sk_net_refcnt)) {
-<<<<<<< HEAD
-		get_net(sock_net(newsk));
-=======
 		get_net_track(sock_net(newsk), &newsk->ns_tracker, priority);
->>>>>>> 817b8b9c
 		sock_inuse_add(sock_net(newsk), 1);
 	}
 	sk_node_init(&newsk->sk_node);
