// SPDX-License-Identifier: GPL-2.0
/*
 * Copyright (C) 2007 Oracle.  All rights reserved.
 */

#include <linux/fs.h>
#include <linux/blkdev.h>
#include <linux/radix-tree.h>
#include <linux/writeback.h>
#include <linux/workqueue.h>
#include <linux/kthread.h>
#include <linux/slab.h>
#include <linux/migrate.h>
#include <linux/ratelimit.h>
#include <linux/uuid.h>
#include <linux/semaphore.h>
#include <linux/error-injection.h>
#include <linux/crc32c.h>
#include <linux/sched/mm.h>
#include <asm/unaligned.h>
#include <crypto/hash.h>
#include "ctree.h"
#include "disk-io.h"
#include "transaction.h"
#include "btrfs_inode.h"
#include "volumes.h"
#include "print-tree.h"
#include "locking.h"
#include "tree-log.h"
#include "free-space-cache.h"
#include "free-space-tree.h"
#include "check-integrity.h"
#include "rcu-string.h"
#include "dev-replace.h"
#include "raid56.h"
#include "sysfs.h"
#include "qgroup.h"
#include "compression.h"
#include "tree-checker.h"
#include "ref-verify.h"
#include "block-group.h"
#include "discard.h"
#include "space-info.h"
#include "zoned.h"
#include "subpage.h"

#define BTRFS_SUPER_FLAG_SUPP	(BTRFS_HEADER_FLAG_WRITTEN |\
				 BTRFS_HEADER_FLAG_RELOC |\
				 BTRFS_SUPER_FLAG_ERROR |\
				 BTRFS_SUPER_FLAG_SEEDING |\
				 BTRFS_SUPER_FLAG_METADUMP |\
				 BTRFS_SUPER_FLAG_METADUMP_V2)

static void end_workqueue_fn(struct btrfs_work *work);
static void btrfs_destroy_ordered_extents(struct btrfs_root *root);
static int btrfs_destroy_delayed_refs(struct btrfs_transaction *trans,
				      struct btrfs_fs_info *fs_info);
static void btrfs_destroy_delalloc_inodes(struct btrfs_root *root);
static int btrfs_destroy_marked_extents(struct btrfs_fs_info *fs_info,
					struct extent_io_tree *dirty_pages,
					int mark);
static int btrfs_destroy_pinned_extent(struct btrfs_fs_info *fs_info,
				       struct extent_io_tree *pinned_extents);
static int btrfs_cleanup_transaction(struct btrfs_fs_info *fs_info);
static void btrfs_error_commit_super(struct btrfs_fs_info *fs_info);

/*
 * btrfs_end_io_wq structs are used to do processing in task context when an IO
 * is complete.  This is used during reads to verify checksums, and it is used
 * by writes to insert metadata for new file extents after IO is complete.
 */
struct btrfs_end_io_wq {
	struct bio *bio;
	bio_end_io_t *end_io;
	void *private;
	struct btrfs_fs_info *info;
	blk_status_t status;
	enum btrfs_wq_endio_type metadata;
	struct btrfs_work work;
};

static struct kmem_cache *btrfs_end_io_wq_cache;

int __init btrfs_end_io_wq_init(void)
{
	btrfs_end_io_wq_cache = kmem_cache_create("btrfs_end_io_wq",
					sizeof(struct btrfs_end_io_wq),
					0,
					SLAB_MEM_SPREAD,
					NULL);
	if (!btrfs_end_io_wq_cache)
		return -ENOMEM;
	return 0;
}

void __cold btrfs_end_io_wq_exit(void)
{
	kmem_cache_destroy(btrfs_end_io_wq_cache);
}

static void btrfs_free_csum_hash(struct btrfs_fs_info *fs_info)
{
	if (fs_info->csum_shash)
		crypto_free_shash(fs_info->csum_shash);
}

/*
 * async submit bios are used to offload expensive checksumming
 * onto the worker threads.  They checksum file and metadata bios
 * just before they are sent down the IO stack.
 */
struct async_submit_bio {
	struct inode *inode;
	struct bio *bio;
	extent_submit_bio_start_t *submit_bio_start;
	int mirror_num;

	/* Optional parameter for submit_bio_start used by direct io */
	u64 dio_file_offset;
	struct btrfs_work work;
	blk_status_t status;
};

/*
 * Lockdep class keys for extent_buffer->lock's in this root.  For a given
 * eb, the lockdep key is determined by the btrfs_root it belongs to and
 * the level the eb occupies in the tree.
 *
 * Different roots are used for different purposes and may nest inside each
 * other and they require separate keysets.  As lockdep keys should be
 * static, assign keysets according to the purpose of the root as indicated
 * by btrfs_root->root_key.objectid.  This ensures that all special purpose
 * roots have separate keysets.
 *
 * Lock-nesting across peer nodes is always done with the immediate parent
 * node locked thus preventing deadlock.  As lockdep doesn't know this, use
 * subclass to avoid triggering lockdep warning in such cases.
 *
 * The key is set by the readpage_end_io_hook after the buffer has passed
 * csum validation but before the pages are unlocked.  It is also set by
 * btrfs_init_new_buffer on freshly allocated blocks.
 *
 * We also add a check to make sure the highest level of the tree is the
 * same as our lockdep setup here.  If BTRFS_MAX_LEVEL changes, this code
 * needs update as well.
 */
#ifdef CONFIG_DEBUG_LOCK_ALLOC
# if BTRFS_MAX_LEVEL != 8
#  error
# endif

#define DEFINE_LEVEL(stem, level)					\
	.names[level] = "btrfs-" stem "-0" #level,

#define DEFINE_NAME(stem)						\
	DEFINE_LEVEL(stem, 0)						\
	DEFINE_LEVEL(stem, 1)						\
	DEFINE_LEVEL(stem, 2)						\
	DEFINE_LEVEL(stem, 3)						\
	DEFINE_LEVEL(stem, 4)						\
	DEFINE_LEVEL(stem, 5)						\
	DEFINE_LEVEL(stem, 6)						\
	DEFINE_LEVEL(stem, 7)

static struct btrfs_lockdep_keyset {
	u64			id;		/* root objectid */
	/* Longest entry: btrfs-free-space-00 */
	char			names[BTRFS_MAX_LEVEL][20];
	struct lock_class_key	keys[BTRFS_MAX_LEVEL];
} btrfs_lockdep_keysets[] = {
	{ .id = BTRFS_ROOT_TREE_OBJECTID,	DEFINE_NAME("root")	},
	{ .id = BTRFS_EXTENT_TREE_OBJECTID,	DEFINE_NAME("extent")	},
	{ .id = BTRFS_CHUNK_TREE_OBJECTID,	DEFINE_NAME("chunk")	},
	{ .id = BTRFS_DEV_TREE_OBJECTID,	DEFINE_NAME("dev")	},
	{ .id = BTRFS_CSUM_TREE_OBJECTID,	DEFINE_NAME("csum")	},
	{ .id = BTRFS_QUOTA_TREE_OBJECTID,	DEFINE_NAME("quota")	},
	{ .id = BTRFS_TREE_LOG_OBJECTID,	DEFINE_NAME("log")	},
	{ .id = BTRFS_TREE_RELOC_OBJECTID,	DEFINE_NAME("treloc")	},
	{ .id = BTRFS_DATA_RELOC_TREE_OBJECTID,	DEFINE_NAME("dreloc")	},
	{ .id = BTRFS_UUID_TREE_OBJECTID,	DEFINE_NAME("uuid")	},
	{ .id = BTRFS_FREE_SPACE_TREE_OBJECTID,	DEFINE_NAME("free-space") },
	{ .id = 0,				DEFINE_NAME("tree")	},
};

#undef DEFINE_LEVEL
#undef DEFINE_NAME

void btrfs_set_buffer_lockdep_class(u64 objectid, struct extent_buffer *eb,
				    int level)
{
	struct btrfs_lockdep_keyset *ks;

	BUG_ON(level >= ARRAY_SIZE(ks->keys));

	/* find the matching keyset, id 0 is the default entry */
	for (ks = btrfs_lockdep_keysets; ks->id; ks++)
		if (ks->id == objectid)
			break;

	lockdep_set_class_and_name(&eb->lock,
				   &ks->keys[level], ks->names[level]);
}

#endif

/*
 * Compute the csum of a btree block and store the result to provided buffer.
 */
static void csum_tree_block(struct extent_buffer *buf, u8 *result)
{
	struct btrfs_fs_info *fs_info = buf->fs_info;
	const int num_pages = num_extent_pages(buf);
	const int first_page_part = min_t(u32, PAGE_SIZE, fs_info->nodesize);
	SHASH_DESC_ON_STACK(shash, fs_info->csum_shash);
	char *kaddr;
	int i;

	shash->tfm = fs_info->csum_shash;
	crypto_shash_init(shash);
	kaddr = page_address(buf->pages[0]) + offset_in_page(buf->start);
	crypto_shash_update(shash, kaddr + BTRFS_CSUM_SIZE,
			    first_page_part - BTRFS_CSUM_SIZE);

	for (i = 1; i < num_pages; i++) {
		kaddr = page_address(buf->pages[i]);
		crypto_shash_update(shash, kaddr, PAGE_SIZE);
	}
	memset(result, 0, BTRFS_CSUM_SIZE);
	crypto_shash_final(shash, result);
}

/*
 * we can't consider a given block up to date unless the transid of the
 * block matches the transid in the parent node's pointer.  This is how we
 * detect blocks that either didn't get written at all or got written
 * in the wrong place.
 */
static int verify_parent_transid(struct extent_io_tree *io_tree,
				 struct extent_buffer *eb, u64 parent_transid,
				 int atomic)
{
	struct extent_state *cached_state = NULL;
	int ret;

	if (!parent_transid || btrfs_header_generation(eb) == parent_transid)
		return 0;

	if (atomic)
		return -EAGAIN;

	lock_extent_bits(io_tree, eb->start, eb->start + eb->len - 1,
			 &cached_state);
	if (extent_buffer_uptodate(eb) &&
	    btrfs_header_generation(eb) == parent_transid) {
		ret = 0;
		goto out;
	}
	btrfs_err_rl(eb->fs_info,
		"parent transid verify failed on %llu wanted %llu found %llu",
			eb->start,
			parent_transid, btrfs_header_generation(eb));
	ret = 1;
	clear_extent_buffer_uptodate(eb);
out:
	unlock_extent_cached(io_tree, eb->start, eb->start + eb->len - 1,
			     &cached_state);
	return ret;
}

static bool btrfs_supported_super_csum(u16 csum_type)
{
	switch (csum_type) {
	case BTRFS_CSUM_TYPE_CRC32:
	case BTRFS_CSUM_TYPE_XXHASH:
	case BTRFS_CSUM_TYPE_SHA256:
	case BTRFS_CSUM_TYPE_BLAKE2:
		return true;
	default:
		return false;
	}
}

/*
 * Return 0 if the superblock checksum type matches the checksum value of that
 * algorithm. Pass the raw disk superblock data.
 */
static int btrfs_check_super_csum(struct btrfs_fs_info *fs_info,
				  char *raw_disk_sb)
{
	struct btrfs_super_block *disk_sb =
		(struct btrfs_super_block *)raw_disk_sb;
	char result[BTRFS_CSUM_SIZE];
	SHASH_DESC_ON_STACK(shash, fs_info->csum_shash);

	shash->tfm = fs_info->csum_shash;

	/*
	 * The super_block structure does not span the whole
	 * BTRFS_SUPER_INFO_SIZE range, we expect that the unused space is
	 * filled with zeros and is included in the checksum.
	 */
	crypto_shash_digest(shash, raw_disk_sb + BTRFS_CSUM_SIZE,
			    BTRFS_SUPER_INFO_SIZE - BTRFS_CSUM_SIZE, result);

	if (memcmp(disk_sb->csum, result, fs_info->csum_size))
		return 1;

	return 0;
}

int btrfs_verify_level_key(struct extent_buffer *eb, int level,
			   struct btrfs_key *first_key, u64 parent_transid)
{
	struct btrfs_fs_info *fs_info = eb->fs_info;
	int found_level;
	struct btrfs_key found_key;
	int ret;

	found_level = btrfs_header_level(eb);
	if (found_level != level) {
		WARN(IS_ENABLED(CONFIG_BTRFS_DEBUG),
		     KERN_ERR "BTRFS: tree level check failed\n");
		btrfs_err(fs_info,
"tree level mismatch detected, bytenr=%llu level expected=%u has=%u",
			  eb->start, level, found_level);
		return -EIO;
	}

	if (!first_key)
		return 0;

	/*
	 * For live tree block (new tree blocks in current transaction),
	 * we need proper lock context to avoid race, which is impossible here.
	 * So we only checks tree blocks which is read from disk, whose
	 * generation <= fs_info->last_trans_committed.
	 */
	if (btrfs_header_generation(eb) > fs_info->last_trans_committed)
		return 0;

	/* We have @first_key, so this @eb must have at least one item */
	if (btrfs_header_nritems(eb) == 0) {
		btrfs_err(fs_info,
		"invalid tree nritems, bytenr=%llu nritems=0 expect >0",
			  eb->start);
		WARN_ON(IS_ENABLED(CONFIG_BTRFS_DEBUG));
		return -EUCLEAN;
	}

	if (found_level)
		btrfs_node_key_to_cpu(eb, &found_key, 0);
	else
		btrfs_item_key_to_cpu(eb, &found_key, 0);
	ret = btrfs_comp_cpu_keys(first_key, &found_key);

	if (ret) {
		WARN(IS_ENABLED(CONFIG_BTRFS_DEBUG),
		     KERN_ERR "BTRFS: tree first key check failed\n");
		btrfs_err(fs_info,
"tree first key mismatch detected, bytenr=%llu parent_transid=%llu key expected=(%llu,%u,%llu) has=(%llu,%u,%llu)",
			  eb->start, parent_transid, first_key->objectid,
			  first_key->type, first_key->offset,
			  found_key.objectid, found_key.type,
			  found_key.offset);
	}
	return ret;
}

/*
 * helper to read a given tree block, doing retries as required when
 * the checksums don't match and we have alternate mirrors to try.
 *
 * @parent_transid:	expected transid, skip check if 0
 * @level:		expected level, mandatory check
 * @first_key:		expected key of first slot, skip check if NULL
 */
static int btree_read_extent_buffer_pages(struct extent_buffer *eb,
					  u64 parent_transid, int level,
					  struct btrfs_key *first_key)
{
	struct btrfs_fs_info *fs_info = eb->fs_info;
	struct extent_io_tree *io_tree;
	int failed = 0;
	int ret;
	int num_copies = 0;
	int mirror_num = 0;
	int failed_mirror = 0;

	io_tree = &BTRFS_I(fs_info->btree_inode)->io_tree;
	while (1) {
		clear_bit(EXTENT_BUFFER_CORRUPT, &eb->bflags);
		ret = read_extent_buffer_pages(eb, WAIT_COMPLETE, mirror_num);
		if (!ret) {
			if (verify_parent_transid(io_tree, eb,
						   parent_transid, 0))
				ret = -EIO;
			else if (btrfs_verify_level_key(eb, level,
						first_key, parent_transid))
				ret = -EUCLEAN;
			else
				break;
		}

		num_copies = btrfs_num_copies(fs_info,
					      eb->start, eb->len);
		if (num_copies == 1)
			break;

		if (!failed_mirror) {
			failed = 1;
			failed_mirror = eb->read_mirror;
		}

		mirror_num++;
		if (mirror_num == failed_mirror)
			mirror_num++;

		if (mirror_num > num_copies)
			break;
	}

	if (failed && !ret && failed_mirror)
		btrfs_repair_eb_io_failure(eb, failed_mirror);

	return ret;
}

static int csum_one_extent_buffer(struct extent_buffer *eb)
{
	struct btrfs_fs_info *fs_info = eb->fs_info;
	u8 result[BTRFS_CSUM_SIZE];
	int ret;

	ASSERT(memcmp_extent_buffer(eb, fs_info->fs_devices->metadata_uuid,
				    offsetof(struct btrfs_header, fsid),
				    BTRFS_FSID_SIZE) == 0);
	csum_tree_block(eb, result);

	if (btrfs_header_level(eb))
		ret = btrfs_check_node(eb);
	else
		ret = btrfs_check_leaf_full(eb);

	if (ret < 0)
		goto error;

	/*
	 * Also check the generation, the eb reached here must be newer than
	 * last committed. Or something seriously wrong happened.
	 */
	if (unlikely(btrfs_header_generation(eb) <= fs_info->last_trans_committed)) {
		ret = -EUCLEAN;
		btrfs_err(fs_info,
			"block=%llu bad generation, have %llu expect > %llu",
			  eb->start, btrfs_header_generation(eb),
			  fs_info->last_trans_committed);
		goto error;
	}
	write_extent_buffer(eb, result, 0, fs_info->csum_size);

	return 0;

error:
	btrfs_print_tree(eb, 0);
	btrfs_err(fs_info, "block=%llu write time tree block corruption detected",
		  eb->start);
	WARN_ON(IS_ENABLED(CONFIG_BTRFS_DEBUG));
	return ret;
}

/* Checksum all dirty extent buffers in one bio_vec */
static int csum_dirty_subpage_buffers(struct btrfs_fs_info *fs_info,
				      struct bio_vec *bvec)
{
	struct page *page = bvec->bv_page;
	u64 bvec_start = page_offset(page) + bvec->bv_offset;
	u64 cur;
	int ret = 0;

	for (cur = bvec_start; cur < bvec_start + bvec->bv_len;
	     cur += fs_info->nodesize) {
		struct extent_buffer *eb;
		bool uptodate;

		eb = find_extent_buffer(fs_info, cur);
		uptodate = btrfs_subpage_test_uptodate(fs_info, page, cur,
						       fs_info->nodesize);

		/* A dirty eb shouldn't disappear from buffer_radix */
		if (WARN_ON(!eb))
			return -EUCLEAN;

		if (WARN_ON(cur != btrfs_header_bytenr(eb))) {
			free_extent_buffer(eb);
			return -EUCLEAN;
		}
		if (WARN_ON(!uptodate)) {
			free_extent_buffer(eb);
			return -EUCLEAN;
		}

		ret = csum_one_extent_buffer(eb);
		free_extent_buffer(eb);
		if (ret < 0)
			return ret;
	}
	return ret;
}

/*
 * Checksum a dirty tree block before IO.  This has extra checks to make sure
 * we only fill in the checksum field in the first page of a multi-page block.
 * For subpage extent buffers we need bvec to also read the offset in the page.
 */
static int csum_dirty_buffer(struct btrfs_fs_info *fs_info, struct bio_vec *bvec)
{
	struct page *page = bvec->bv_page;
	u64 start = page_offset(page);
	u64 found_start;
	struct extent_buffer *eb;

	if (fs_info->sectorsize < PAGE_SIZE)
		return csum_dirty_subpage_buffers(fs_info, bvec);

	eb = (struct extent_buffer *)page->private;
	if (page != eb->pages[0])
		return 0;

	found_start = btrfs_header_bytenr(eb);

	if (test_bit(EXTENT_BUFFER_NO_CHECK, &eb->bflags)) {
		WARN_ON(found_start != 0);
		return 0;
	}

	/*
	 * Please do not consolidate these warnings into a single if.
	 * It is useful to know what went wrong.
	 */
	if (WARN_ON(found_start != start))
		return -EUCLEAN;
	if (WARN_ON(!PageUptodate(page)))
		return -EUCLEAN;

	return csum_one_extent_buffer(eb);
}

static int check_tree_block_fsid(struct extent_buffer *eb)
{
	struct btrfs_fs_info *fs_info = eb->fs_info;
	struct btrfs_fs_devices *fs_devices = fs_info->fs_devices, *seed_devs;
	u8 fsid[BTRFS_FSID_SIZE];
	u8 *metadata_uuid;

	read_extent_buffer(eb, fsid, offsetof(struct btrfs_header, fsid),
			   BTRFS_FSID_SIZE);
	/*
	 * Checking the incompat flag is only valid for the current fs. For
	 * seed devices it's forbidden to have their uuid changed so reading
	 * ->fsid in this case is fine
	 */
	if (btrfs_fs_incompat(fs_info, METADATA_UUID))
		metadata_uuid = fs_devices->metadata_uuid;
	else
		metadata_uuid = fs_devices->fsid;

	if (!memcmp(fsid, metadata_uuid, BTRFS_FSID_SIZE))
		return 0;

	list_for_each_entry(seed_devs, &fs_devices->seed_list, seed_list)
		if (!memcmp(fsid, seed_devs->fsid, BTRFS_FSID_SIZE))
			return 0;

	return 1;
}

/* Do basic extent buffer checks at read time */
static int validate_extent_buffer(struct extent_buffer *eb)
{
	struct btrfs_fs_info *fs_info = eb->fs_info;
	u64 found_start;
	const u32 csum_size = fs_info->csum_size;
	u8 found_level;
	u8 result[BTRFS_CSUM_SIZE];
	const u8 *header_csum;
	int ret = 0;

	found_start = btrfs_header_bytenr(eb);
	if (found_start != eb->start) {
		btrfs_err_rl(fs_info, "bad tree block start, want %llu have %llu",
			     eb->start, found_start);
		ret = -EIO;
		goto out;
	}
	if (check_tree_block_fsid(eb)) {
		btrfs_err_rl(fs_info, "bad fsid on block %llu",
			     eb->start);
		ret = -EIO;
		goto out;
	}
	found_level = btrfs_header_level(eb);
	if (found_level >= BTRFS_MAX_LEVEL) {
		btrfs_err(fs_info, "bad tree block level %d on %llu",
			  (int)btrfs_header_level(eb), eb->start);
		ret = -EIO;
		goto out;
	}

	csum_tree_block(eb, result);
	header_csum = page_address(eb->pages[0]) +
		get_eb_offset_in_page(eb, offsetof(struct btrfs_header, csum));

	if (memcmp(result, header_csum, csum_size) != 0) {
		btrfs_warn_rl(fs_info,
	"checksum verify failed on %llu wanted " CSUM_FMT " found " CSUM_FMT " level %d",
			      eb->start,
			      CSUM_FMT_VALUE(csum_size, header_csum),
			      CSUM_FMT_VALUE(csum_size, result),
			      btrfs_header_level(eb));
		ret = -EUCLEAN;
		goto out;
	}

	/*
	 * If this is a leaf block and it is corrupt, set the corrupt bit so
	 * that we don't try and read the other copies of this block, just
	 * return -EIO.
	 */
	if (found_level == 0 && btrfs_check_leaf_full(eb)) {
		set_bit(EXTENT_BUFFER_CORRUPT, &eb->bflags);
		ret = -EIO;
	}

	if (found_level > 0 && btrfs_check_node(eb))
		ret = -EIO;

	if (!ret)
		set_extent_buffer_uptodate(eb);
	else
		btrfs_err(fs_info,
			  "block=%llu read time tree block corruption detected",
			  eb->start);
out:
	return ret;
}

static int validate_subpage_buffer(struct page *page, u64 start, u64 end,
				   int mirror)
{
	struct btrfs_fs_info *fs_info = btrfs_sb(page->mapping->host->i_sb);
	struct extent_buffer *eb;
	bool reads_done;
	int ret = 0;

	/*
	 * We don't allow bio merge for subpage metadata read, so we should
	 * only get one eb for each endio hook.
	 */
	ASSERT(end == start + fs_info->nodesize - 1);
	ASSERT(PagePrivate(page));

	eb = find_extent_buffer(fs_info, start);
	/*
	 * When we are reading one tree block, eb must have been inserted into
	 * the radix tree. If not, something is wrong.
	 */
	ASSERT(eb);

	reads_done = atomic_dec_and_test(&eb->io_pages);
	/* Subpage read must finish in page read */
	ASSERT(reads_done);

	eb->read_mirror = mirror;
	if (test_bit(EXTENT_BUFFER_READ_ERR, &eb->bflags)) {
		ret = -EIO;
		goto err;
	}
	ret = validate_extent_buffer(eb);
	if (ret < 0)
		goto err;

	set_extent_buffer_uptodate(eb);

	free_extent_buffer(eb);
	return ret;
err:
	/*
	 * end_bio_extent_readpage decrements io_pages in case of error,
	 * make sure it has something to decrement.
	 */
	atomic_inc(&eb->io_pages);
	clear_extent_buffer_uptodate(eb);
	free_extent_buffer(eb);
	return ret;
}

int btrfs_validate_metadata_buffer(struct btrfs_bio *bbio,
				   struct page *page, u64 start, u64 end,
				   int mirror)
{
	struct extent_buffer *eb;
	int ret = 0;
	int reads_done;

	ASSERT(page->private);

	if (btrfs_sb(page->mapping->host->i_sb)->sectorsize < PAGE_SIZE)
		return validate_subpage_buffer(page, start, end, mirror);

	eb = (struct extent_buffer *)page->private;

	/*
	 * The pending IO might have been the only thing that kept this buffer
	 * in memory.  Make sure we have a ref for all this other checks
	 */
	atomic_inc(&eb->refs);

	reads_done = atomic_dec_and_test(&eb->io_pages);
	if (!reads_done)
		goto err;

	eb->read_mirror = mirror;
	if (test_bit(EXTENT_BUFFER_READ_ERR, &eb->bflags)) {
		ret = -EIO;
		goto err;
	}
	ret = validate_extent_buffer(eb);
err:
	if (ret) {
		/*
		 * our io error hook is going to dec the io pages
		 * again, we have to make sure it has something
		 * to decrement
		 */
		atomic_inc(&eb->io_pages);
		clear_extent_buffer_uptodate(eb);
	}
	free_extent_buffer(eb);

	return ret;
}

static void end_workqueue_bio(struct bio *bio)
{
	struct btrfs_end_io_wq *end_io_wq = bio->bi_private;
	struct btrfs_fs_info *fs_info;
	struct btrfs_workqueue *wq;

	fs_info = end_io_wq->info;
	end_io_wq->status = bio->bi_status;

	if (btrfs_op(bio) == BTRFS_MAP_WRITE) {
		if (end_io_wq->metadata == BTRFS_WQ_ENDIO_METADATA)
			wq = fs_info->endio_meta_write_workers;
		else if (end_io_wq->metadata == BTRFS_WQ_ENDIO_FREE_SPACE)
			wq = fs_info->endio_freespace_worker;
		else if (end_io_wq->metadata == BTRFS_WQ_ENDIO_RAID56)
			wq = fs_info->endio_raid56_workers;
		else
			wq = fs_info->endio_write_workers;
	} else {
		if (end_io_wq->metadata == BTRFS_WQ_ENDIO_RAID56)
			wq = fs_info->endio_raid56_workers;
		else if (end_io_wq->metadata)
			wq = fs_info->endio_meta_workers;
		else
			wq = fs_info->endio_workers;
	}

	btrfs_init_work(&end_io_wq->work, end_workqueue_fn, NULL, NULL);
	btrfs_queue_work(wq, &end_io_wq->work);
}

blk_status_t btrfs_bio_wq_end_io(struct btrfs_fs_info *info, struct bio *bio,
			enum btrfs_wq_endio_type metadata)
{
	struct btrfs_end_io_wq *end_io_wq;

	end_io_wq = kmem_cache_alloc(btrfs_end_io_wq_cache, GFP_NOFS);
	if (!end_io_wq)
		return BLK_STS_RESOURCE;

	end_io_wq->private = bio->bi_private;
	end_io_wq->end_io = bio->bi_end_io;
	end_io_wq->info = info;
	end_io_wq->status = 0;
	end_io_wq->bio = bio;
	end_io_wq->metadata = metadata;

	bio->bi_private = end_io_wq;
	bio->bi_end_io = end_workqueue_bio;
	return 0;
}

static void run_one_async_start(struct btrfs_work *work)
{
	struct async_submit_bio *async;
	blk_status_t ret;

	async = container_of(work, struct  async_submit_bio, work);
	ret = async->submit_bio_start(async->inode, async->bio,
				      async->dio_file_offset);
	if (ret)
		async->status = ret;
}

/*
 * In order to insert checksums into the metadata in large chunks, we wait
 * until bio submission time.   All the pages in the bio are checksummed and
 * sums are attached onto the ordered extent record.
 *
 * At IO completion time the csums attached on the ordered extent record are
 * inserted into the tree.
 */
static void run_one_async_done(struct btrfs_work *work)
{
	struct async_submit_bio *async;
	struct inode *inode;
	blk_status_t ret;

	async = container_of(work, struct  async_submit_bio, work);
	inode = async->inode;

	/* If an error occurred we just want to clean up the bio and move on */
	if (async->status) {
		async->bio->bi_status = async->status;
		bio_endio(async->bio);
		return;
	}

	/*
	 * All of the bios that pass through here are from async helpers.
	 * Use REQ_CGROUP_PUNT to issue them from the owning cgroup's context.
	 * This changes nothing when cgroups aren't in use.
	 */
	async->bio->bi_opf |= REQ_CGROUP_PUNT;
	ret = btrfs_map_bio(btrfs_sb(inode->i_sb), async->bio, async->mirror_num);
	if (ret) {
		async->bio->bi_status = ret;
		bio_endio(async->bio);
	}
}

static void run_one_async_free(struct btrfs_work *work)
{
	struct async_submit_bio *async;

	async = container_of(work, struct  async_submit_bio, work);
	kfree(async);
}

blk_status_t btrfs_wq_submit_bio(struct inode *inode, struct bio *bio,
				 int mirror_num, unsigned long bio_flags,
				 u64 dio_file_offset,
				 extent_submit_bio_start_t *submit_bio_start)
{
	struct btrfs_fs_info *fs_info = BTRFS_I(inode)->root->fs_info;
	struct async_submit_bio *async;

	async = kmalloc(sizeof(*async), GFP_NOFS);
	if (!async)
		return BLK_STS_RESOURCE;

	async->inode = inode;
	async->bio = bio;
	async->mirror_num = mirror_num;
	async->submit_bio_start = submit_bio_start;

	btrfs_init_work(&async->work, run_one_async_start, run_one_async_done,
			run_one_async_free);

	async->dio_file_offset = dio_file_offset;

	async->status = 0;

	if (op_is_sync(bio->bi_opf))
		btrfs_set_work_high_priority(&async->work);

	btrfs_queue_work(fs_info->workers, &async->work);
	return 0;
}

static blk_status_t btree_csum_one_bio(struct bio *bio)
{
	struct bio_vec *bvec;
	struct btrfs_root *root;
	int ret = 0;
	struct bvec_iter_all iter_all;

	ASSERT(!bio_flagged(bio, BIO_CLONED));
	bio_for_each_segment_all(bvec, bio, iter_all) {
		root = BTRFS_I(bvec->bv_page->mapping->host)->root;
		ret = csum_dirty_buffer(root->fs_info, bvec);
		if (ret)
			break;
	}

	return errno_to_blk_status(ret);
}

static blk_status_t btree_submit_bio_start(struct inode *inode, struct bio *bio,
					   u64 dio_file_offset)
{
	/*
	 * when we're called for a write, we're already in the async
	 * submission context.  Just jump into btrfs_map_bio
	 */
	return btree_csum_one_bio(bio);
}

static bool should_async_write(struct btrfs_fs_info *fs_info,
			     struct btrfs_inode *bi)
{
	if (btrfs_is_zoned(fs_info))
		return false;
	if (atomic_read(&bi->sync_writers))
		return false;
	if (test_bit(BTRFS_FS_CSUM_IMPL_FAST, &fs_info->flags))
		return false;
	return true;
}

blk_status_t btrfs_submit_metadata_bio(struct inode *inode, struct bio *bio,
				       int mirror_num, unsigned long bio_flags)
{
	struct btrfs_fs_info *fs_info = btrfs_sb(inode->i_sb);
	blk_status_t ret;

	if (btrfs_op(bio) != BTRFS_MAP_WRITE) {
		/*
		 * called for a read, do the setup so that checksum validation
		 * can happen in the async kernel threads
		 */
		ret = btrfs_bio_wq_end_io(fs_info, bio,
					  BTRFS_WQ_ENDIO_METADATA);
		if (ret)
			goto out_w_error;
		ret = btrfs_map_bio(fs_info, bio, mirror_num);
	} else if (!should_async_write(fs_info, BTRFS_I(inode))) {
		ret = btree_csum_one_bio(bio);
		if (ret)
			goto out_w_error;
		ret = btrfs_map_bio(fs_info, bio, mirror_num);
	} else {
		/*
		 * kthread helpers are used to submit writes so that
		 * checksumming can happen in parallel across all CPUs
		 */
		ret = btrfs_wq_submit_bio(inode, bio, mirror_num, 0,
					  0, btree_submit_bio_start);
	}

	if (ret)
		goto out_w_error;
	return 0;

out_w_error:
	bio->bi_status = ret;
	bio_endio(bio);
	return ret;
}

#ifdef CONFIG_MIGRATION
static int btree_migratepage(struct address_space *mapping,
			struct page *newpage, struct page *page,
			enum migrate_mode mode)
{
	/*
	 * we can't safely write a btree page from here,
	 * we haven't done the locking hook
	 */
	if (PageDirty(page))
		return -EAGAIN;
	/*
	 * Buffers may be managed in a filesystem specific way.
	 * We must have no buffers or drop them.
	 */
	if (page_has_private(page) &&
	    !try_to_release_page(page, GFP_KERNEL))
		return -EAGAIN;
	return migrate_page(mapping, newpage, page, mode);
}
#endif


static int btree_writepages(struct address_space *mapping,
			    struct writeback_control *wbc)
{
	struct btrfs_fs_info *fs_info;
	int ret;

	if (wbc->sync_mode == WB_SYNC_NONE) {

		if (wbc->for_kupdate)
			return 0;

		fs_info = BTRFS_I(mapping->host)->root->fs_info;
		/* this is a bit racy, but that's ok */
		ret = __percpu_counter_compare(&fs_info->dirty_metadata_bytes,
					     BTRFS_DIRTY_METADATA_THRESH,
					     fs_info->dirty_metadata_batch);
		if (ret < 0)
			return 0;
	}
	return btree_write_cache_pages(mapping, wbc);
}

static int btree_releasepage(struct page *page, gfp_t gfp_flags)
{
	if (PageWriteback(page) || PageDirty(page))
		return 0;

	return try_release_extent_buffer(page);
}

static void btree_invalidate_folio(struct folio *folio, size_t offset,
				 size_t length)
{
	struct extent_io_tree *tree;
	tree = &BTRFS_I(folio->mapping->host)->io_tree;
	extent_invalidate_folio(tree, folio, offset);
	btree_releasepage(&folio->page, GFP_NOFS);
	if (folio_get_private(folio)) {
		btrfs_warn(BTRFS_I(folio->mapping->host)->root->fs_info,
			   "folio private not zero on folio %llu",
			   (unsigned long long)folio_pos(folio));
		folio_detach_private(folio);
	}
}

#ifdef DEBUG
static bool btree_dirty_folio(struct address_space *mapping,
		struct folio *folio)
{
	struct btrfs_fs_info *fs_info = btrfs_sb(mapping->host->i_sb);
	struct btrfs_subpage *subpage;
	struct extent_buffer *eb;
	int cur_bit = 0;
	u64 page_start = folio_pos(folio);

	if (fs_info->sectorsize == PAGE_SIZE) {
		eb = folio_get_private(folio);
		BUG_ON(!eb);
		BUG_ON(!test_bit(EXTENT_BUFFER_DIRTY, &eb->bflags));
		BUG_ON(!atomic_read(&eb->refs));
		btrfs_assert_tree_write_locked(eb);
		return filemap_dirty_folio(mapping, folio);
	}
	subpage = folio_get_private(folio);

	ASSERT(subpage->dirty_bitmap);
	while (cur_bit < BTRFS_SUBPAGE_BITMAP_SIZE) {
		unsigned long flags;
		u64 cur;
		u16 tmp = (1 << cur_bit);

		spin_lock_irqsave(&subpage->lock, flags);
		if (!(tmp & subpage->dirty_bitmap)) {
			spin_unlock_irqrestore(&subpage->lock, flags);
			cur_bit++;
			continue;
		}
		spin_unlock_irqrestore(&subpage->lock, flags);
		cur = page_start + cur_bit * fs_info->sectorsize;

		eb = find_extent_buffer(fs_info, cur);
		ASSERT(eb);
		ASSERT(test_bit(EXTENT_BUFFER_DIRTY, &eb->bflags));
		ASSERT(atomic_read(&eb->refs));
		btrfs_assert_tree_write_locked(eb);
		free_extent_buffer(eb);

		cur_bit += (fs_info->nodesize >> fs_info->sectorsize_bits);
	}
	return filemap_dirty_folio(mapping, folio);
}
#else
#define btree_dirty_folio filemap_dirty_folio
#endif

static const struct address_space_operations btree_aops = {
	.writepages	= btree_writepages,
	.releasepage	= btree_releasepage,
	.invalidate_folio = btree_invalidate_folio,
#ifdef CONFIG_MIGRATION
	.migratepage	= btree_migratepage,
#endif
	.dirty_folio = btree_dirty_folio,
};

struct extent_buffer *btrfs_find_create_tree_block(
						struct btrfs_fs_info *fs_info,
						u64 bytenr, u64 owner_root,
						int level)
{
	if (btrfs_is_testing(fs_info))
		return alloc_test_extent_buffer(fs_info, bytenr);
	return alloc_extent_buffer(fs_info, bytenr, owner_root, level);
}

/*
 * Read tree block at logical address @bytenr and do variant basic but critical
 * verification.
 *
 * @owner_root:		the objectid of the root owner for this block.
 * @parent_transid:	expected transid of this tree block, skip check if 0
 * @level:		expected level, mandatory check
 * @first_key:		expected key in slot 0, skip check if NULL
 */
struct extent_buffer *read_tree_block(struct btrfs_fs_info *fs_info, u64 bytenr,
				      u64 owner_root, u64 parent_transid,
				      int level, struct btrfs_key *first_key)
{
	struct extent_buffer *buf = NULL;
	int ret;

	buf = btrfs_find_create_tree_block(fs_info, bytenr, owner_root, level);
	if (IS_ERR(buf))
		return buf;

	ret = btree_read_extent_buffer_pages(buf, parent_transid,
					     level, first_key);
	if (ret) {
		free_extent_buffer_stale(buf);
		return ERR_PTR(ret);
	}
	return buf;

}

void btrfs_clean_tree_block(struct extent_buffer *buf)
{
	struct btrfs_fs_info *fs_info = buf->fs_info;
	if (btrfs_header_generation(buf) ==
	    fs_info->running_transaction->transid) {
		btrfs_assert_tree_write_locked(buf);

		if (test_and_clear_bit(EXTENT_BUFFER_DIRTY, &buf->bflags)) {
			percpu_counter_add_batch(&fs_info->dirty_metadata_bytes,
						 -buf->len,
						 fs_info->dirty_metadata_batch);
			clear_extent_buffer_dirty(buf);
		}
	}
}

static void __setup_root(struct btrfs_root *root, struct btrfs_fs_info *fs_info,
			 u64 objectid)
{
	bool dummy = test_bit(BTRFS_FS_STATE_DUMMY_FS_INFO, &fs_info->fs_state);

	memset(&root->root_key, 0, sizeof(root->root_key));
	memset(&root->root_item, 0, sizeof(root->root_item));
	memset(&root->defrag_progress, 0, sizeof(root->defrag_progress));
	root->fs_info = fs_info;
	root->root_key.objectid = objectid;
	root->node = NULL;
	root->commit_root = NULL;
	root->state = 0;
	RB_CLEAR_NODE(&root->rb_node);

	root->last_trans = 0;
	root->free_objectid = 0;
	root->nr_delalloc_inodes = 0;
	root->nr_ordered_extents = 0;
	root->inode_tree = RB_ROOT;
	INIT_RADIX_TREE(&root->delayed_nodes_tree, GFP_ATOMIC);

	btrfs_init_root_block_rsv(root);

	INIT_LIST_HEAD(&root->dirty_list);
	INIT_LIST_HEAD(&root->root_list);
	INIT_LIST_HEAD(&root->delalloc_inodes);
	INIT_LIST_HEAD(&root->delalloc_root);
	INIT_LIST_HEAD(&root->ordered_extents);
	INIT_LIST_HEAD(&root->ordered_root);
	INIT_LIST_HEAD(&root->reloc_dirty_list);
	INIT_LIST_HEAD(&root->logged_list[0]);
	INIT_LIST_HEAD(&root->logged_list[1]);
	spin_lock_init(&root->inode_lock);
	spin_lock_init(&root->delalloc_lock);
	spin_lock_init(&root->ordered_extent_lock);
	spin_lock_init(&root->accounting_lock);
	spin_lock_init(&root->log_extents_lock[0]);
	spin_lock_init(&root->log_extents_lock[1]);
	spin_lock_init(&root->qgroup_meta_rsv_lock);
	mutex_init(&root->objectid_mutex);
	mutex_init(&root->log_mutex);
	mutex_init(&root->ordered_extent_mutex);
	mutex_init(&root->delalloc_mutex);
	init_waitqueue_head(&root->qgroup_flush_wait);
	init_waitqueue_head(&root->log_writer_wait);
	init_waitqueue_head(&root->log_commit_wait[0]);
	init_waitqueue_head(&root->log_commit_wait[1]);
	INIT_LIST_HEAD(&root->log_ctxs[0]);
	INIT_LIST_HEAD(&root->log_ctxs[1]);
	atomic_set(&root->log_commit[0], 0);
	atomic_set(&root->log_commit[1], 0);
	atomic_set(&root->log_writers, 0);
	atomic_set(&root->log_batch, 0);
	refcount_set(&root->refs, 1);
	atomic_set(&root->snapshot_force_cow, 0);
	atomic_set(&root->nr_swapfiles, 0);
	root->log_transid = 0;
	root->log_transid_committed = -1;
	root->last_log_commit = 0;
	root->anon_dev = 0;
	if (!dummy) {
		extent_io_tree_init(fs_info, &root->dirty_log_pages,
				    IO_TREE_ROOT_DIRTY_LOG_PAGES, NULL);
		extent_io_tree_init(fs_info, &root->log_csum_range,
				    IO_TREE_LOG_CSUM_RANGE, NULL);
	}

	spin_lock_init(&root->root_item_lock);
	btrfs_qgroup_init_swapped_blocks(&root->swapped_blocks);
#ifdef CONFIG_BTRFS_DEBUG
	INIT_LIST_HEAD(&root->leak_list);
	spin_lock(&fs_info->fs_roots_radix_lock);
	list_add_tail(&root->leak_list, &fs_info->allocated_roots);
	spin_unlock(&fs_info->fs_roots_radix_lock);
#endif
}

static struct btrfs_root *btrfs_alloc_root(struct btrfs_fs_info *fs_info,
					   u64 objectid, gfp_t flags)
{
	struct btrfs_root *root = kzalloc(sizeof(*root), flags);
	if (root)
		__setup_root(root, fs_info, objectid);
	return root;
}

#ifdef CONFIG_BTRFS_FS_RUN_SANITY_TESTS
/* Should only be used by the testing infrastructure */
struct btrfs_root *btrfs_alloc_dummy_root(struct btrfs_fs_info *fs_info)
{
	struct btrfs_root *root;

	if (!fs_info)
		return ERR_PTR(-EINVAL);

	root = btrfs_alloc_root(fs_info, BTRFS_ROOT_TREE_OBJECTID, GFP_KERNEL);
	if (!root)
		return ERR_PTR(-ENOMEM);

	/* We don't use the stripesize in selftest, set it as sectorsize */
	root->alloc_bytenr = 0;

	return root;
}
#endif

static int global_root_cmp(struct rb_node *a_node, const struct rb_node *b_node)
{
	const struct btrfs_root *a = rb_entry(a_node, struct btrfs_root, rb_node);
	const struct btrfs_root *b = rb_entry(b_node, struct btrfs_root, rb_node);

	return btrfs_comp_cpu_keys(&a->root_key, &b->root_key);
}

static int global_root_key_cmp(const void *k, const struct rb_node *node)
{
	const struct btrfs_key *key = k;
	const struct btrfs_root *root = rb_entry(node, struct btrfs_root, rb_node);

	return btrfs_comp_cpu_keys(key, &root->root_key);
}

int btrfs_global_root_insert(struct btrfs_root *root)
{
	struct btrfs_fs_info *fs_info = root->fs_info;
	struct rb_node *tmp;

	write_lock(&fs_info->global_root_lock);
	tmp = rb_find_add(&root->rb_node, &fs_info->global_root_tree, global_root_cmp);
	write_unlock(&fs_info->global_root_lock);
	ASSERT(!tmp);

	return tmp ? -EEXIST : 0;
}

void btrfs_global_root_delete(struct btrfs_root *root)
{
	struct btrfs_fs_info *fs_info = root->fs_info;

	write_lock(&fs_info->global_root_lock);
	rb_erase(&root->rb_node, &fs_info->global_root_tree);
	write_unlock(&fs_info->global_root_lock);
}

struct btrfs_root *btrfs_global_root(struct btrfs_fs_info *fs_info,
				     struct btrfs_key *key)
{
	struct rb_node *node;
	struct btrfs_root *root = NULL;

	read_lock(&fs_info->global_root_lock);
	node = rb_find(key, &fs_info->global_root_tree, global_root_key_cmp);
	if (node)
		root = container_of(node, struct btrfs_root, rb_node);
	read_unlock(&fs_info->global_root_lock);

	return root;
}

<<<<<<< HEAD
=======
static u64 btrfs_global_root_id(struct btrfs_fs_info *fs_info, u64 bytenr)
{
	struct btrfs_block_group *block_group;
	u64 ret;

	if (!btrfs_fs_incompat(fs_info, EXTENT_TREE_V2))
		return 0;

	if (bytenr)
		block_group = btrfs_lookup_block_group(fs_info, bytenr);
	else
		block_group = btrfs_lookup_first_block_group(fs_info, bytenr);
	ASSERT(block_group);
	if (!block_group)
		return 0;
	ret = block_group->global_root_id;
	btrfs_put_block_group(block_group);

	return ret;
}

>>>>>>> 95cd2cdc
struct btrfs_root *btrfs_csum_root(struct btrfs_fs_info *fs_info, u64 bytenr)
{
	struct btrfs_key key = {
		.objectid = BTRFS_CSUM_TREE_OBJECTID,
		.type = BTRFS_ROOT_ITEM_KEY,
<<<<<<< HEAD
		.offset = 0,
=======
		.offset = btrfs_global_root_id(fs_info, bytenr),
>>>>>>> 95cd2cdc
	};

	return btrfs_global_root(fs_info, &key);
}

struct btrfs_root *btrfs_extent_root(struct btrfs_fs_info *fs_info, u64 bytenr)
{
	struct btrfs_key key = {
		.objectid = BTRFS_EXTENT_TREE_OBJECTID,
		.type = BTRFS_ROOT_ITEM_KEY,
<<<<<<< HEAD
		.offset = 0,
=======
		.offset = btrfs_global_root_id(fs_info, bytenr),
>>>>>>> 95cd2cdc
	};

	return btrfs_global_root(fs_info, &key);
}

struct btrfs_root *btrfs_create_tree(struct btrfs_trans_handle *trans,
				     u64 objectid)
{
	struct btrfs_fs_info *fs_info = trans->fs_info;
	struct extent_buffer *leaf;
	struct btrfs_root *tree_root = fs_info->tree_root;
	struct btrfs_root *root;
	struct btrfs_key key;
	unsigned int nofs_flag;
	int ret = 0;

	/*
	 * We're holding a transaction handle, so use a NOFS memory allocation
	 * context to avoid deadlock if reclaim happens.
	 */
	nofs_flag = memalloc_nofs_save();
	root = btrfs_alloc_root(fs_info, objectid, GFP_KERNEL);
	memalloc_nofs_restore(nofs_flag);
	if (!root)
		return ERR_PTR(-ENOMEM);

	root->root_key.objectid = objectid;
	root->root_key.type = BTRFS_ROOT_ITEM_KEY;
	root->root_key.offset = 0;

	leaf = btrfs_alloc_tree_block(trans, root, 0, objectid, NULL, 0, 0, 0,
				      BTRFS_NESTING_NORMAL);
	if (IS_ERR(leaf)) {
		ret = PTR_ERR(leaf);
		leaf = NULL;
		goto fail_unlock;
	}

	root->node = leaf;
	btrfs_mark_buffer_dirty(leaf);

	root->commit_root = btrfs_root_node(root);
	set_bit(BTRFS_ROOT_TRACK_DIRTY, &root->state);

	btrfs_set_root_flags(&root->root_item, 0);
	btrfs_set_root_limit(&root->root_item, 0);
	btrfs_set_root_bytenr(&root->root_item, leaf->start);
	btrfs_set_root_generation(&root->root_item, trans->transid);
	btrfs_set_root_level(&root->root_item, 0);
	btrfs_set_root_refs(&root->root_item, 1);
	btrfs_set_root_used(&root->root_item, leaf->len);
	btrfs_set_root_last_snapshot(&root->root_item, 0);
	btrfs_set_root_dirid(&root->root_item, 0);
	if (is_fstree(objectid))
		generate_random_guid(root->root_item.uuid);
	else
		export_guid(root->root_item.uuid, &guid_null);
	btrfs_set_root_drop_level(&root->root_item, 0);

	btrfs_tree_unlock(leaf);

	key.objectid = objectid;
	key.type = BTRFS_ROOT_ITEM_KEY;
	key.offset = 0;
	ret = btrfs_insert_root(trans, tree_root, &key, &root->root_item);
	if (ret)
		goto fail;

	return root;

fail_unlock:
	if (leaf)
		btrfs_tree_unlock(leaf);
fail:
	btrfs_put_root(root);

	return ERR_PTR(ret);
}

static struct btrfs_root *alloc_log_tree(struct btrfs_trans_handle *trans,
					 struct btrfs_fs_info *fs_info)
{
	struct btrfs_root *root;

	root = btrfs_alloc_root(fs_info, BTRFS_TREE_LOG_OBJECTID, GFP_NOFS);
	if (!root)
		return ERR_PTR(-ENOMEM);

	root->root_key.objectid = BTRFS_TREE_LOG_OBJECTID;
	root->root_key.type = BTRFS_ROOT_ITEM_KEY;
	root->root_key.offset = BTRFS_TREE_LOG_OBJECTID;

	return root;
}

int btrfs_alloc_log_tree_node(struct btrfs_trans_handle *trans,
			      struct btrfs_root *root)
{
	struct extent_buffer *leaf;

	/*
	 * DON'T set SHAREABLE bit for log trees.
	 *
	 * Log trees are not exposed to user space thus can't be snapshotted,
	 * and they go away before a real commit is actually done.
	 *
	 * They do store pointers to file data extents, and those reference
	 * counts still get updated (along with back refs to the log tree).
	 */

	leaf = btrfs_alloc_tree_block(trans, root, 0, BTRFS_TREE_LOG_OBJECTID,
			NULL, 0, 0, 0, BTRFS_NESTING_NORMAL);
	if (IS_ERR(leaf))
		return PTR_ERR(leaf);

	root->node = leaf;

	btrfs_mark_buffer_dirty(root->node);
	btrfs_tree_unlock(root->node);

	return 0;
}

int btrfs_init_log_root_tree(struct btrfs_trans_handle *trans,
			     struct btrfs_fs_info *fs_info)
{
	struct btrfs_root *log_root;

	log_root = alloc_log_tree(trans, fs_info);
	if (IS_ERR(log_root))
		return PTR_ERR(log_root);

	if (!btrfs_is_zoned(fs_info)) {
		int ret = btrfs_alloc_log_tree_node(trans, log_root);

		if (ret) {
			btrfs_put_root(log_root);
			return ret;
		}
	}

	WARN_ON(fs_info->log_root_tree);
	fs_info->log_root_tree = log_root;
	return 0;
}

int btrfs_add_log_tree(struct btrfs_trans_handle *trans,
		       struct btrfs_root *root)
{
	struct btrfs_fs_info *fs_info = root->fs_info;
	struct btrfs_root *log_root;
	struct btrfs_inode_item *inode_item;
	int ret;

	log_root = alloc_log_tree(trans, fs_info);
	if (IS_ERR(log_root))
		return PTR_ERR(log_root);

	ret = btrfs_alloc_log_tree_node(trans, log_root);
	if (ret) {
		btrfs_put_root(log_root);
		return ret;
	}

	log_root->last_trans = trans->transid;
	log_root->root_key.offset = root->root_key.objectid;

	inode_item = &log_root->root_item.inode;
	btrfs_set_stack_inode_generation(inode_item, 1);
	btrfs_set_stack_inode_size(inode_item, 3);
	btrfs_set_stack_inode_nlink(inode_item, 1);
	btrfs_set_stack_inode_nbytes(inode_item,
				     fs_info->nodesize);
	btrfs_set_stack_inode_mode(inode_item, S_IFDIR | 0755);

	btrfs_set_root_node(&log_root->root_item, log_root->node);

	WARN_ON(root->log_root);
	root->log_root = log_root;
	root->log_transid = 0;
	root->log_transid_committed = -1;
	root->last_log_commit = 0;
	return 0;
}

static struct btrfs_root *read_tree_root_path(struct btrfs_root *tree_root,
					      struct btrfs_path *path,
					      struct btrfs_key *key)
{
	struct btrfs_root *root;
	struct btrfs_fs_info *fs_info = tree_root->fs_info;
	u64 generation;
	int ret;
	int level;

	root = btrfs_alloc_root(fs_info, key->objectid, GFP_NOFS);
	if (!root)
		return ERR_PTR(-ENOMEM);

	ret = btrfs_find_root(tree_root, key, path,
			      &root->root_item, &root->root_key);
	if (ret) {
		if (ret > 0)
			ret = -ENOENT;
		goto fail;
	}

	generation = btrfs_root_generation(&root->root_item);
	level = btrfs_root_level(&root->root_item);
	root->node = read_tree_block(fs_info,
				     btrfs_root_bytenr(&root->root_item),
				     key->objectid, generation, level, NULL);
	if (IS_ERR(root->node)) {
		ret = PTR_ERR(root->node);
		root->node = NULL;
		goto fail;
	}
	if (!btrfs_buffer_uptodate(root->node, generation, 0)) {
		ret = -EIO;
		goto fail;
	}
	root->commit_root = btrfs_root_node(root);
	return root;
fail:
	btrfs_put_root(root);
	return ERR_PTR(ret);
}

struct btrfs_root *btrfs_read_tree_root(struct btrfs_root *tree_root,
					struct btrfs_key *key)
{
	struct btrfs_root *root;
	struct btrfs_path *path;

	path = btrfs_alloc_path();
	if (!path)
		return ERR_PTR(-ENOMEM);
	root = read_tree_root_path(tree_root, path, key);
	btrfs_free_path(path);

	return root;
}

/*
 * Initialize subvolume root in-memory structure
 *
 * @anon_dev:	anonymous device to attach to the root, if zero, allocate new
 */
static int btrfs_init_fs_root(struct btrfs_root *root, dev_t anon_dev)
{
	int ret;
	unsigned int nofs_flag;

	/*
	 * We might be called under a transaction (e.g. indirect backref
	 * resolution) which could deadlock if it triggers memory reclaim
	 */
	nofs_flag = memalloc_nofs_save();
	ret = btrfs_drew_lock_init(&root->snapshot_lock);
	memalloc_nofs_restore(nofs_flag);
	if (ret)
		goto fail;

	if (root->root_key.objectid != BTRFS_TREE_LOG_OBJECTID &&
	    !btrfs_is_data_reloc_root(root)) {
		set_bit(BTRFS_ROOT_SHAREABLE, &root->state);
		btrfs_check_and_init_root_item(&root->root_item);
	}

	/*
	 * Don't assign anonymous block device to roots that are not exposed to
	 * userspace, the id pool is limited to 1M
	 */
	if (is_fstree(root->root_key.objectid) &&
	    btrfs_root_refs(&root->root_item) > 0) {
		if (!anon_dev) {
			ret = get_anon_bdev(&root->anon_dev);
			if (ret)
				goto fail;
		} else {
			root->anon_dev = anon_dev;
		}
	}

	mutex_lock(&root->objectid_mutex);
	ret = btrfs_init_root_free_objectid(root);
	if (ret) {
		mutex_unlock(&root->objectid_mutex);
		goto fail;
	}

	ASSERT(root->free_objectid <= BTRFS_LAST_FREE_OBJECTID);

	mutex_unlock(&root->objectid_mutex);

	return 0;
fail:
	/* The caller is responsible to call btrfs_free_fs_root */
	return ret;
}

static struct btrfs_root *btrfs_lookup_fs_root(struct btrfs_fs_info *fs_info,
					       u64 root_id)
{
	struct btrfs_root *root;

	spin_lock(&fs_info->fs_roots_radix_lock);
	root = radix_tree_lookup(&fs_info->fs_roots_radix,
				 (unsigned long)root_id);
	if (root)
		root = btrfs_grab_root(root);
	spin_unlock(&fs_info->fs_roots_radix_lock);
	return root;
}

static struct btrfs_root *btrfs_get_global_root(struct btrfs_fs_info *fs_info,
						u64 objectid)
{
	struct btrfs_key key = {
		.objectid = objectid,
		.type = BTRFS_ROOT_ITEM_KEY,
		.offset = 0,
	};

	if (objectid == BTRFS_ROOT_TREE_OBJECTID)
		return btrfs_grab_root(fs_info->tree_root);
	if (objectid == BTRFS_EXTENT_TREE_OBJECTID)
		return btrfs_grab_root(btrfs_global_root(fs_info, &key));
	if (objectid == BTRFS_CHUNK_TREE_OBJECTID)
		return btrfs_grab_root(fs_info->chunk_root);
	if (objectid == BTRFS_DEV_TREE_OBJECTID)
		return btrfs_grab_root(fs_info->dev_root);
	if (objectid == BTRFS_CSUM_TREE_OBJECTID)
		return btrfs_grab_root(btrfs_global_root(fs_info, &key));
	if (objectid == BTRFS_QUOTA_TREE_OBJECTID)
		return btrfs_grab_root(fs_info->quota_root) ?
			fs_info->quota_root : ERR_PTR(-ENOENT);
	if (objectid == BTRFS_UUID_TREE_OBJECTID)
		return btrfs_grab_root(fs_info->uuid_root) ?
			fs_info->uuid_root : ERR_PTR(-ENOENT);
	if (objectid == BTRFS_FREE_SPACE_TREE_OBJECTID) {
		struct btrfs_root *root = btrfs_global_root(fs_info, &key);

		return btrfs_grab_root(root) ? root : ERR_PTR(-ENOENT);
	}
	return NULL;
}

int btrfs_insert_fs_root(struct btrfs_fs_info *fs_info,
			 struct btrfs_root *root)
{
	int ret;

	ret = radix_tree_preload(GFP_NOFS);
	if (ret)
		return ret;

	spin_lock(&fs_info->fs_roots_radix_lock);
	ret = radix_tree_insert(&fs_info->fs_roots_radix,
				(unsigned long)root->root_key.objectid,
				root);
	if (ret == 0) {
		btrfs_grab_root(root);
		set_bit(BTRFS_ROOT_IN_RADIX, &root->state);
	}
	spin_unlock(&fs_info->fs_roots_radix_lock);
	radix_tree_preload_end();

	return ret;
}

void btrfs_check_leaked_roots(struct btrfs_fs_info *fs_info)
{
#ifdef CONFIG_BTRFS_DEBUG
	struct btrfs_root *root;

	while (!list_empty(&fs_info->allocated_roots)) {
		char buf[BTRFS_ROOT_NAME_BUF_LEN];

		root = list_first_entry(&fs_info->allocated_roots,
					struct btrfs_root, leak_list);
		btrfs_err(fs_info, "leaked root %s refcount %d",
			  btrfs_root_name(&root->root_key, buf),
			  refcount_read(&root->refs));
		while (refcount_read(&root->refs) > 1)
			btrfs_put_root(root);
		btrfs_put_root(root);
	}
#endif
}

static void free_global_roots(struct btrfs_fs_info *fs_info)
{
	struct btrfs_root *root;
	struct rb_node *node;

	while ((node = rb_first_postorder(&fs_info->global_root_tree)) != NULL) {
		root = rb_entry(node, struct btrfs_root, rb_node);
		rb_erase(&root->rb_node, &fs_info->global_root_tree);
		btrfs_put_root(root);
	}
}

void btrfs_free_fs_info(struct btrfs_fs_info *fs_info)
{
	percpu_counter_destroy(&fs_info->dirty_metadata_bytes);
	percpu_counter_destroy(&fs_info->delalloc_bytes);
	percpu_counter_destroy(&fs_info->ordered_bytes);
	percpu_counter_destroy(&fs_info->dev_replace.bio_counter);
	btrfs_free_csum_hash(fs_info);
	btrfs_free_stripe_hash_table(fs_info);
	btrfs_free_ref_cache(fs_info);
	kfree(fs_info->balance_ctl);
	kfree(fs_info->delayed_root);
	free_global_roots(fs_info);
	btrfs_put_root(fs_info->tree_root);
	btrfs_put_root(fs_info->chunk_root);
	btrfs_put_root(fs_info->dev_root);
	btrfs_put_root(fs_info->quota_root);
	btrfs_put_root(fs_info->uuid_root);
	btrfs_put_root(fs_info->fs_root);
	btrfs_put_root(fs_info->data_reloc_root);
	btrfs_put_root(fs_info->block_group_root);
	btrfs_check_leaked_roots(fs_info);
	btrfs_extent_buffer_leak_debug_check(fs_info);
	kfree(fs_info->super_copy);
	kfree(fs_info->super_for_commit);
	kfree(fs_info->subpage_info);
	kvfree(fs_info);
}


/*
 * Get an in-memory reference of a root structure.
 *
 * For essential trees like root/extent tree, we grab it from fs_info directly.
 * For subvolume trees, we check the cached filesystem roots first. If not
 * found, then read it from disk and add it to cached fs roots.
 *
 * Caller should release the root by calling btrfs_put_root() after the usage.
 *
 * NOTE: Reloc and log trees can't be read by this function as they share the
 *	 same root objectid.
 *
 * @objectid:	root id
 * @anon_dev:	preallocated anonymous block device number for new roots,
 * 		pass 0 for new allocation.
 * @check_ref:	whether to check root item references, If true, return -ENOENT
 *		for orphan roots
 */
static struct btrfs_root *btrfs_get_root_ref(struct btrfs_fs_info *fs_info,
					     u64 objectid, dev_t anon_dev,
					     bool check_ref)
{
	struct btrfs_root *root;
	struct btrfs_path *path;
	struct btrfs_key key;
	int ret;

	root = btrfs_get_global_root(fs_info, objectid);
	if (root)
		return root;
again:
	root = btrfs_lookup_fs_root(fs_info, objectid);
	if (root) {
		/* Shouldn't get preallocated anon_dev for cached roots */
		ASSERT(!anon_dev);
		if (check_ref && btrfs_root_refs(&root->root_item) == 0) {
			btrfs_put_root(root);
			return ERR_PTR(-ENOENT);
		}
		return root;
	}

	key.objectid = objectid;
	key.type = BTRFS_ROOT_ITEM_KEY;
	key.offset = (u64)-1;
	root = btrfs_read_tree_root(fs_info->tree_root, &key);
	if (IS_ERR(root))
		return root;

	if (check_ref && btrfs_root_refs(&root->root_item) == 0) {
		ret = -ENOENT;
		goto fail;
	}

	ret = btrfs_init_fs_root(root, anon_dev);
	if (ret)
		goto fail;

	path = btrfs_alloc_path();
	if (!path) {
		ret = -ENOMEM;
		goto fail;
	}
	key.objectid = BTRFS_ORPHAN_OBJECTID;
	key.type = BTRFS_ORPHAN_ITEM_KEY;
	key.offset = objectid;

	ret = btrfs_search_slot(NULL, fs_info->tree_root, &key, path, 0, 0);
	btrfs_free_path(path);
	if (ret < 0)
		goto fail;
	if (ret == 0)
		set_bit(BTRFS_ROOT_ORPHAN_ITEM_INSERTED, &root->state);

	ret = btrfs_insert_fs_root(fs_info, root);
	if (ret) {
		btrfs_put_root(root);
		if (ret == -EEXIST)
			goto again;
		goto fail;
	}
	return root;
fail:
	/*
	 * If our caller provided us an anonymous device, then it's his
	 * responsability to free it in case we fail. So we have to set our
	 * root's anon_dev to 0 to avoid a double free, once by btrfs_put_root()
	 * and once again by our caller.
	 */
	if (anon_dev)
		root->anon_dev = 0;
	btrfs_put_root(root);
	return ERR_PTR(ret);
}

/*
 * Get in-memory reference of a root structure
 *
 * @objectid:	tree objectid
 * @check_ref:	if set, verify that the tree exists and the item has at least
 *		one reference
 */
struct btrfs_root *btrfs_get_fs_root(struct btrfs_fs_info *fs_info,
				     u64 objectid, bool check_ref)
{
	return btrfs_get_root_ref(fs_info, objectid, 0, check_ref);
}

/*
 * Get in-memory reference of a root structure, created as new, optionally pass
 * the anonymous block device id
 *
 * @objectid:	tree objectid
 * @anon_dev:	if zero, allocate a new anonymous block device or use the
 *		parameter value
 */
struct btrfs_root *btrfs_get_new_fs_root(struct btrfs_fs_info *fs_info,
					 u64 objectid, dev_t anon_dev)
{
	return btrfs_get_root_ref(fs_info, objectid, anon_dev, true);
}

/*
 * btrfs_get_fs_root_commit_root - return a root for the given objectid
 * @fs_info:	the fs_info
 * @objectid:	the objectid we need to lookup
 *
 * This is exclusively used for backref walking, and exists specifically because
 * of how qgroups does lookups.  Qgroups will do a backref lookup at delayed ref
 * creation time, which means we may have to read the tree_root in order to look
 * up a fs root that is not in memory.  If the root is not in memory we will
 * read the tree root commit root and look up the fs root from there.  This is a
 * temporary root, it will not be inserted into the radix tree as it doesn't
 * have the most uptodate information, it'll simply be discarded once the
 * backref code is finished using the root.
 */
struct btrfs_root *btrfs_get_fs_root_commit_root(struct btrfs_fs_info *fs_info,
						 struct btrfs_path *path,
						 u64 objectid)
{
	struct btrfs_root *root;
	struct btrfs_key key;

	ASSERT(path->search_commit_root && path->skip_locking);

	/*
	 * This can return -ENOENT if we ask for a root that doesn't exist, but
	 * since this is called via the backref walking code we won't be looking
	 * up a root that doesn't exist, unless there's corruption.  So if root
	 * != NULL just return it.
	 */
	root = btrfs_get_global_root(fs_info, objectid);
	if (root)
		return root;

	root = btrfs_lookup_fs_root(fs_info, objectid);
	if (root)
		return root;

	key.objectid = objectid;
	key.type = BTRFS_ROOT_ITEM_KEY;
	key.offset = (u64)-1;
	root = read_tree_root_path(fs_info->tree_root, path, &key);
	btrfs_release_path(path);

	return root;
}

/*
 * called by the kthread helper functions to finally call the bio end_io
 * functions.  This is where read checksum verification actually happens
 */
static void end_workqueue_fn(struct btrfs_work *work)
{
	struct bio *bio;
	struct btrfs_end_io_wq *end_io_wq;

	end_io_wq = container_of(work, struct btrfs_end_io_wq, work);
	bio = end_io_wq->bio;

	bio->bi_status = end_io_wq->status;
	bio->bi_private = end_io_wq->private;
	bio->bi_end_io = end_io_wq->end_io;
	bio_endio(bio);
	kmem_cache_free(btrfs_end_io_wq_cache, end_io_wq);
}

static int cleaner_kthread(void *arg)
{
	struct btrfs_fs_info *fs_info = (struct btrfs_fs_info *)arg;
	int again;

	while (1) {
		again = 0;

		set_bit(BTRFS_FS_CLEANER_RUNNING, &fs_info->flags);

		/* Make the cleaner go to sleep early. */
		if (btrfs_need_cleaner_sleep(fs_info))
			goto sleep;

		/*
		 * Do not do anything if we might cause open_ctree() to block
		 * before we have finished mounting the filesystem.
		 */
		if (!test_bit(BTRFS_FS_OPEN, &fs_info->flags))
			goto sleep;

		if (!mutex_trylock(&fs_info->cleaner_mutex))
			goto sleep;

		/*
		 * Avoid the problem that we change the status of the fs
		 * during the above check and trylock.
		 */
		if (btrfs_need_cleaner_sleep(fs_info)) {
			mutex_unlock(&fs_info->cleaner_mutex);
			goto sleep;
		}

		btrfs_run_delayed_iputs(fs_info);

		again = btrfs_clean_one_deleted_snapshot(fs_info);
		mutex_unlock(&fs_info->cleaner_mutex);

		/*
		 * The defragger has dealt with the R/O remount and umount,
		 * needn't do anything special here.
		 */
		btrfs_run_defrag_inodes(fs_info);

		/*
		 * Acquires fs_info->reclaim_bgs_lock to avoid racing
		 * with relocation (btrfs_relocate_chunk) and relocation
		 * acquires fs_info->cleaner_mutex (btrfs_relocate_block_group)
		 * after acquiring fs_info->reclaim_bgs_lock. So we
		 * can't hold, nor need to, fs_info->cleaner_mutex when deleting
		 * unused block groups.
		 */
		btrfs_delete_unused_bgs(fs_info);

		/*
		 * Reclaim block groups in the reclaim_bgs list after we deleted
		 * all unused block_groups. This possibly gives us some more free
		 * space.
		 */
		btrfs_reclaim_bgs(fs_info);
sleep:
		clear_and_wake_up_bit(BTRFS_FS_CLEANER_RUNNING, &fs_info->flags);
		if (kthread_should_park())
			kthread_parkme();
		if (kthread_should_stop())
			return 0;
		if (!again) {
			set_current_state(TASK_INTERRUPTIBLE);
			schedule();
			__set_current_state(TASK_RUNNING);
		}
	}
}

static int transaction_kthread(void *arg)
{
	struct btrfs_root *root = arg;
	struct btrfs_fs_info *fs_info = root->fs_info;
	struct btrfs_trans_handle *trans;
	struct btrfs_transaction *cur;
	u64 transid;
	time64_t delta;
	unsigned long delay;
	bool cannot_commit;

	do {
		cannot_commit = false;
		delay = msecs_to_jiffies(fs_info->commit_interval * 1000);
		mutex_lock(&fs_info->transaction_kthread_mutex);

		spin_lock(&fs_info->trans_lock);
		cur = fs_info->running_transaction;
		if (!cur) {
			spin_unlock(&fs_info->trans_lock);
			goto sleep;
		}

		delta = ktime_get_seconds() - cur->start_time;
		if (!test_and_clear_bit(BTRFS_FS_COMMIT_TRANS, &fs_info->flags) &&
		    cur->state < TRANS_STATE_COMMIT_START &&
		    delta < fs_info->commit_interval) {
			spin_unlock(&fs_info->trans_lock);
			delay -= msecs_to_jiffies((delta - 1) * 1000);
			delay = min(delay,
				    msecs_to_jiffies(fs_info->commit_interval * 1000));
			goto sleep;
		}
		transid = cur->transid;
		spin_unlock(&fs_info->trans_lock);

		/* If the file system is aborted, this will always fail. */
		trans = btrfs_attach_transaction(root);
		if (IS_ERR(trans)) {
			if (PTR_ERR(trans) != -ENOENT)
				cannot_commit = true;
			goto sleep;
		}
		if (transid == trans->transid) {
			btrfs_commit_transaction(trans);
		} else {
			btrfs_end_transaction(trans);
		}
sleep:
		wake_up_process(fs_info->cleaner_kthread);
		mutex_unlock(&fs_info->transaction_kthread_mutex);

		if (BTRFS_FS_ERROR(fs_info))
			btrfs_cleanup_transaction(fs_info);
		if (!kthread_should_stop() &&
				(!btrfs_transaction_blocked(fs_info) ||
				 cannot_commit))
			schedule_timeout_interruptible(delay);
	} while (!kthread_should_stop());
	return 0;
}

/*
 * This will find the highest generation in the array of root backups.  The
 * index of the highest array is returned, or -EINVAL if we can't find
 * anything.
 *
 * We check to make sure the array is valid by comparing the
 * generation of the latest  root in the array with the generation
 * in the super block.  If they don't match we pitch it.
 */
static int find_newest_super_backup(struct btrfs_fs_info *info)
{
	const u64 newest_gen = btrfs_super_generation(info->super_copy);
	u64 cur;
	struct btrfs_root_backup *root_backup;
	int i;

	for (i = 0; i < BTRFS_NUM_BACKUP_ROOTS; i++) {
		root_backup = info->super_copy->super_roots + i;
		cur = btrfs_backup_tree_root_gen(root_backup);
		if (cur == newest_gen)
			return i;
	}

	return -EINVAL;
}

/*
 * copy all the root pointers into the super backup array.
 * this will bump the backup pointer by one when it is
 * done
 */
static void backup_super_roots(struct btrfs_fs_info *info)
{
	const int next_backup = info->backup_root_index;
	struct btrfs_root_backup *root_backup;
	struct btrfs_root *extent_root = btrfs_extent_root(info, 0);
	struct btrfs_root *csum_root = btrfs_csum_root(info, 0);

	root_backup = info->super_for_commit->super_roots + next_backup;

	/*
	 * make sure all of our padding and empty slots get zero filled
	 * regardless of which ones we use today
	 */
	memset(root_backup, 0, sizeof(*root_backup));

	info->backup_root_index = (next_backup + 1) % BTRFS_NUM_BACKUP_ROOTS;

	btrfs_set_backup_tree_root(root_backup, info->tree_root->node->start);
	btrfs_set_backup_tree_root_gen(root_backup,
			       btrfs_header_generation(info->tree_root->node));

	btrfs_set_backup_tree_root_level(root_backup,
			       btrfs_header_level(info->tree_root->node));

	btrfs_set_backup_chunk_root(root_backup, info->chunk_root->node->start);
	btrfs_set_backup_chunk_root_gen(root_backup,
			       btrfs_header_generation(info->chunk_root->node));
	btrfs_set_backup_chunk_root_level(root_backup,
			       btrfs_header_level(info->chunk_root->node));

<<<<<<< HEAD
	btrfs_set_backup_extent_root(root_backup, extent_root->node->start);
	btrfs_set_backup_extent_root_gen(root_backup,
			       btrfs_header_generation(extent_root->node));
	btrfs_set_backup_extent_root_level(root_backup,
			       btrfs_header_level(extent_root->node));
=======
	if (btrfs_fs_incompat(info, EXTENT_TREE_V2)) {
		btrfs_set_backup_block_group_root(root_backup,
					info->block_group_root->node->start);
		btrfs_set_backup_block_group_root_gen(root_backup,
			btrfs_header_generation(info->block_group_root->node));
		btrfs_set_backup_block_group_root_level(root_backup,
			btrfs_header_level(info->block_group_root->node));
	} else {
		struct btrfs_root *extent_root = btrfs_extent_root(info, 0);
		struct btrfs_root *csum_root = btrfs_csum_root(info, 0);

		btrfs_set_backup_extent_root(root_backup,
					     extent_root->node->start);
		btrfs_set_backup_extent_root_gen(root_backup,
				btrfs_header_generation(extent_root->node));
		btrfs_set_backup_extent_root_level(root_backup,
					btrfs_header_level(extent_root->node));

		btrfs_set_backup_csum_root(root_backup, csum_root->node->start);
		btrfs_set_backup_csum_root_gen(root_backup,
					       btrfs_header_generation(csum_root->node));
		btrfs_set_backup_csum_root_level(root_backup,
						 btrfs_header_level(csum_root->node));
	}
>>>>>>> 95cd2cdc

	/*
	 * we might commit during log recovery, which happens before we set
	 * the fs_root.  Make sure it is valid before we fill it in.
	 */
	if (info->fs_root && info->fs_root->node) {
		btrfs_set_backup_fs_root(root_backup,
					 info->fs_root->node->start);
		btrfs_set_backup_fs_root_gen(root_backup,
			       btrfs_header_generation(info->fs_root->node));
		btrfs_set_backup_fs_root_level(root_backup,
			       btrfs_header_level(info->fs_root->node));
	}

	btrfs_set_backup_dev_root(root_backup, info->dev_root->node->start);
	btrfs_set_backup_dev_root_gen(root_backup,
			       btrfs_header_generation(info->dev_root->node));
	btrfs_set_backup_dev_root_level(root_backup,
				       btrfs_header_level(info->dev_root->node));

<<<<<<< HEAD
	btrfs_set_backup_csum_root(root_backup, csum_root->node->start);
	btrfs_set_backup_csum_root_gen(root_backup,
				       btrfs_header_generation(csum_root->node));
	btrfs_set_backup_csum_root_level(root_backup,
					 btrfs_header_level(csum_root->node));

=======
>>>>>>> 95cd2cdc
	btrfs_set_backup_total_bytes(root_backup,
			     btrfs_super_total_bytes(info->super_copy));
	btrfs_set_backup_bytes_used(root_backup,
			     btrfs_super_bytes_used(info->super_copy));
	btrfs_set_backup_num_devices(root_backup,
			     btrfs_super_num_devices(info->super_copy));

	/*
	 * if we don't copy this out to the super_copy, it won't get remembered
	 * for the next commit
	 */
	memcpy(&info->super_copy->super_roots,
	       &info->super_for_commit->super_roots,
	       sizeof(*root_backup) * BTRFS_NUM_BACKUP_ROOTS);
}

/*
 * read_backup_root - Reads a backup root based on the passed priority. Prio 0
 * is the newest, prio 1/2/3 are 2nd newest/3rd newest/4th (oldest) backup roots
 *
 * fs_info - filesystem whose backup roots need to be read
 * priority - priority of backup root required
 *
 * Returns backup root index on success and -EINVAL otherwise.
 */
static int read_backup_root(struct btrfs_fs_info *fs_info, u8 priority)
{
	int backup_index = find_newest_super_backup(fs_info);
	struct btrfs_super_block *super = fs_info->super_copy;
	struct btrfs_root_backup *root_backup;

	if (priority < BTRFS_NUM_BACKUP_ROOTS && backup_index >= 0) {
		if (priority == 0)
			return backup_index;

		backup_index = backup_index + BTRFS_NUM_BACKUP_ROOTS - priority;
		backup_index %= BTRFS_NUM_BACKUP_ROOTS;
	} else {
		return -EINVAL;
	}

	root_backup = super->super_roots + backup_index;

	btrfs_set_super_generation(super,
				   btrfs_backup_tree_root_gen(root_backup));
	btrfs_set_super_root(super, btrfs_backup_tree_root(root_backup));
	btrfs_set_super_root_level(super,
				   btrfs_backup_tree_root_level(root_backup));
	btrfs_set_super_bytes_used(super, btrfs_backup_bytes_used(root_backup));

	/*
	 * Fixme: the total bytes and num_devices need to match or we should
	 * need a fsck
	 */
	btrfs_set_super_total_bytes(super, btrfs_backup_total_bytes(root_backup));
	btrfs_set_super_num_devices(super, btrfs_backup_num_devices(root_backup));

	return backup_index;
}

/* helper to cleanup workers */
static void btrfs_stop_all_workers(struct btrfs_fs_info *fs_info)
{
	btrfs_destroy_workqueue(fs_info->fixup_workers);
	btrfs_destroy_workqueue(fs_info->delalloc_workers);
	btrfs_destroy_workqueue(fs_info->workers);
	btrfs_destroy_workqueue(fs_info->endio_workers);
	btrfs_destroy_workqueue(fs_info->endio_raid56_workers);
	btrfs_destroy_workqueue(fs_info->rmw_workers);
	btrfs_destroy_workqueue(fs_info->endio_write_workers);
	btrfs_destroy_workqueue(fs_info->endio_freespace_worker);
	btrfs_destroy_workqueue(fs_info->delayed_workers);
	btrfs_destroy_workqueue(fs_info->caching_workers);
	btrfs_destroy_workqueue(fs_info->flush_workers);
	btrfs_destroy_workqueue(fs_info->qgroup_rescan_workers);
	if (fs_info->discard_ctl.discard_workers)
		destroy_workqueue(fs_info->discard_ctl.discard_workers);
	/*
	 * Now that all other work queues are destroyed, we can safely destroy
	 * the queues used for metadata I/O, since tasks from those other work
	 * queues can do metadata I/O operations.
	 */
	btrfs_destroy_workqueue(fs_info->endio_meta_workers);
	btrfs_destroy_workqueue(fs_info->endio_meta_write_workers);
}

static void free_root_extent_buffers(struct btrfs_root *root)
{
	if (root) {
		free_extent_buffer(root->node);
		free_extent_buffer(root->commit_root);
		root->node = NULL;
		root->commit_root = NULL;
	}
}

static void free_global_root_pointers(struct btrfs_fs_info *fs_info)
{
	struct btrfs_root *root, *tmp;

	rbtree_postorder_for_each_entry_safe(root, tmp,
					     &fs_info->global_root_tree,
					     rb_node)
		free_root_extent_buffers(root);
}

/* helper to cleanup tree roots */
static void free_root_pointers(struct btrfs_fs_info *info, bool free_chunk_root)
{
	free_root_extent_buffers(info->tree_root);

	free_global_root_pointers(info);
	free_root_extent_buffers(info->dev_root);
	free_root_extent_buffers(info->quota_root);
	free_root_extent_buffers(info->uuid_root);
	free_root_extent_buffers(info->fs_root);
	free_root_extent_buffers(info->data_reloc_root);
	free_root_extent_buffers(info->block_group_root);
	if (free_chunk_root)
		free_root_extent_buffers(info->chunk_root);
}

void btrfs_put_root(struct btrfs_root *root)
{
	if (!root)
		return;

	if (refcount_dec_and_test(&root->refs)) {
		WARN_ON(!RB_EMPTY_ROOT(&root->inode_tree));
		WARN_ON(test_bit(BTRFS_ROOT_DEAD_RELOC_TREE, &root->state));
		if (root->anon_dev)
			free_anon_bdev(root->anon_dev);
		btrfs_drew_lock_destroy(&root->snapshot_lock);
		free_root_extent_buffers(root);
#ifdef CONFIG_BTRFS_DEBUG
		spin_lock(&root->fs_info->fs_roots_radix_lock);
		list_del_init(&root->leak_list);
		spin_unlock(&root->fs_info->fs_roots_radix_lock);
#endif
		kfree(root);
	}
}

void btrfs_free_fs_roots(struct btrfs_fs_info *fs_info)
{
	int ret;
	struct btrfs_root *gang[8];
	int i;

	while (!list_empty(&fs_info->dead_roots)) {
		gang[0] = list_entry(fs_info->dead_roots.next,
				     struct btrfs_root, root_list);
		list_del(&gang[0]->root_list);

		if (test_bit(BTRFS_ROOT_IN_RADIX, &gang[0]->state))
			btrfs_drop_and_free_fs_root(fs_info, gang[0]);
		btrfs_put_root(gang[0]);
	}

	while (1) {
		ret = radix_tree_gang_lookup(&fs_info->fs_roots_radix,
					     (void **)gang, 0,
					     ARRAY_SIZE(gang));
		if (!ret)
			break;
		for (i = 0; i < ret; i++)
			btrfs_drop_and_free_fs_root(fs_info, gang[i]);
	}
}

static void btrfs_init_scrub(struct btrfs_fs_info *fs_info)
{
	mutex_init(&fs_info->scrub_lock);
	atomic_set(&fs_info->scrubs_running, 0);
	atomic_set(&fs_info->scrub_pause_req, 0);
	atomic_set(&fs_info->scrubs_paused, 0);
	atomic_set(&fs_info->scrub_cancel_req, 0);
	init_waitqueue_head(&fs_info->scrub_pause_wait);
	refcount_set(&fs_info->scrub_workers_refcnt, 0);
}

static void btrfs_init_balance(struct btrfs_fs_info *fs_info)
{
	spin_lock_init(&fs_info->balance_lock);
	mutex_init(&fs_info->balance_mutex);
	atomic_set(&fs_info->balance_pause_req, 0);
	atomic_set(&fs_info->balance_cancel_req, 0);
	fs_info->balance_ctl = NULL;
	init_waitqueue_head(&fs_info->balance_wait_q);
	atomic_set(&fs_info->reloc_cancel_req, 0);
}

static void btrfs_init_btree_inode(struct btrfs_fs_info *fs_info)
{
	struct inode *inode = fs_info->btree_inode;

	inode->i_ino = BTRFS_BTREE_INODE_OBJECTID;
	set_nlink(inode, 1);
	/*
	 * we set the i_size on the btree inode to the max possible int.
	 * the real end of the address space is determined by all of
	 * the devices in the system
	 */
	inode->i_size = OFFSET_MAX;
	inode->i_mapping->a_ops = &btree_aops;

	RB_CLEAR_NODE(&BTRFS_I(inode)->rb_node);
	extent_io_tree_init(fs_info, &BTRFS_I(inode)->io_tree,
			    IO_TREE_BTREE_INODE_IO, inode);
	BTRFS_I(inode)->io_tree.track_uptodate = false;
	extent_map_tree_init(&BTRFS_I(inode)->extent_tree);

	BTRFS_I(inode)->root = btrfs_grab_root(fs_info->tree_root);
	memset(&BTRFS_I(inode)->location, 0, sizeof(struct btrfs_key));
	set_bit(BTRFS_INODE_DUMMY, &BTRFS_I(inode)->runtime_flags);
	btrfs_insert_inode_hash(inode);
}

static void btrfs_init_dev_replace_locks(struct btrfs_fs_info *fs_info)
{
	mutex_init(&fs_info->dev_replace.lock_finishing_cancel_unmount);
	init_rwsem(&fs_info->dev_replace.rwsem);
	init_waitqueue_head(&fs_info->dev_replace.replace_wait);
}

static void btrfs_init_qgroup(struct btrfs_fs_info *fs_info)
{
	spin_lock_init(&fs_info->qgroup_lock);
	mutex_init(&fs_info->qgroup_ioctl_lock);
	fs_info->qgroup_tree = RB_ROOT;
	INIT_LIST_HEAD(&fs_info->dirty_qgroups);
	fs_info->qgroup_seq = 1;
	fs_info->qgroup_ulist = NULL;
	fs_info->qgroup_rescan_running = false;
	mutex_init(&fs_info->qgroup_rescan_lock);
}

static int btrfs_init_workqueues(struct btrfs_fs_info *fs_info)
{
	u32 max_active = fs_info->thread_pool_size;
	unsigned int flags = WQ_MEM_RECLAIM | WQ_FREEZABLE | WQ_UNBOUND;

	fs_info->workers =
		btrfs_alloc_workqueue(fs_info, "worker",
				      flags | WQ_HIGHPRI, max_active, 16);

	fs_info->delalloc_workers =
		btrfs_alloc_workqueue(fs_info, "delalloc",
				      flags, max_active, 2);

	fs_info->flush_workers =
		btrfs_alloc_workqueue(fs_info, "flush_delalloc",
				      flags, max_active, 0);

	fs_info->caching_workers =
		btrfs_alloc_workqueue(fs_info, "cache", flags, max_active, 0);

	fs_info->fixup_workers =
		btrfs_alloc_workqueue(fs_info, "fixup", flags, 1, 0);

	/*
	 * endios are largely parallel and should have a very
	 * low idle thresh
	 */
	fs_info->endio_workers =
		btrfs_alloc_workqueue(fs_info, "endio", flags, max_active, 4);
	fs_info->endio_meta_workers =
		btrfs_alloc_workqueue(fs_info, "endio-meta", flags,
				      max_active, 4);
	fs_info->endio_meta_write_workers =
		btrfs_alloc_workqueue(fs_info, "endio-meta-write", flags,
				      max_active, 2);
	fs_info->endio_raid56_workers =
		btrfs_alloc_workqueue(fs_info, "endio-raid56", flags,
				      max_active, 4);
	fs_info->rmw_workers =
		btrfs_alloc_workqueue(fs_info, "rmw", flags, max_active, 2);
	fs_info->endio_write_workers =
		btrfs_alloc_workqueue(fs_info, "endio-write", flags,
				      max_active, 2);
	fs_info->endio_freespace_worker =
		btrfs_alloc_workqueue(fs_info, "freespace-write", flags,
				      max_active, 0);
	fs_info->delayed_workers =
		btrfs_alloc_workqueue(fs_info, "delayed-meta", flags,
				      max_active, 0);
	fs_info->qgroup_rescan_workers =
		btrfs_alloc_workqueue(fs_info, "qgroup-rescan", flags, 1, 0);
	fs_info->discard_ctl.discard_workers =
		alloc_workqueue("btrfs_discard", WQ_UNBOUND | WQ_FREEZABLE, 1);

	if (!(fs_info->workers && fs_info->delalloc_workers &&
	      fs_info->flush_workers &&
	      fs_info->endio_workers && fs_info->endio_meta_workers &&
	      fs_info->endio_meta_write_workers &&
	      fs_info->endio_write_workers && fs_info->endio_raid56_workers &&
	      fs_info->endio_freespace_worker && fs_info->rmw_workers &&
	      fs_info->caching_workers && fs_info->fixup_workers &&
	      fs_info->delayed_workers && fs_info->qgroup_rescan_workers &&
	      fs_info->discard_ctl.discard_workers)) {
		return -ENOMEM;
	}

	return 0;
}

static int btrfs_init_csum_hash(struct btrfs_fs_info *fs_info, u16 csum_type)
{
	struct crypto_shash *csum_shash;
	const char *csum_driver = btrfs_super_csum_driver(csum_type);

	csum_shash = crypto_alloc_shash(csum_driver, 0, 0);

	if (IS_ERR(csum_shash)) {
		btrfs_err(fs_info, "error allocating %s hash for checksum",
			  csum_driver);
		return PTR_ERR(csum_shash);
	}

	fs_info->csum_shash = csum_shash;

	return 0;
}

static int btrfs_replay_log(struct btrfs_fs_info *fs_info,
			    struct btrfs_fs_devices *fs_devices)
{
	int ret;
	struct btrfs_root *log_tree_root;
	struct btrfs_super_block *disk_super = fs_info->super_copy;
	u64 bytenr = btrfs_super_log_root(disk_super);
	int level = btrfs_super_log_root_level(disk_super);

	if (fs_devices->rw_devices == 0) {
		btrfs_warn(fs_info, "log replay required on RO media");
		return -EIO;
	}

	log_tree_root = btrfs_alloc_root(fs_info, BTRFS_TREE_LOG_OBJECTID,
					 GFP_KERNEL);
	if (!log_tree_root)
		return -ENOMEM;

	log_tree_root->node = read_tree_block(fs_info, bytenr,
					      BTRFS_TREE_LOG_OBJECTID,
					      fs_info->generation + 1, level,
					      NULL);
	if (IS_ERR(log_tree_root->node)) {
		btrfs_warn(fs_info, "failed to read log tree");
		ret = PTR_ERR(log_tree_root->node);
		log_tree_root->node = NULL;
		btrfs_put_root(log_tree_root);
		return ret;
	}
	if (!extent_buffer_uptodate(log_tree_root->node)) {
		btrfs_err(fs_info, "failed to read log tree");
		btrfs_put_root(log_tree_root);
		return -EIO;
	}

	/* returns with log_tree_root freed on success */
	ret = btrfs_recover_log_trees(log_tree_root);
	if (ret) {
		btrfs_handle_fs_error(fs_info, ret,
				      "Failed to recover log tree");
		btrfs_put_root(log_tree_root);
		return ret;
	}

	if (sb_rdonly(fs_info->sb)) {
		ret = btrfs_commit_super(fs_info);
		if (ret)
			return ret;
	}

	return 0;
}

static int load_global_roots_objectid(struct btrfs_root *tree_root,
				      struct btrfs_path *path, u64 objectid,
				      const char *name)
{
	struct btrfs_fs_info *fs_info = tree_root->fs_info;
	struct btrfs_root *root;
<<<<<<< HEAD
=======
	u64 max_global_id = 0;
>>>>>>> 95cd2cdc
	int ret;
	struct btrfs_key key = {
		.objectid = objectid,
		.type = BTRFS_ROOT_ITEM_KEY,
		.offset = 0,
	};
	bool found = false;

	/* If we have IGNOREDATACSUMS skip loading these roots. */
	if (objectid == BTRFS_CSUM_TREE_OBJECTID &&
	    btrfs_test_opt(fs_info, IGNOREDATACSUMS)) {
		set_bit(BTRFS_FS_STATE_NO_CSUMS, &fs_info->fs_state);
		return 0;
	}

	while (1) {
		ret = btrfs_search_slot(NULL, tree_root, &key, path, 0, 0);
		if (ret < 0)
			break;

		if (path->slots[0] >= btrfs_header_nritems(path->nodes[0])) {
			ret = btrfs_next_leaf(tree_root, path);
			if (ret) {
				if (ret > 0)
					ret = 0;
				break;
			}
		}
		ret = 0;

		btrfs_item_key_to_cpu(path->nodes[0], &key, path->slots[0]);
		if (key.objectid != objectid)
			break;
		btrfs_release_path(path);

<<<<<<< HEAD
=======
		/*
		 * Just worry about this for extent tree, it'll be the same for
		 * everybody.
		 */
		if (objectid == BTRFS_EXTENT_TREE_OBJECTID)
			max_global_id = max(max_global_id, key.offset);

>>>>>>> 95cd2cdc
		found = true;
		root = read_tree_root_path(tree_root, path, &key);
		if (IS_ERR(root)) {
			if (!btrfs_test_opt(fs_info, IGNOREBADROOTS))
				ret = PTR_ERR(root);
			break;
		}
		set_bit(BTRFS_ROOT_TRACK_DIRTY, &root->state);
		ret = btrfs_global_root_insert(root);
		if (ret) {
			btrfs_put_root(root);
			break;
		}
		key.offset++;
	}
	btrfs_release_path(path);

<<<<<<< HEAD
=======
	if (objectid == BTRFS_EXTENT_TREE_OBJECTID)
		fs_info->nr_global_roots = max_global_id + 1;

>>>>>>> 95cd2cdc
	if (!found || ret) {
		if (objectid == BTRFS_CSUM_TREE_OBJECTID)
			set_bit(BTRFS_FS_STATE_NO_CSUMS, &fs_info->fs_state);

		if (!btrfs_test_opt(fs_info, IGNOREBADROOTS))
			ret = ret ? ret : -ENOENT;
		else
			ret = 0;
		btrfs_err(fs_info, "failed to load root %s", name);
	}
	return ret;
}

static int load_global_roots(struct btrfs_root *tree_root)
{
	struct btrfs_path *path;
	int ret = 0;

	path = btrfs_alloc_path();
	if (!path)
		return -ENOMEM;

	ret = load_global_roots_objectid(tree_root, path,
					 BTRFS_EXTENT_TREE_OBJECTID, "extent");
	if (ret)
		goto out;
	ret = load_global_roots_objectid(tree_root, path,
					 BTRFS_CSUM_TREE_OBJECTID, "csum");
	if (ret)
		goto out;
	if (!btrfs_fs_compat_ro(tree_root->fs_info, FREE_SPACE_TREE))
		goto out;
	ret = load_global_roots_objectid(tree_root, path,
					 BTRFS_FREE_SPACE_TREE_OBJECTID,
					 "free space");
out:
	btrfs_free_path(path);
	return ret;
}

static int btrfs_read_roots(struct btrfs_fs_info *fs_info)
{
	struct btrfs_root *tree_root = fs_info->tree_root;
	struct btrfs_root *root;
	struct btrfs_key location;
	int ret;

	BUG_ON(!fs_info->tree_root);

	ret = load_global_roots(tree_root);
	if (ret)
		return ret;

	location.objectid = BTRFS_DEV_TREE_OBJECTID;
	location.type = BTRFS_ROOT_ITEM_KEY;
	location.offset = 0;

	root = btrfs_read_tree_root(tree_root, &location);
	if (IS_ERR(root)) {
		if (!btrfs_test_opt(fs_info, IGNOREBADROOTS)) {
			ret = PTR_ERR(root);
			goto out;
		}
	} else {
		set_bit(BTRFS_ROOT_TRACK_DIRTY, &root->state);
		fs_info->dev_root = root;
	}
	/* Initialize fs_info for all devices in any case */
	btrfs_init_devices_late(fs_info);

	/*
	 * This tree can share blocks with some other fs tree during relocation
	 * and we need a proper setup by btrfs_get_fs_root
	 */
	root = btrfs_get_fs_root(tree_root->fs_info,
				 BTRFS_DATA_RELOC_TREE_OBJECTID, true);
	if (IS_ERR(root)) {
		if (!btrfs_test_opt(fs_info, IGNOREBADROOTS)) {
			ret = PTR_ERR(root);
			goto out;
		}
	} else {
		set_bit(BTRFS_ROOT_TRACK_DIRTY, &root->state);
		fs_info->data_reloc_root = root;
	}

	location.objectid = BTRFS_QUOTA_TREE_OBJECTID;
	root = btrfs_read_tree_root(tree_root, &location);
	if (!IS_ERR(root)) {
		set_bit(BTRFS_ROOT_TRACK_DIRTY, &root->state);
		set_bit(BTRFS_FS_QUOTA_ENABLED, &fs_info->flags);
		fs_info->quota_root = root;
	}

	location.objectid = BTRFS_UUID_TREE_OBJECTID;
	root = btrfs_read_tree_root(tree_root, &location);
	if (IS_ERR(root)) {
		if (!btrfs_test_opt(fs_info, IGNOREBADROOTS)) {
			ret = PTR_ERR(root);
			if (ret != -ENOENT)
				goto out;
		}
	} else {
		set_bit(BTRFS_ROOT_TRACK_DIRTY, &root->state);
		fs_info->uuid_root = root;
	}

	return 0;
out:
	btrfs_warn(fs_info, "failed to read root (objectid=%llu): %d",
		   location.objectid, ret);
	return ret;
}

/*
 * Real super block validation
 * NOTE: super csum type and incompat features will not be checked here.
 *
 * @sb:		super block to check
 * @mirror_num:	the super block number to check its bytenr:
 * 		0	the primary (1st) sb
 * 		1, 2	2nd and 3rd backup copy
 * 	       -1	skip bytenr check
 */
static int validate_super(struct btrfs_fs_info *fs_info,
			    struct btrfs_super_block *sb, int mirror_num)
{
	u64 nodesize = btrfs_super_nodesize(sb);
	u64 sectorsize = btrfs_super_sectorsize(sb);
	int ret = 0;

	if (btrfs_super_magic(sb) != BTRFS_MAGIC) {
		btrfs_err(fs_info, "no valid FS found");
		ret = -EINVAL;
	}
	if (btrfs_super_flags(sb) & ~BTRFS_SUPER_FLAG_SUPP) {
		btrfs_err(fs_info, "unrecognized or unsupported super flag: %llu",
				btrfs_super_flags(sb) & ~BTRFS_SUPER_FLAG_SUPP);
		ret = -EINVAL;
	}
	if (btrfs_super_root_level(sb) >= BTRFS_MAX_LEVEL) {
		btrfs_err(fs_info, "tree_root level too big: %d >= %d",
				btrfs_super_root_level(sb), BTRFS_MAX_LEVEL);
		ret = -EINVAL;
	}
	if (btrfs_super_chunk_root_level(sb) >= BTRFS_MAX_LEVEL) {
		btrfs_err(fs_info, "chunk_root level too big: %d >= %d",
				btrfs_super_chunk_root_level(sb), BTRFS_MAX_LEVEL);
		ret = -EINVAL;
	}
	if (btrfs_super_log_root_level(sb) >= BTRFS_MAX_LEVEL) {
		btrfs_err(fs_info, "log_root level too big: %d >= %d",
				btrfs_super_log_root_level(sb), BTRFS_MAX_LEVEL);
		ret = -EINVAL;
	}

	/*
	 * Check sectorsize and nodesize first, other check will need it.
	 * Check all possible sectorsize(4K, 8K, 16K, 32K, 64K) here.
	 */
	if (!is_power_of_2(sectorsize) || sectorsize < 4096 ||
	    sectorsize > BTRFS_MAX_METADATA_BLOCKSIZE) {
		btrfs_err(fs_info, "invalid sectorsize %llu", sectorsize);
		ret = -EINVAL;
	}

	/*
	 * For 4K page size, we only support 4K sector size.
	 * For 64K page size, we support 64K and 4K sector sizes.
	 */
	if ((PAGE_SIZE == SZ_4K && sectorsize != PAGE_SIZE) ||
	    (PAGE_SIZE == SZ_64K && (sectorsize != SZ_4K &&
				     sectorsize != SZ_64K))) {
		btrfs_err(fs_info,
			"sectorsize %llu not yet supported for page size %lu",
			sectorsize, PAGE_SIZE);
		ret = -EINVAL;
	}

	if (!is_power_of_2(nodesize) || nodesize < sectorsize ||
	    nodesize > BTRFS_MAX_METADATA_BLOCKSIZE) {
		btrfs_err(fs_info, "invalid nodesize %llu", nodesize);
		ret = -EINVAL;
	}
	if (nodesize != le32_to_cpu(sb->__unused_leafsize)) {
		btrfs_err(fs_info, "invalid leafsize %u, should be %llu",
			  le32_to_cpu(sb->__unused_leafsize), nodesize);
		ret = -EINVAL;
	}

	/* Root alignment check */
	if (!IS_ALIGNED(btrfs_super_root(sb), sectorsize)) {
		btrfs_warn(fs_info, "tree_root block unaligned: %llu",
			   btrfs_super_root(sb));
		ret = -EINVAL;
	}
	if (!IS_ALIGNED(btrfs_super_chunk_root(sb), sectorsize)) {
		btrfs_warn(fs_info, "chunk_root block unaligned: %llu",
			   btrfs_super_chunk_root(sb));
		ret = -EINVAL;
	}
	if (!IS_ALIGNED(btrfs_super_log_root(sb), sectorsize)) {
		btrfs_warn(fs_info, "log_root block unaligned: %llu",
			   btrfs_super_log_root(sb));
		ret = -EINVAL;
	}

	if (memcmp(fs_info->fs_devices->fsid, fs_info->super_copy->fsid,
		   BTRFS_FSID_SIZE)) {
		btrfs_err(fs_info,
		"superblock fsid doesn't match fsid of fs_devices: %pU != %pU",
			fs_info->super_copy->fsid, fs_info->fs_devices->fsid);
		ret = -EINVAL;
	}

	if (btrfs_fs_incompat(fs_info, METADATA_UUID) &&
	    memcmp(fs_info->fs_devices->metadata_uuid,
		   fs_info->super_copy->metadata_uuid, BTRFS_FSID_SIZE)) {
		btrfs_err(fs_info,
"superblock metadata_uuid doesn't match metadata uuid of fs_devices: %pU != %pU",
			fs_info->super_copy->metadata_uuid,
			fs_info->fs_devices->metadata_uuid);
		ret = -EINVAL;
	}

	if (memcmp(fs_info->fs_devices->metadata_uuid, sb->dev_item.fsid,
		   BTRFS_FSID_SIZE) != 0) {
		btrfs_err(fs_info,
			"dev_item UUID does not match metadata fsid: %pU != %pU",
			fs_info->fs_devices->metadata_uuid, sb->dev_item.fsid);
		ret = -EINVAL;
	}

	/*
	 * Hint to catch really bogus numbers, bitflips or so, more exact checks are
	 * done later
	 */
	if (btrfs_super_bytes_used(sb) < 6 * btrfs_super_nodesize(sb)) {
		btrfs_err(fs_info, "bytes_used is too small %llu",
			  btrfs_super_bytes_used(sb));
		ret = -EINVAL;
	}
	if (!is_power_of_2(btrfs_super_stripesize(sb))) {
		btrfs_err(fs_info, "invalid stripesize %u",
			  btrfs_super_stripesize(sb));
		ret = -EINVAL;
	}
	if (btrfs_super_num_devices(sb) > (1UL << 31))
		btrfs_warn(fs_info, "suspicious number of devices: %llu",
			   btrfs_super_num_devices(sb));
	if (btrfs_super_num_devices(sb) == 0) {
		btrfs_err(fs_info, "number of devices is 0");
		ret = -EINVAL;
	}

	if (mirror_num >= 0 &&
	    btrfs_super_bytenr(sb) != btrfs_sb_offset(mirror_num)) {
		btrfs_err(fs_info, "super offset mismatch %llu != %u",
			  btrfs_super_bytenr(sb), BTRFS_SUPER_INFO_OFFSET);
		ret = -EINVAL;
	}

	/*
	 * Obvious sys_chunk_array corruptions, it must hold at least one key
	 * and one chunk
	 */
	if (btrfs_super_sys_array_size(sb) > BTRFS_SYSTEM_CHUNK_ARRAY_SIZE) {
		btrfs_err(fs_info, "system chunk array too big %u > %u",
			  btrfs_super_sys_array_size(sb),
			  BTRFS_SYSTEM_CHUNK_ARRAY_SIZE);
		ret = -EINVAL;
	}
	if (btrfs_super_sys_array_size(sb) < sizeof(struct btrfs_disk_key)
			+ sizeof(struct btrfs_chunk)) {
		btrfs_err(fs_info, "system chunk array too small %u < %zu",
			  btrfs_super_sys_array_size(sb),
			  sizeof(struct btrfs_disk_key)
			  + sizeof(struct btrfs_chunk));
		ret = -EINVAL;
	}

	/*
	 * The generation is a global counter, we'll trust it more than the others
	 * but it's still possible that it's the one that's wrong.
	 */
	if (btrfs_super_generation(sb) < btrfs_super_chunk_root_generation(sb))
		btrfs_warn(fs_info,
			"suspicious: generation < chunk_root_generation: %llu < %llu",
			btrfs_super_generation(sb),
			btrfs_super_chunk_root_generation(sb));
	if (btrfs_super_generation(sb) < btrfs_super_cache_generation(sb)
	    && btrfs_super_cache_generation(sb) != (u64)-1)
		btrfs_warn(fs_info,
			"suspicious: generation < cache_generation: %llu < %llu",
			btrfs_super_generation(sb),
			btrfs_super_cache_generation(sb));

	return ret;
}

/*
 * Validation of super block at mount time.
 * Some checks already done early at mount time, like csum type and incompat
 * flags will be skipped.
 */
static int btrfs_validate_mount_super(struct btrfs_fs_info *fs_info)
{
	return validate_super(fs_info, fs_info->super_copy, 0);
}

/*
 * Validation of super block at write time.
 * Some checks like bytenr check will be skipped as their values will be
 * overwritten soon.
 * Extra checks like csum type and incompat flags will be done here.
 */
static int btrfs_validate_write_super(struct btrfs_fs_info *fs_info,
				      struct btrfs_super_block *sb)
{
	int ret;

	ret = validate_super(fs_info, sb, -1);
	if (ret < 0)
		goto out;
	if (!btrfs_supported_super_csum(btrfs_super_csum_type(sb))) {
		ret = -EUCLEAN;
		btrfs_err(fs_info, "invalid csum type, has %u want %u",
			  btrfs_super_csum_type(sb), BTRFS_CSUM_TYPE_CRC32);
		goto out;
	}
	if (btrfs_super_incompat_flags(sb) & ~BTRFS_FEATURE_INCOMPAT_SUPP) {
		ret = -EUCLEAN;
		btrfs_err(fs_info,
		"invalid incompat flags, has 0x%llx valid mask 0x%llx",
			  btrfs_super_incompat_flags(sb),
			  (unsigned long long)BTRFS_FEATURE_INCOMPAT_SUPP);
		goto out;
	}
out:
	if (ret < 0)
		btrfs_err(fs_info,
		"super block corruption detected before writing it to disk");
	return ret;
}

static int load_super_root(struct btrfs_root *root, u64 bytenr, u64 gen, int level)
{
	int ret = 0;

	root->node = read_tree_block(root->fs_info, bytenr,
				     root->root_key.objectid, gen, level, NULL);
	if (IS_ERR(root->node)) {
		ret = PTR_ERR(root->node);
		root->node = NULL;
		return ret;
	}
	if (!extent_buffer_uptodate(root->node)) {
		free_extent_buffer(root->node);
		root->node = NULL;
		return -EIO;
	}

	btrfs_set_root_node(&root->root_item, root->node);
	root->commit_root = btrfs_root_node(root);
	btrfs_set_root_refs(&root->root_item, 1);
	return ret;
}

static int load_important_roots(struct btrfs_fs_info *fs_info)
{
	struct btrfs_super_block *sb = fs_info->super_copy;
	u64 gen, bytenr;
	int level, ret;

	bytenr = btrfs_super_root(sb);
	gen = btrfs_super_generation(sb);
	level = btrfs_super_root_level(sb);
	ret = load_super_root(fs_info->tree_root, bytenr, gen, level);
	if (ret) {
		btrfs_warn(fs_info, "couldn't read tree root");
		return ret;
	}

	if (!btrfs_fs_incompat(fs_info, EXTENT_TREE_V2))
		return 0;

	bytenr = btrfs_super_block_group_root(sb);
	gen = btrfs_super_block_group_root_generation(sb);
	level = btrfs_super_block_group_root_level(sb);
	ret = load_super_root(fs_info->block_group_root, bytenr, gen, level);
	if (ret)
		btrfs_warn(fs_info, "couldn't read block group root");
	return ret;
}

static int __cold init_tree_roots(struct btrfs_fs_info *fs_info)
{
	int backup_index = find_newest_super_backup(fs_info);
	struct btrfs_super_block *sb = fs_info->super_copy;
	struct btrfs_root *tree_root = fs_info->tree_root;
	bool handle_error = false;
	int ret = 0;
	int i;

	if (btrfs_fs_incompat(fs_info, EXTENT_TREE_V2)) {
		struct btrfs_root *root;

		root = btrfs_alloc_root(fs_info, BTRFS_BLOCK_GROUP_TREE_OBJECTID,
					GFP_KERNEL);
		if (!root)
			return -ENOMEM;
		fs_info->block_group_root = root;
	}

	for (i = 0; i < BTRFS_NUM_BACKUP_ROOTS; i++) {
		if (handle_error) {
			if (!IS_ERR(tree_root->node))
				free_extent_buffer(tree_root->node);
			tree_root->node = NULL;

			if (!btrfs_test_opt(fs_info, USEBACKUPROOT))
				break;

			free_root_pointers(fs_info, 0);

			/*
			 * Don't use the log in recovery mode, it won't be
			 * valid
			 */
			btrfs_set_super_log_root(sb, 0);

			/* We can't trust the free space cache either */
			btrfs_set_opt(fs_info->mount_opt, CLEAR_CACHE);

			ret = read_backup_root(fs_info, i);
			backup_index = ret;
			if (ret < 0)
				return ret;
		}

		ret = load_important_roots(fs_info);
		if (ret) {
			handle_error = true;
			continue;
		}

		/*
		 * No need to hold btrfs_root::objectid_mutex since the fs
		 * hasn't been fully initialised and we are the only user
		 */
		ret = btrfs_init_root_free_objectid(tree_root);
		if (ret < 0) {
			handle_error = true;
			continue;
		}

		ASSERT(tree_root->free_objectid <= BTRFS_LAST_FREE_OBJECTID);

		ret = btrfs_read_roots(fs_info);
		if (ret < 0) {
			handle_error = true;
			continue;
		}

		/* All successful */
<<<<<<< HEAD
		fs_info->generation = generation;
		fs_info->last_trans_committed = generation;
=======
		fs_info->generation = btrfs_header_generation(tree_root->node);
		fs_info->last_trans_committed = fs_info->generation;
>>>>>>> 95cd2cdc
		fs_info->last_reloc_trans = 0;

		/* Always begin writing backup roots after the one being used */
		if (backup_index < 0) {
			fs_info->backup_root_index = 0;
		} else {
			fs_info->backup_root_index = backup_index + 1;
			fs_info->backup_root_index %= BTRFS_NUM_BACKUP_ROOTS;
		}
		break;
	}

	return ret;
}

void btrfs_init_fs_info(struct btrfs_fs_info *fs_info)
{
	INIT_RADIX_TREE(&fs_info->fs_roots_radix, GFP_ATOMIC);
	INIT_RADIX_TREE(&fs_info->buffer_radix, GFP_ATOMIC);
	INIT_LIST_HEAD(&fs_info->trans_list);
	INIT_LIST_HEAD(&fs_info->dead_roots);
	INIT_LIST_HEAD(&fs_info->delayed_iputs);
	INIT_LIST_HEAD(&fs_info->delalloc_roots);
	INIT_LIST_HEAD(&fs_info->caching_block_groups);
	spin_lock_init(&fs_info->delalloc_root_lock);
	spin_lock_init(&fs_info->trans_lock);
	spin_lock_init(&fs_info->fs_roots_radix_lock);
	spin_lock_init(&fs_info->delayed_iput_lock);
	spin_lock_init(&fs_info->defrag_inodes_lock);
	spin_lock_init(&fs_info->super_lock);
	spin_lock_init(&fs_info->buffer_lock);
	spin_lock_init(&fs_info->unused_bgs_lock);
	spin_lock_init(&fs_info->treelog_bg_lock);
	spin_lock_init(&fs_info->zone_active_bgs_lock);
	spin_lock_init(&fs_info->relocation_bg_lock);
	rwlock_init(&fs_info->tree_mod_log_lock);
	rwlock_init(&fs_info->global_root_lock);
	mutex_init(&fs_info->unused_bg_unpin_mutex);
	mutex_init(&fs_info->reclaim_bgs_lock);
	mutex_init(&fs_info->reloc_mutex);
	mutex_init(&fs_info->delalloc_root_mutex);
	mutex_init(&fs_info->zoned_meta_io_lock);
	seqlock_init(&fs_info->profiles_lock);

	INIT_LIST_HEAD(&fs_info->dirty_cowonly_roots);
	INIT_LIST_HEAD(&fs_info->space_info);
	INIT_LIST_HEAD(&fs_info->tree_mod_seq_list);
	INIT_LIST_HEAD(&fs_info->unused_bgs);
	INIT_LIST_HEAD(&fs_info->reclaim_bgs);
	INIT_LIST_HEAD(&fs_info->zone_active_bgs);
#ifdef CONFIG_BTRFS_DEBUG
	INIT_LIST_HEAD(&fs_info->allocated_roots);
	INIT_LIST_HEAD(&fs_info->allocated_ebs);
	spin_lock_init(&fs_info->eb_leak_lock);
#endif
	extent_map_tree_init(&fs_info->mapping_tree);
	btrfs_init_block_rsv(&fs_info->global_block_rsv,
			     BTRFS_BLOCK_RSV_GLOBAL);
	btrfs_init_block_rsv(&fs_info->trans_block_rsv, BTRFS_BLOCK_RSV_TRANS);
	btrfs_init_block_rsv(&fs_info->chunk_block_rsv, BTRFS_BLOCK_RSV_CHUNK);
	btrfs_init_block_rsv(&fs_info->empty_block_rsv, BTRFS_BLOCK_RSV_EMPTY);
	btrfs_init_block_rsv(&fs_info->delayed_block_rsv,
			     BTRFS_BLOCK_RSV_DELOPS);
	btrfs_init_block_rsv(&fs_info->delayed_refs_rsv,
			     BTRFS_BLOCK_RSV_DELREFS);

	atomic_set(&fs_info->async_delalloc_pages, 0);
	atomic_set(&fs_info->defrag_running, 0);
	atomic_set(&fs_info->nr_delayed_iputs, 0);
	atomic64_set(&fs_info->tree_mod_seq, 0);
	fs_info->global_root_tree = RB_ROOT;
	fs_info->max_inline = BTRFS_DEFAULT_MAX_INLINE;
	fs_info->metadata_ratio = 0;
	fs_info->defrag_inodes = RB_ROOT;
	atomic64_set(&fs_info->free_chunk_space, 0);
	fs_info->tree_mod_log = RB_ROOT;
	fs_info->commit_interval = BTRFS_DEFAULT_COMMIT_INTERVAL;
	fs_info->avg_delayed_ref_runtime = NSEC_PER_SEC >> 6; /* div by 64 */
	btrfs_init_ref_verify(fs_info);

	fs_info->thread_pool_size = min_t(unsigned long,
					  num_online_cpus() + 2, 8);

	INIT_LIST_HEAD(&fs_info->ordered_roots);
	spin_lock_init(&fs_info->ordered_root_lock);

	btrfs_init_scrub(fs_info);
#ifdef CONFIG_BTRFS_FS_CHECK_INTEGRITY
	fs_info->check_integrity_print_mask = 0;
#endif
	btrfs_init_balance(fs_info);
	btrfs_init_async_reclaim_work(fs_info);

	spin_lock_init(&fs_info->block_group_cache_lock);
	fs_info->block_group_cache_tree = RB_ROOT;
	fs_info->first_logical_byte = (u64)-1;

	extent_io_tree_init(fs_info, &fs_info->excluded_extents,
			    IO_TREE_FS_EXCLUDED_EXTENTS, NULL);

	mutex_init(&fs_info->ordered_operations_mutex);
	mutex_init(&fs_info->tree_log_mutex);
	mutex_init(&fs_info->chunk_mutex);
	mutex_init(&fs_info->transaction_kthread_mutex);
	mutex_init(&fs_info->cleaner_mutex);
	mutex_init(&fs_info->ro_block_group_mutex);
	init_rwsem(&fs_info->commit_root_sem);
	init_rwsem(&fs_info->cleanup_work_sem);
	init_rwsem(&fs_info->subvol_sem);
	sema_init(&fs_info->uuid_tree_rescan_sem, 1);

	btrfs_init_dev_replace_locks(fs_info);
	btrfs_init_qgroup(fs_info);
	btrfs_discard_init(fs_info);

	btrfs_init_free_cluster(&fs_info->meta_alloc_cluster);
	btrfs_init_free_cluster(&fs_info->data_alloc_cluster);

	init_waitqueue_head(&fs_info->transaction_throttle);
	init_waitqueue_head(&fs_info->transaction_wait);
	init_waitqueue_head(&fs_info->transaction_blocked_wait);
	init_waitqueue_head(&fs_info->async_submit_wait);
	init_waitqueue_head(&fs_info->delayed_iputs_wait);

	/* Usable values until the real ones are cached from the superblock */
	fs_info->nodesize = 4096;
	fs_info->sectorsize = 4096;
	fs_info->sectorsize_bits = ilog2(4096);
	fs_info->stripesize = 4096;

	spin_lock_init(&fs_info->swapfile_pins_lock);
	fs_info->swapfile_pins = RB_ROOT;

	fs_info->bg_reclaim_threshold = BTRFS_DEFAULT_RECLAIM_THRESH;
	INIT_WORK(&fs_info->reclaim_bgs_work, btrfs_reclaim_bgs_work);
}

static int init_mount_fs_info(struct btrfs_fs_info *fs_info, struct super_block *sb)
{
	int ret;

	fs_info->sb = sb;
	sb->s_blocksize = BTRFS_BDEV_BLOCKSIZE;
	sb->s_blocksize_bits = blksize_bits(BTRFS_BDEV_BLOCKSIZE);

	ret = percpu_counter_init(&fs_info->ordered_bytes, 0, GFP_KERNEL);
	if (ret)
		return ret;

	ret = percpu_counter_init(&fs_info->dirty_metadata_bytes, 0, GFP_KERNEL);
	if (ret)
		return ret;

	fs_info->dirty_metadata_batch = PAGE_SIZE *
					(1 + ilog2(nr_cpu_ids));

	ret = percpu_counter_init(&fs_info->delalloc_bytes, 0, GFP_KERNEL);
	if (ret)
		return ret;

	ret = percpu_counter_init(&fs_info->dev_replace.bio_counter, 0,
			GFP_KERNEL);
	if (ret)
		return ret;

	fs_info->delayed_root = kmalloc(sizeof(struct btrfs_delayed_root),
					GFP_KERNEL);
	if (!fs_info->delayed_root)
		return -ENOMEM;
	btrfs_init_delayed_root(fs_info->delayed_root);

	if (sb_rdonly(sb))
		set_bit(BTRFS_FS_STATE_RO, &fs_info->fs_state);

	return btrfs_alloc_stripe_hash_table(fs_info);
}

static int btrfs_uuid_rescan_kthread(void *data)
{
	struct btrfs_fs_info *fs_info = (struct btrfs_fs_info *)data;
	int ret;

	/*
	 * 1st step is to iterate through the existing UUID tree and
	 * to delete all entries that contain outdated data.
	 * 2nd step is to add all missing entries to the UUID tree.
	 */
	ret = btrfs_uuid_tree_iterate(fs_info);
	if (ret < 0) {
		if (ret != -EINTR)
			btrfs_warn(fs_info, "iterating uuid_tree failed %d",
				   ret);
		up(&fs_info->uuid_tree_rescan_sem);
		return ret;
	}
	return btrfs_uuid_scan_kthread(data);
}

static int btrfs_check_uuid_tree(struct btrfs_fs_info *fs_info)
{
	struct task_struct *task;

	down(&fs_info->uuid_tree_rescan_sem);
	task = kthread_run(btrfs_uuid_rescan_kthread, fs_info, "btrfs-uuid");
	if (IS_ERR(task)) {
		/* fs_info->update_uuid_tree_gen remains 0 in all error case */
		btrfs_warn(fs_info, "failed to start uuid_rescan task");
		up(&fs_info->uuid_tree_rescan_sem);
		return PTR_ERR(task);
	}

	return 0;
}

/*
 * Some options only have meaning at mount time and shouldn't persist across
 * remounts, or be displayed. Clear these at the end of mount and remount
 * code paths.
 */
void btrfs_clear_oneshot_options(struct btrfs_fs_info *fs_info)
{
	btrfs_clear_opt(fs_info->mount_opt, USEBACKUPROOT);
	btrfs_clear_opt(fs_info->mount_opt, CLEAR_CACHE);
}

/*
 * Mounting logic specific to read-write file systems. Shared by open_ctree
 * and btrfs_remount when remounting from read-only to read-write.
 */
int btrfs_start_pre_rw_mount(struct btrfs_fs_info *fs_info)
{
	int ret;
	const bool cache_opt = btrfs_test_opt(fs_info, SPACE_CACHE);
	bool clear_free_space_tree = false;

	if (btrfs_test_opt(fs_info, CLEAR_CACHE) &&
	    btrfs_fs_compat_ro(fs_info, FREE_SPACE_TREE)) {
		clear_free_space_tree = true;
	} else if (btrfs_fs_compat_ro(fs_info, FREE_SPACE_TREE) &&
		   !btrfs_fs_compat_ro(fs_info, FREE_SPACE_TREE_VALID)) {
		btrfs_warn(fs_info, "free space tree is invalid");
		clear_free_space_tree = true;
	}

	if (clear_free_space_tree) {
		btrfs_info(fs_info, "clearing free space tree");
		ret = btrfs_clear_free_space_tree(fs_info);
		if (ret) {
			btrfs_warn(fs_info,
				   "failed to clear free space tree: %d", ret);
			goto out;
		}
	}

	/*
	 * btrfs_find_orphan_roots() is responsible for finding all the dead
	 * roots (with 0 refs), flag them with BTRFS_ROOT_DEAD_TREE and load
	 * them into the fs_info->fs_roots_radix tree. This must be done before
	 * calling btrfs_orphan_cleanup() on the tree root. If we don't do it
	 * first, then btrfs_orphan_cleanup() will delete a dead root's orphan
	 * item before the root's tree is deleted - this means that if we unmount
	 * or crash before the deletion completes, on the next mount we will not
	 * delete what remains of the tree because the orphan item does not
	 * exists anymore, which is what tells us we have a pending deletion.
	 */
	ret = btrfs_find_orphan_roots(fs_info);
	if (ret)
		goto out;

	ret = btrfs_cleanup_fs_roots(fs_info);
	if (ret)
		goto out;

	down_read(&fs_info->cleanup_work_sem);
	if ((ret = btrfs_orphan_cleanup(fs_info->fs_root)) ||
	    (ret = btrfs_orphan_cleanup(fs_info->tree_root))) {
		up_read(&fs_info->cleanup_work_sem);
		goto out;
	}
	up_read(&fs_info->cleanup_work_sem);

	mutex_lock(&fs_info->cleaner_mutex);
	ret = btrfs_recover_relocation(fs_info);
	mutex_unlock(&fs_info->cleaner_mutex);
	if (ret < 0) {
		btrfs_warn(fs_info, "failed to recover relocation: %d", ret);
		goto out;
	}

	if (btrfs_test_opt(fs_info, FREE_SPACE_TREE) &&
	    !btrfs_fs_compat_ro(fs_info, FREE_SPACE_TREE)) {
		btrfs_info(fs_info, "creating free space tree");
		ret = btrfs_create_free_space_tree(fs_info);
		if (ret) {
			btrfs_warn(fs_info,
				"failed to create free space tree: %d", ret);
			goto out;
		}
	}

	if (cache_opt != btrfs_free_space_cache_v1_active(fs_info)) {
		ret = btrfs_set_free_space_cache_v1_active(fs_info, cache_opt);
		if (ret)
			goto out;
	}

	ret = btrfs_resume_balance_async(fs_info);
	if (ret)
		goto out;

	ret = btrfs_resume_dev_replace_async(fs_info);
	if (ret) {
		btrfs_warn(fs_info, "failed to resume dev_replace");
		goto out;
	}

	btrfs_qgroup_rescan_resume(fs_info);

	if (!fs_info->uuid_root) {
		btrfs_info(fs_info, "creating UUID tree");
		ret = btrfs_create_uuid_tree(fs_info);
		if (ret) {
			btrfs_warn(fs_info,
				   "failed to create the UUID tree %d", ret);
			goto out;
		}
	}

out:
	return ret;
}

int __cold open_ctree(struct super_block *sb, struct btrfs_fs_devices *fs_devices,
		      char *options)
{
	u32 sectorsize;
	u32 nodesize;
	u32 stripesize;
	u64 generation;
	u64 features;
	u16 csum_type;
	struct btrfs_super_block *disk_super;
	struct btrfs_fs_info *fs_info = btrfs_sb(sb);
	struct btrfs_root *tree_root;
	struct btrfs_root *chunk_root;
	int ret;
	int err = -EINVAL;
	int level;

	ret = init_mount_fs_info(fs_info, sb);
	if (ret) {
		err = ret;
		goto fail;
	}

	/* These need to be init'ed before we start creating inodes and such. */
	tree_root = btrfs_alloc_root(fs_info, BTRFS_ROOT_TREE_OBJECTID,
				     GFP_KERNEL);
	fs_info->tree_root = tree_root;
	chunk_root = btrfs_alloc_root(fs_info, BTRFS_CHUNK_TREE_OBJECTID,
				      GFP_KERNEL);
	fs_info->chunk_root = chunk_root;
	if (!tree_root || !chunk_root) {
		err = -ENOMEM;
		goto fail;
	}

	fs_info->btree_inode = new_inode(sb);
	if (!fs_info->btree_inode) {
		err = -ENOMEM;
		goto fail;
	}
	mapping_set_gfp_mask(fs_info->btree_inode->i_mapping, GFP_NOFS);
	btrfs_init_btree_inode(fs_info);

	invalidate_bdev(fs_devices->latest_dev->bdev);

	/*
	 * Read super block and check the signature bytes only
	 */
	disk_super = btrfs_read_dev_super(fs_devices->latest_dev->bdev);
	if (IS_ERR(disk_super)) {
		err = PTR_ERR(disk_super);
		goto fail_alloc;
	}

	/*
	 * Verify the type first, if that or the checksum value are
	 * corrupted, we'll find out
	 */
	csum_type = btrfs_super_csum_type(disk_super);
	if (!btrfs_supported_super_csum(csum_type)) {
		btrfs_err(fs_info, "unsupported checksum algorithm: %u",
			  csum_type);
		err = -EINVAL;
		btrfs_release_disk_super(disk_super);
		goto fail_alloc;
	}

	fs_info->csum_size = btrfs_super_csum_size(disk_super);

	ret = btrfs_init_csum_hash(fs_info, csum_type);
	if (ret) {
		err = ret;
		btrfs_release_disk_super(disk_super);
		goto fail_alloc;
	}

	/*
	 * We want to check superblock checksum, the type is stored inside.
	 * Pass the whole disk block of size BTRFS_SUPER_INFO_SIZE (4k).
	 */
	if (btrfs_check_super_csum(fs_info, (u8 *)disk_super)) {
		btrfs_err(fs_info, "superblock checksum mismatch");
		err = -EINVAL;
		btrfs_release_disk_super(disk_super);
		goto fail_alloc;
	}

	/*
	 * super_copy is zeroed at allocation time and we never touch the
	 * following bytes up to INFO_SIZE, the checksum is calculated from
	 * the whole block of INFO_SIZE
	 */
	memcpy(fs_info->super_copy, disk_super, sizeof(*fs_info->super_copy));
	btrfs_release_disk_super(disk_super);

	disk_super = fs_info->super_copy;


	features = btrfs_super_flags(disk_super);
	if (features & BTRFS_SUPER_FLAG_CHANGING_FSID_V2) {
		features &= ~BTRFS_SUPER_FLAG_CHANGING_FSID_V2;
		btrfs_set_super_flags(disk_super, features);
		btrfs_info(fs_info,
			"found metadata UUID change in progress flag, clearing");
	}

	memcpy(fs_info->super_for_commit, fs_info->super_copy,
	       sizeof(*fs_info->super_for_commit));

	ret = btrfs_validate_mount_super(fs_info);
	if (ret) {
		btrfs_err(fs_info, "superblock contains fatal errors");
		err = -EINVAL;
		goto fail_alloc;
	}

	if (!btrfs_super_root(disk_super))
		goto fail_alloc;

	/* check FS state, whether FS is broken. */
	if (btrfs_super_flags(disk_super) & BTRFS_SUPER_FLAG_ERROR)
		set_bit(BTRFS_FS_STATE_ERROR, &fs_info->fs_state);

	/*
	 * In the long term, we'll store the compression type in the super
	 * block, and it'll be used for per file compression control.
	 */
	fs_info->compress_type = BTRFS_COMPRESS_ZLIB;

	/*
	 * Flag our filesystem as having big metadata blocks if they are bigger
	 * than the page size.
	 */
	if (btrfs_super_nodesize(disk_super) > PAGE_SIZE) {
		if (!(features & BTRFS_FEATURE_INCOMPAT_BIG_METADATA))
			btrfs_info(fs_info,
				"flagging fs with big metadata feature");
		features |= BTRFS_FEATURE_INCOMPAT_BIG_METADATA;
	}

	/* Set up fs_info before parsing mount options */
	nodesize = btrfs_super_nodesize(disk_super);
	sectorsize = btrfs_super_sectorsize(disk_super);
	stripesize = sectorsize;
	fs_info->dirty_metadata_batch = nodesize * (1 + ilog2(nr_cpu_ids));
	fs_info->delalloc_batch = sectorsize * 512 * (1 + ilog2(nr_cpu_ids));

	fs_info->nodesize = nodesize;
	fs_info->sectorsize = sectorsize;
	fs_info->sectorsize_bits = ilog2(sectorsize);
	fs_info->csums_per_leaf = BTRFS_MAX_ITEM_SIZE(fs_info) / fs_info->csum_size;
	fs_info->stripesize = stripesize;

	ret = btrfs_parse_options(fs_info, options, sb->s_flags);
	if (ret) {
		err = ret;
		goto fail_alloc;
	}

	features = btrfs_super_incompat_flags(disk_super) &
		~BTRFS_FEATURE_INCOMPAT_SUPP;
	if (features) {
		btrfs_err(fs_info,
		    "cannot mount because of unsupported optional features (%llx)",
		    features);
		err = -EINVAL;
		goto fail_alloc;
	}

	features = btrfs_super_incompat_flags(disk_super);
	features |= BTRFS_FEATURE_INCOMPAT_MIXED_BACKREF;
	if (fs_info->compress_type == BTRFS_COMPRESS_LZO)
		features |= BTRFS_FEATURE_INCOMPAT_COMPRESS_LZO;
	else if (fs_info->compress_type == BTRFS_COMPRESS_ZSTD)
		features |= BTRFS_FEATURE_INCOMPAT_COMPRESS_ZSTD;

	if (features & BTRFS_FEATURE_INCOMPAT_SKINNY_METADATA)
		btrfs_info(fs_info, "has skinny extents");

	/*
	 * mixed block groups end up with duplicate but slightly offset
	 * extent buffers for the same range.  It leads to corruptions
	 */
	if ((features & BTRFS_FEATURE_INCOMPAT_MIXED_GROUPS) &&
	    (sectorsize != nodesize)) {
		btrfs_err(fs_info,
"unequal nodesize/sectorsize (%u != %u) are not allowed for mixed block groups",
			nodesize, sectorsize);
		goto fail_alloc;
	}

	/*
	 * Needn't use the lock because there is no other task which will
	 * update the flag.
	 */
	btrfs_set_super_incompat_flags(disk_super, features);

	features = btrfs_super_compat_ro_flags(disk_super) &
		~BTRFS_FEATURE_COMPAT_RO_SUPP;
	if (!sb_rdonly(sb) && features) {
		btrfs_err(fs_info,
	"cannot mount read-write because of unsupported optional features (%llx)",
		       features);
		err = -EINVAL;
		goto fail_alloc;
	}

	if (sectorsize < PAGE_SIZE) {
		struct btrfs_subpage_info *subpage_info;

		btrfs_warn(fs_info,
		"read-write for sector size %u with page size %lu is experimental",
			   sectorsize, PAGE_SIZE);
		if (btrfs_super_incompat_flags(fs_info->super_copy) &
			BTRFS_FEATURE_INCOMPAT_RAID56) {
			btrfs_err(fs_info,
		"RAID56 is not yet supported for sector size %u with page size %lu",
				sectorsize, PAGE_SIZE);
			err = -EINVAL;
			goto fail_alloc;
		}
		subpage_info = kzalloc(sizeof(*subpage_info), GFP_KERNEL);
		if (!subpage_info)
			goto fail_alloc;
		btrfs_init_subpage_info(subpage_info, sectorsize);
		fs_info->subpage_info = subpage_info;
	}

	ret = btrfs_init_workqueues(fs_info);
	if (ret) {
		err = ret;
		goto fail_sb_buffer;
	}

	sb->s_bdi->ra_pages *= btrfs_super_num_devices(disk_super);
	sb->s_bdi->ra_pages = max(sb->s_bdi->ra_pages, SZ_4M / PAGE_SIZE);

	sb->s_blocksize = sectorsize;
	sb->s_blocksize_bits = blksize_bits(sectorsize);
	memcpy(&sb->s_uuid, fs_info->fs_devices->fsid, BTRFS_FSID_SIZE);

	mutex_lock(&fs_info->chunk_mutex);
	ret = btrfs_read_sys_array(fs_info);
	mutex_unlock(&fs_info->chunk_mutex);
	if (ret) {
		btrfs_err(fs_info, "failed to read the system array: %d", ret);
		goto fail_sb_buffer;
	}

	generation = btrfs_super_chunk_root_generation(disk_super);
	level = btrfs_super_chunk_root_level(disk_super);
	ret = load_super_root(chunk_root, btrfs_super_chunk_root(disk_super),
			      generation, level);
	if (ret) {
		btrfs_err(fs_info, "failed to read chunk root");
		goto fail_tree_roots;
	}

	read_extent_buffer(chunk_root->node, fs_info->chunk_tree_uuid,
			   offsetof(struct btrfs_header, chunk_tree_uuid),
			   BTRFS_UUID_SIZE);

	ret = btrfs_read_chunk_tree(fs_info);
	if (ret) {
		btrfs_err(fs_info, "failed to read chunk tree: %d", ret);
		goto fail_tree_roots;
	}

	/*
	 * At this point we know all the devices that make this filesystem,
	 * including the seed devices but we don't know yet if the replace
	 * target is required. So free devices that are not part of this
	 * filesystem but skip the replace target device which is checked
	 * below in btrfs_init_dev_replace().
	 */
	btrfs_free_extra_devids(fs_devices);
	if (!fs_devices->latest_dev->bdev) {
		btrfs_err(fs_info, "failed to read devices");
		goto fail_tree_roots;
	}

	ret = init_tree_roots(fs_info);
	if (ret)
		goto fail_tree_roots;

	/*
	 * Get zone type information of zoned block devices. This will also
	 * handle emulation of a zoned filesystem if a regular device has the
	 * zoned incompat feature flag set.
	 */
	ret = btrfs_get_dev_zone_info_all_devices(fs_info);
	if (ret) {
		btrfs_err(fs_info,
			  "zoned: failed to read device zone info: %d",
			  ret);
		goto fail_block_groups;
	}

	/*
	 * If we have a uuid root and we're not being told to rescan we need to
	 * check the generation here so we can set the
	 * BTRFS_FS_UPDATE_UUID_TREE_GEN bit.  Otherwise we could commit the
	 * transaction during a balance or the log replay without updating the
	 * uuid generation, and then if we crash we would rescan the uuid tree,
	 * even though it was perfectly fine.
	 */
	if (fs_info->uuid_root && !btrfs_test_opt(fs_info, RESCAN_UUID_TREE) &&
	    fs_info->generation == btrfs_super_uuid_tree_generation(disk_super))
		set_bit(BTRFS_FS_UPDATE_UUID_TREE_GEN, &fs_info->flags);

	ret = btrfs_verify_dev_extents(fs_info);
	if (ret) {
		btrfs_err(fs_info,
			  "failed to verify dev extents against chunks: %d",
			  ret);
		goto fail_block_groups;
	}
	ret = btrfs_recover_balance(fs_info);
	if (ret) {
		btrfs_err(fs_info, "failed to recover balance: %d", ret);
		goto fail_block_groups;
	}

	ret = btrfs_init_dev_stats(fs_info);
	if (ret) {
		btrfs_err(fs_info, "failed to init dev_stats: %d", ret);
		goto fail_block_groups;
	}

	ret = btrfs_init_dev_replace(fs_info);
	if (ret) {
		btrfs_err(fs_info, "failed to init dev_replace: %d", ret);
		goto fail_block_groups;
	}

	ret = btrfs_check_zoned_mode(fs_info);
	if (ret) {
		btrfs_err(fs_info, "failed to initialize zoned mode: %d",
			  ret);
		goto fail_block_groups;
	}

	ret = btrfs_sysfs_add_fsid(fs_devices);
	if (ret) {
		btrfs_err(fs_info, "failed to init sysfs fsid interface: %d",
				ret);
		goto fail_block_groups;
	}

	ret = btrfs_sysfs_add_mounted(fs_info);
	if (ret) {
		btrfs_err(fs_info, "failed to init sysfs interface: %d", ret);
		goto fail_fsdev_sysfs;
	}

	ret = btrfs_init_space_info(fs_info);
	if (ret) {
		btrfs_err(fs_info, "failed to initialize space info: %d", ret);
		goto fail_sysfs;
	}

	ret = btrfs_read_block_groups(fs_info);
	if (ret) {
		btrfs_err(fs_info, "failed to read block groups: %d", ret);
		goto fail_sysfs;
	}

	btrfs_free_zone_cache(fs_info);

	if (!sb_rdonly(sb) && fs_info->fs_devices->missing_devices &&
	    !btrfs_check_rw_degradable(fs_info, NULL)) {
		btrfs_warn(fs_info,
		"writable mount is not allowed due to too many missing devices");
		goto fail_sysfs;
	}

	fs_info->cleaner_kthread = kthread_run(cleaner_kthread, fs_info,
					       "btrfs-cleaner");
	if (IS_ERR(fs_info->cleaner_kthread))
		goto fail_sysfs;

	fs_info->transaction_kthread = kthread_run(transaction_kthread,
						   tree_root,
						   "btrfs-transaction");
	if (IS_ERR(fs_info->transaction_kthread))
		goto fail_cleaner;

	if (!btrfs_test_opt(fs_info, NOSSD) &&
	    !fs_info->fs_devices->rotating) {
		btrfs_set_and_info(fs_info, SSD, "enabling ssd optimizations");
	}

	/*
	 * Mount does not set all options immediately, we can do it now and do
	 * not have to wait for transaction commit
	 */
	btrfs_apply_pending_changes(fs_info);

#ifdef CONFIG_BTRFS_FS_CHECK_INTEGRITY
	if (btrfs_test_opt(fs_info, CHECK_INTEGRITY)) {
		ret = btrfsic_mount(fs_info, fs_devices,
				    btrfs_test_opt(fs_info,
					CHECK_INTEGRITY_DATA) ? 1 : 0,
				    fs_info->check_integrity_print_mask);
		if (ret)
			btrfs_warn(fs_info,
				"failed to initialize integrity check module: %d",
				ret);
	}
#endif
	ret = btrfs_read_qgroup_config(fs_info);
	if (ret)
		goto fail_trans_kthread;

	if (btrfs_build_ref_tree(fs_info))
		btrfs_err(fs_info, "couldn't build ref tree");

	/* do not make disk changes in broken FS or nologreplay is given */
	if (btrfs_super_log_root(disk_super) != 0 &&
	    !btrfs_test_opt(fs_info, NOLOGREPLAY)) {
		btrfs_info(fs_info, "start tree-log replay");
		ret = btrfs_replay_log(fs_info, fs_devices);
		if (ret) {
			err = ret;
			goto fail_qgroup;
		}
	}

	fs_info->fs_root = btrfs_get_fs_root(fs_info, BTRFS_FS_TREE_OBJECTID, true);
	if (IS_ERR(fs_info->fs_root)) {
		err = PTR_ERR(fs_info->fs_root);
		btrfs_warn(fs_info, "failed to read fs tree: %d", err);
		fs_info->fs_root = NULL;
		goto fail_qgroup;
	}

	if (sb_rdonly(sb))
		goto clear_oneshot;

	ret = btrfs_start_pre_rw_mount(fs_info);
	if (ret) {
		close_ctree(fs_info);
		return ret;
	}
	btrfs_discard_resume(fs_info);

	if (fs_info->uuid_root &&
	    (btrfs_test_opt(fs_info, RESCAN_UUID_TREE) ||
	     fs_info->generation != btrfs_super_uuid_tree_generation(disk_super))) {
		btrfs_info(fs_info, "checking UUID tree");
		ret = btrfs_check_uuid_tree(fs_info);
		if (ret) {
			btrfs_warn(fs_info,
				"failed to check the UUID tree: %d", ret);
			close_ctree(fs_info);
			return ret;
		}
	}

	set_bit(BTRFS_FS_OPEN, &fs_info->flags);

	/* Kick the cleaner thread so it'll start deleting snapshots. */
	if (test_bit(BTRFS_FS_UNFINISHED_DROPS, &fs_info->flags))
		wake_up_process(fs_info->cleaner_kthread);

clear_oneshot:
	btrfs_clear_oneshot_options(fs_info);
	return 0;

fail_qgroup:
	btrfs_free_qgroup_config(fs_info);
fail_trans_kthread:
	kthread_stop(fs_info->transaction_kthread);
	btrfs_cleanup_transaction(fs_info);
	btrfs_free_fs_roots(fs_info);
fail_cleaner:
	kthread_stop(fs_info->cleaner_kthread);

	/*
	 * make sure we're done with the btree inode before we stop our
	 * kthreads
	 */
	filemap_write_and_wait(fs_info->btree_inode->i_mapping);

fail_sysfs:
	btrfs_sysfs_remove_mounted(fs_info);

fail_fsdev_sysfs:
	btrfs_sysfs_remove_fsid(fs_info->fs_devices);

fail_block_groups:
	btrfs_put_block_group_cache(fs_info);

fail_tree_roots:
	if (fs_info->data_reloc_root)
		btrfs_drop_and_free_fs_root(fs_info, fs_info->data_reloc_root);
	free_root_pointers(fs_info, true);
	invalidate_inode_pages2(fs_info->btree_inode->i_mapping);

fail_sb_buffer:
	btrfs_stop_all_workers(fs_info);
	btrfs_free_block_groups(fs_info);
fail_alloc:
	btrfs_mapping_tree_free(&fs_info->mapping_tree);

	iput(fs_info->btree_inode);
fail:
	btrfs_close_devices(fs_info->fs_devices);
	return err;
}
ALLOW_ERROR_INJECTION(open_ctree, ERRNO);

static void btrfs_end_super_write(struct bio *bio)
{
	struct btrfs_device *device = bio->bi_private;
	struct bio_vec *bvec;
	struct bvec_iter_all iter_all;
	struct page *page;

	bio_for_each_segment_all(bvec, bio, iter_all) {
		page = bvec->bv_page;

		if (bio->bi_status) {
			btrfs_warn_rl_in_rcu(device->fs_info,
				"lost page write due to IO error on %s (%d)",
				rcu_str_deref(device->name),
				blk_status_to_errno(bio->bi_status));
			ClearPageUptodate(page);
			SetPageError(page);
			btrfs_dev_stat_inc_and_print(device,
						     BTRFS_DEV_STAT_WRITE_ERRS);
		} else {
			SetPageUptodate(page);
		}

		put_page(page);
		unlock_page(page);
	}

	bio_put(bio);
}

struct btrfs_super_block *btrfs_read_dev_one_super(struct block_device *bdev,
						   int copy_num)
{
	struct btrfs_super_block *super;
	struct page *page;
	u64 bytenr, bytenr_orig;
	struct address_space *mapping = bdev->bd_inode->i_mapping;
	int ret;

	bytenr_orig = btrfs_sb_offset(copy_num);
	ret = btrfs_sb_log_location_bdev(bdev, copy_num, READ, &bytenr);
	if (ret == -ENOENT)
		return ERR_PTR(-EINVAL);
	else if (ret)
		return ERR_PTR(ret);

	if (bytenr + BTRFS_SUPER_INFO_SIZE >= bdev_nr_bytes(bdev))
		return ERR_PTR(-EINVAL);

	page = read_cache_page_gfp(mapping, bytenr >> PAGE_SHIFT, GFP_NOFS);
	if (IS_ERR(page))
		return ERR_CAST(page);

	super = page_address(page);
	if (btrfs_super_magic(super) != BTRFS_MAGIC) {
		btrfs_release_disk_super(super);
		return ERR_PTR(-ENODATA);
	}

	if (btrfs_super_bytenr(super) != bytenr_orig) {
		btrfs_release_disk_super(super);
		return ERR_PTR(-EINVAL);
	}

	return super;
}


struct btrfs_super_block *btrfs_read_dev_super(struct block_device *bdev)
{
	struct btrfs_super_block *super, *latest = NULL;
	int i;
	u64 transid = 0;

	/* we would like to check all the supers, but that would make
	 * a btrfs mount succeed after a mkfs from a different FS.
	 * So, we need to add a special mount option to scan for
	 * later supers, using BTRFS_SUPER_MIRROR_MAX instead
	 */
	for (i = 0; i < 1; i++) {
		super = btrfs_read_dev_one_super(bdev, i);
		if (IS_ERR(super))
			continue;

		if (!latest || btrfs_super_generation(super) > transid) {
			if (latest)
				btrfs_release_disk_super(super);

			latest = super;
			transid = btrfs_super_generation(super);
		}
	}

	return super;
}

/*
 * Write superblock @sb to the @device. Do not wait for completion, all the
 * pages we use for writing are locked.
 *
 * Write @max_mirrors copies of the superblock, where 0 means default that fit
 * the expected device size at commit time. Note that max_mirrors must be
 * same for write and wait phases.
 *
 * Return number of errors when page is not found or submission fails.
 */
static int write_dev_supers(struct btrfs_device *device,
			    struct btrfs_super_block *sb, int max_mirrors)
{
	struct btrfs_fs_info *fs_info = device->fs_info;
	struct address_space *mapping = device->bdev->bd_inode->i_mapping;
	SHASH_DESC_ON_STACK(shash, fs_info->csum_shash);
	int i;
	int errors = 0;
	int ret;
	u64 bytenr, bytenr_orig;

	if (max_mirrors == 0)
		max_mirrors = BTRFS_SUPER_MIRROR_MAX;

	shash->tfm = fs_info->csum_shash;

	for (i = 0; i < max_mirrors; i++) {
		struct page *page;
		struct bio *bio;
		struct btrfs_super_block *disk_super;

		bytenr_orig = btrfs_sb_offset(i);
		ret = btrfs_sb_log_location(device, i, WRITE, &bytenr);
		if (ret == -ENOENT) {
			continue;
		} else if (ret < 0) {
			btrfs_err(device->fs_info,
				"couldn't get super block location for mirror %d",
				i);
			errors++;
			continue;
		}
		if (bytenr + BTRFS_SUPER_INFO_SIZE >=
		    device->commit_total_bytes)
			break;

		btrfs_set_super_bytenr(sb, bytenr_orig);

		crypto_shash_digest(shash, (const char *)sb + BTRFS_CSUM_SIZE,
				    BTRFS_SUPER_INFO_SIZE - BTRFS_CSUM_SIZE,
				    sb->csum);

		page = find_or_create_page(mapping, bytenr >> PAGE_SHIFT,
					   GFP_NOFS);
		if (!page) {
			btrfs_err(device->fs_info,
			    "couldn't get super block page for bytenr %llu",
			    bytenr);
			errors++;
			continue;
		}

		/* Bump the refcount for wait_dev_supers() */
		get_page(page);

		disk_super = page_address(page);
		memcpy(disk_super, sb, BTRFS_SUPER_INFO_SIZE);

		/*
		 * Directly use bios here instead of relying on the page cache
		 * to do I/O, so we don't lose the ability to do integrity
		 * checking.
		 */
		bio = bio_alloc(device->bdev, 1,
				REQ_OP_WRITE | REQ_SYNC | REQ_META | REQ_PRIO,
				GFP_NOFS);
		bio->bi_iter.bi_sector = bytenr >> SECTOR_SHIFT;
		bio->bi_private = device;
		bio->bi_end_io = btrfs_end_super_write;
		__bio_add_page(bio, page, BTRFS_SUPER_INFO_SIZE,
			       offset_in_page(bytenr));

		/*
		 * We FUA only the first super block.  The others we allow to
		 * go down lazy and there's a short window where the on-disk
		 * copies might still contain the older version.
		 */
		if (i == 0 && !btrfs_test_opt(device->fs_info, NOBARRIER))
			bio->bi_opf |= REQ_FUA;

		btrfsic_submit_bio(bio);

		if (btrfs_advance_sb_log(device, i))
			errors++;
	}
	return errors < i ? 0 : -1;
}

/*
 * Wait for write completion of superblocks done by write_dev_supers,
 * @max_mirrors same for write and wait phases.
 *
 * Return number of errors when page is not found or not marked up to
 * date.
 */
static int wait_dev_supers(struct btrfs_device *device, int max_mirrors)
{
	int i;
	int errors = 0;
	bool primary_failed = false;
	int ret;
	u64 bytenr;

	if (max_mirrors == 0)
		max_mirrors = BTRFS_SUPER_MIRROR_MAX;

	for (i = 0; i < max_mirrors; i++) {
		struct page *page;

		ret = btrfs_sb_log_location(device, i, READ, &bytenr);
		if (ret == -ENOENT) {
			break;
		} else if (ret < 0) {
			errors++;
			if (i == 0)
				primary_failed = true;
			continue;
		}
		if (bytenr + BTRFS_SUPER_INFO_SIZE >=
		    device->commit_total_bytes)
			break;

		page = find_get_page(device->bdev->bd_inode->i_mapping,
				     bytenr >> PAGE_SHIFT);
		if (!page) {
			errors++;
			if (i == 0)
				primary_failed = true;
			continue;
		}
		/* Page is submitted locked and unlocked once the IO completes */
		wait_on_page_locked(page);
		if (PageError(page)) {
			errors++;
			if (i == 0)
				primary_failed = true;
		}

		/* Drop our reference */
		put_page(page);

		/* Drop the reference from the writing run */
		put_page(page);
	}

	/* log error, force error return */
	if (primary_failed) {
		btrfs_err(device->fs_info, "error writing primary super block to device %llu",
			  device->devid);
		return -1;
	}

	return errors < i ? 0 : -1;
}

/*
 * endio for the write_dev_flush, this will wake anyone waiting
 * for the barrier when it is done
 */
static void btrfs_end_empty_barrier(struct bio *bio)
{
	complete(bio->bi_private);
}

/*
 * Submit a flush request to the device if it supports it. Error handling is
 * done in the waiting counterpart.
 */
static void write_dev_flush(struct btrfs_device *device)
{
	struct bio *bio = device->flush_bio;

#ifndef CONFIG_BTRFS_FS_CHECK_INTEGRITY
	/*
	 * When a disk has write caching disabled, we skip submission of a bio
	 * with flush and sync requests before writing the superblock, since
	 * it's not needed. However when the integrity checker is enabled, this
	 * results in reports that there are metadata blocks referred by a
	 * superblock that were not properly flushed. So don't skip the bio
	 * submission only when the integrity checker is enabled for the sake
	 * of simplicity, since this is a debug tool and not meant for use in
	 * non-debug builds.
	 */
	struct request_queue *q = bdev_get_queue(device->bdev);
	if (!test_bit(QUEUE_FLAG_WC, &q->queue_flags))
		return;
#endif

	bio_reset(bio, device->bdev, REQ_OP_WRITE | REQ_SYNC | REQ_PREFLUSH);
	bio->bi_end_io = btrfs_end_empty_barrier;
	init_completion(&device->flush_wait);
	bio->bi_private = &device->flush_wait;

	btrfsic_submit_bio(bio);
	set_bit(BTRFS_DEV_STATE_FLUSH_SENT, &device->dev_state);
}

/*
 * If the flush bio has been submitted by write_dev_flush, wait for it.
 */
static blk_status_t wait_dev_flush(struct btrfs_device *device)
{
	struct bio *bio = device->flush_bio;

	if (!test_bit(BTRFS_DEV_STATE_FLUSH_SENT, &device->dev_state))
		return BLK_STS_OK;

	clear_bit(BTRFS_DEV_STATE_FLUSH_SENT, &device->dev_state);
	wait_for_completion_io(&device->flush_wait);

	return bio->bi_status;
}

static int check_barrier_error(struct btrfs_fs_info *fs_info)
{
	if (!btrfs_check_rw_degradable(fs_info, NULL))
		return -EIO;
	return 0;
}

/*
 * send an empty flush down to each device in parallel,
 * then wait for them
 */
static int barrier_all_devices(struct btrfs_fs_info *info)
{
	struct list_head *head;
	struct btrfs_device *dev;
	int errors_wait = 0;
	blk_status_t ret;

	lockdep_assert_held(&info->fs_devices->device_list_mutex);
	/* send down all the barriers */
	head = &info->fs_devices->devices;
	list_for_each_entry(dev, head, dev_list) {
		if (test_bit(BTRFS_DEV_STATE_MISSING, &dev->dev_state))
			continue;
		if (!dev->bdev)
			continue;
		if (!test_bit(BTRFS_DEV_STATE_IN_FS_METADATA, &dev->dev_state) ||
		    !test_bit(BTRFS_DEV_STATE_WRITEABLE, &dev->dev_state))
			continue;

		write_dev_flush(dev);
		dev->last_flush_error = BLK_STS_OK;
	}

	/* wait for all the barriers */
	list_for_each_entry(dev, head, dev_list) {
		if (test_bit(BTRFS_DEV_STATE_MISSING, &dev->dev_state))
			continue;
		if (!dev->bdev) {
			errors_wait++;
			continue;
		}
		if (!test_bit(BTRFS_DEV_STATE_IN_FS_METADATA, &dev->dev_state) ||
		    !test_bit(BTRFS_DEV_STATE_WRITEABLE, &dev->dev_state))
			continue;

		ret = wait_dev_flush(dev);
		if (ret) {
			dev->last_flush_error = ret;
			btrfs_dev_stat_inc_and_print(dev,
					BTRFS_DEV_STAT_FLUSH_ERRS);
			errors_wait++;
		}
	}

	if (errors_wait) {
		/*
		 * At some point we need the status of all disks
		 * to arrive at the volume status. So error checking
		 * is being pushed to a separate loop.
		 */
		return check_barrier_error(info);
	}
	return 0;
}

int btrfs_get_num_tolerated_disk_barrier_failures(u64 flags)
{
	int raid_type;
	int min_tolerated = INT_MAX;

	if ((flags & BTRFS_BLOCK_GROUP_PROFILE_MASK) == 0 ||
	    (flags & BTRFS_AVAIL_ALLOC_BIT_SINGLE))
		min_tolerated = min_t(int, min_tolerated,
				    btrfs_raid_array[BTRFS_RAID_SINGLE].
				    tolerated_failures);

	for (raid_type = 0; raid_type < BTRFS_NR_RAID_TYPES; raid_type++) {
		if (raid_type == BTRFS_RAID_SINGLE)
			continue;
		if (!(flags & btrfs_raid_array[raid_type].bg_flag))
			continue;
		min_tolerated = min_t(int, min_tolerated,
				    btrfs_raid_array[raid_type].
				    tolerated_failures);
	}

	if (min_tolerated == INT_MAX) {
		pr_warn("BTRFS: unknown raid flag: %llu", flags);
		min_tolerated = 0;
	}

	return min_tolerated;
}

int write_all_supers(struct btrfs_fs_info *fs_info, int max_mirrors)
{
	struct list_head *head;
	struct btrfs_device *dev;
	struct btrfs_super_block *sb;
	struct btrfs_dev_item *dev_item;
	int ret;
	int do_barriers;
	int max_errors;
	int total_errors = 0;
	u64 flags;

	do_barriers = !btrfs_test_opt(fs_info, NOBARRIER);

	/*
	 * max_mirrors == 0 indicates we're from commit_transaction,
	 * not from fsync where the tree roots in fs_info have not
	 * been consistent on disk.
	 */
	if (max_mirrors == 0)
		backup_super_roots(fs_info);

	sb = fs_info->super_for_commit;
	dev_item = &sb->dev_item;

	mutex_lock(&fs_info->fs_devices->device_list_mutex);
	head = &fs_info->fs_devices->devices;
	max_errors = btrfs_super_num_devices(fs_info->super_copy) - 1;

	if (do_barriers) {
		ret = barrier_all_devices(fs_info);
		if (ret) {
			mutex_unlock(
				&fs_info->fs_devices->device_list_mutex);
			btrfs_handle_fs_error(fs_info, ret,
					      "errors while submitting device barriers.");
			return ret;
		}
	}

	list_for_each_entry(dev, head, dev_list) {
		if (!dev->bdev) {
			total_errors++;
			continue;
		}
		if (!test_bit(BTRFS_DEV_STATE_IN_FS_METADATA, &dev->dev_state) ||
		    !test_bit(BTRFS_DEV_STATE_WRITEABLE, &dev->dev_state))
			continue;

		btrfs_set_stack_device_generation(dev_item, 0);
		btrfs_set_stack_device_type(dev_item, dev->type);
		btrfs_set_stack_device_id(dev_item, dev->devid);
		btrfs_set_stack_device_total_bytes(dev_item,
						   dev->commit_total_bytes);
		btrfs_set_stack_device_bytes_used(dev_item,
						  dev->commit_bytes_used);
		btrfs_set_stack_device_io_align(dev_item, dev->io_align);
		btrfs_set_stack_device_io_width(dev_item, dev->io_width);
		btrfs_set_stack_device_sector_size(dev_item, dev->sector_size);
		memcpy(dev_item->uuid, dev->uuid, BTRFS_UUID_SIZE);
		memcpy(dev_item->fsid, dev->fs_devices->metadata_uuid,
		       BTRFS_FSID_SIZE);

		flags = btrfs_super_flags(sb);
		btrfs_set_super_flags(sb, flags | BTRFS_HEADER_FLAG_WRITTEN);

		ret = btrfs_validate_write_super(fs_info, sb);
		if (ret < 0) {
			mutex_unlock(&fs_info->fs_devices->device_list_mutex);
			btrfs_handle_fs_error(fs_info, -EUCLEAN,
				"unexpected superblock corruption detected");
			return -EUCLEAN;
		}

		ret = write_dev_supers(dev, sb, max_mirrors);
		if (ret)
			total_errors++;
	}
	if (total_errors > max_errors) {
		btrfs_err(fs_info, "%d errors while writing supers",
			  total_errors);
		mutex_unlock(&fs_info->fs_devices->device_list_mutex);

		/* FUA is masked off if unsupported and can't be the reason */
		btrfs_handle_fs_error(fs_info, -EIO,
				      "%d errors while writing supers",
				      total_errors);
		return -EIO;
	}

	total_errors = 0;
	list_for_each_entry(dev, head, dev_list) {
		if (!dev->bdev)
			continue;
		if (!test_bit(BTRFS_DEV_STATE_IN_FS_METADATA, &dev->dev_state) ||
		    !test_bit(BTRFS_DEV_STATE_WRITEABLE, &dev->dev_state))
			continue;

		ret = wait_dev_supers(dev, max_mirrors);
		if (ret)
			total_errors++;
	}
	mutex_unlock(&fs_info->fs_devices->device_list_mutex);
	if (total_errors > max_errors) {
		btrfs_handle_fs_error(fs_info, -EIO,
				      "%d errors while writing supers",
				      total_errors);
		return -EIO;
	}
	return 0;
}

/* Drop a fs root from the radix tree and free it. */
void btrfs_drop_and_free_fs_root(struct btrfs_fs_info *fs_info,
				  struct btrfs_root *root)
{
	bool drop_ref = false;

	spin_lock(&fs_info->fs_roots_radix_lock);
	radix_tree_delete(&fs_info->fs_roots_radix,
			  (unsigned long)root->root_key.objectid);
	if (test_and_clear_bit(BTRFS_ROOT_IN_RADIX, &root->state))
		drop_ref = true;
	spin_unlock(&fs_info->fs_roots_radix_lock);

	if (BTRFS_FS_ERROR(fs_info)) {
		ASSERT(root->log_root == NULL);
		if (root->reloc_root) {
			btrfs_put_root(root->reloc_root);
			root->reloc_root = NULL;
		}
	}

	if (drop_ref)
		btrfs_put_root(root);
}

int btrfs_cleanup_fs_roots(struct btrfs_fs_info *fs_info)
{
	u64 root_objectid = 0;
	struct btrfs_root *gang[8];
	int i = 0;
	int err = 0;
	unsigned int ret = 0;

	while (1) {
		spin_lock(&fs_info->fs_roots_radix_lock);
		ret = radix_tree_gang_lookup(&fs_info->fs_roots_radix,
					     (void **)gang, root_objectid,
					     ARRAY_SIZE(gang));
		if (!ret) {
			spin_unlock(&fs_info->fs_roots_radix_lock);
			break;
		}
		root_objectid = gang[ret - 1]->root_key.objectid + 1;

		for (i = 0; i < ret; i++) {
			/* Avoid to grab roots in dead_roots */
			if (btrfs_root_refs(&gang[i]->root_item) == 0) {
				gang[i] = NULL;
				continue;
			}
			/* grab all the search result for later use */
			gang[i] = btrfs_grab_root(gang[i]);
		}
		spin_unlock(&fs_info->fs_roots_radix_lock);

		for (i = 0; i < ret; i++) {
			if (!gang[i])
				continue;
			root_objectid = gang[i]->root_key.objectid;
			err = btrfs_orphan_cleanup(gang[i]);
			if (err)
				break;
			btrfs_put_root(gang[i]);
		}
		root_objectid++;
	}

	/* release the uncleaned roots due to error */
	for (; i < ret; i++) {
		if (gang[i])
			btrfs_put_root(gang[i]);
	}
	return err;
}

int btrfs_commit_super(struct btrfs_fs_info *fs_info)
{
	struct btrfs_root *root = fs_info->tree_root;
	struct btrfs_trans_handle *trans;

	mutex_lock(&fs_info->cleaner_mutex);
	btrfs_run_delayed_iputs(fs_info);
	mutex_unlock(&fs_info->cleaner_mutex);
	wake_up_process(fs_info->cleaner_kthread);

	/* wait until ongoing cleanup work done */
	down_write(&fs_info->cleanup_work_sem);
	up_write(&fs_info->cleanup_work_sem);

	trans = btrfs_join_transaction(root);
	if (IS_ERR(trans))
		return PTR_ERR(trans);
	return btrfs_commit_transaction(trans);
}

static void warn_about_uncommitted_trans(struct btrfs_fs_info *fs_info)
{
	struct btrfs_transaction *trans;
	struct btrfs_transaction *tmp;
	bool found = false;

	if (list_empty(&fs_info->trans_list))
		return;

	/*
	 * This function is only called at the very end of close_ctree(),
	 * thus no other running transaction, no need to take trans_lock.
	 */
	ASSERT(test_bit(BTRFS_FS_CLOSING_DONE, &fs_info->flags));
	list_for_each_entry_safe(trans, tmp, &fs_info->trans_list, list) {
		struct extent_state *cached = NULL;
		u64 dirty_bytes = 0;
		u64 cur = 0;
		u64 found_start;
		u64 found_end;

		found = true;
		while (!find_first_extent_bit(&trans->dirty_pages, cur,
			&found_start, &found_end, EXTENT_DIRTY, &cached)) {
			dirty_bytes += found_end + 1 - found_start;
			cur = found_end + 1;
		}
		btrfs_warn(fs_info,
	"transaction %llu (with %llu dirty metadata bytes) is not committed",
			   trans->transid, dirty_bytes);
		btrfs_cleanup_one_transaction(trans, fs_info);

		if (trans == fs_info->running_transaction)
			fs_info->running_transaction = NULL;
		list_del_init(&trans->list);

		btrfs_put_transaction(trans);
		trace_btrfs_transaction_commit(fs_info);
	}
	ASSERT(!found);
}

void __cold close_ctree(struct btrfs_fs_info *fs_info)
{
	int ret;

	set_bit(BTRFS_FS_CLOSING_START, &fs_info->flags);
	/*
	 * We don't want the cleaner to start new transactions, add more delayed
	 * iputs, etc. while we're closing. We can't use kthread_stop() yet
	 * because that frees the task_struct, and the transaction kthread might
	 * still try to wake up the cleaner.
	 */
	kthread_park(fs_info->cleaner_kthread);

	/*
	 * If we had UNFINISHED_DROPS we could still be processing them, so
	 * clear that bit and wake up relocation so it can stop.
	 */
	btrfs_wake_unfinished_drop(fs_info);

	/* wait for the qgroup rescan worker to stop */
	btrfs_qgroup_wait_for_completion(fs_info, false);

	/* wait for the uuid_scan task to finish */
	down(&fs_info->uuid_tree_rescan_sem);
	/* avoid complains from lockdep et al., set sem back to initial state */
	up(&fs_info->uuid_tree_rescan_sem);

	/* pause restriper - we want to resume on mount */
	btrfs_pause_balance(fs_info);

	btrfs_dev_replace_suspend_for_unmount(fs_info);

	btrfs_scrub_cancel(fs_info);

	/* wait for any defraggers to finish */
	wait_event(fs_info->transaction_wait,
		   (atomic_read(&fs_info->defrag_running) == 0));

	/* clear out the rbtree of defraggable inodes */
	btrfs_cleanup_defrag_inodes(fs_info);

	cancel_work_sync(&fs_info->async_reclaim_work);
	cancel_work_sync(&fs_info->async_data_reclaim_work);
	cancel_work_sync(&fs_info->preempt_reclaim_work);

	cancel_work_sync(&fs_info->reclaim_bgs_work);

	/* Cancel or finish ongoing discard work */
	btrfs_discard_cleanup(fs_info);

	if (!sb_rdonly(fs_info->sb)) {
		/*
		 * The cleaner kthread is stopped, so do one final pass over
		 * unused block groups.
		 */
		btrfs_delete_unused_bgs(fs_info);

		/*
		 * There might be existing delayed inode workers still running
		 * and holding an empty delayed inode item. We must wait for
		 * them to complete first because they can create a transaction.
		 * This happens when someone calls btrfs_balance_delayed_items()
		 * and then a transaction commit runs the same delayed nodes
		 * before any delayed worker has done something with the nodes.
		 * We must wait for any worker here and not at transaction
		 * commit time since that could cause a deadlock.
		 * This is a very rare case.
		 */
		btrfs_flush_workqueue(fs_info->delayed_workers);

		ret = btrfs_commit_super(fs_info);
		if (ret)
			btrfs_err(fs_info, "commit super ret %d", ret);
	}

	if (BTRFS_FS_ERROR(fs_info))
		btrfs_error_commit_super(fs_info);

	kthread_stop(fs_info->transaction_kthread);
	kthread_stop(fs_info->cleaner_kthread);

	ASSERT(list_empty(&fs_info->delayed_iputs));
	set_bit(BTRFS_FS_CLOSING_DONE, &fs_info->flags);

	if (btrfs_check_quota_leak(fs_info)) {
		WARN_ON(IS_ENABLED(CONFIG_BTRFS_DEBUG));
		btrfs_err(fs_info, "qgroup reserved space leaked");
	}

	btrfs_free_qgroup_config(fs_info);
	ASSERT(list_empty(&fs_info->delalloc_roots));

	if (percpu_counter_sum(&fs_info->delalloc_bytes)) {
		btrfs_info(fs_info, "at unmount delalloc count %lld",
		       percpu_counter_sum(&fs_info->delalloc_bytes));
	}

	if (percpu_counter_sum(&fs_info->ordered_bytes))
		btrfs_info(fs_info, "at unmount dio bytes count %lld",
			   percpu_counter_sum(&fs_info->ordered_bytes));

	btrfs_sysfs_remove_mounted(fs_info);
	btrfs_sysfs_remove_fsid(fs_info->fs_devices);

	btrfs_put_block_group_cache(fs_info);

	/*
	 * we must make sure there is not any read request to
	 * submit after we stopping all workers.
	 */
	invalidate_inode_pages2(fs_info->btree_inode->i_mapping);
	btrfs_stop_all_workers(fs_info);

	/* We shouldn't have any transaction open at this point */
	warn_about_uncommitted_trans(fs_info);

	clear_bit(BTRFS_FS_OPEN, &fs_info->flags);
	free_root_pointers(fs_info, true);
	btrfs_free_fs_roots(fs_info);

	/*
	 * We must free the block groups after dropping the fs_roots as we could
	 * have had an IO error and have left over tree log blocks that aren't
	 * cleaned up until the fs roots are freed.  This makes the block group
	 * accounting appear to be wrong because there's pending reserved bytes,
	 * so make sure we do the block group cleanup afterwards.
	 */
	btrfs_free_block_groups(fs_info);

	iput(fs_info->btree_inode);

#ifdef CONFIG_BTRFS_FS_CHECK_INTEGRITY
	if (btrfs_test_opt(fs_info, CHECK_INTEGRITY))
		btrfsic_unmount(fs_info->fs_devices);
#endif

	btrfs_mapping_tree_free(&fs_info->mapping_tree);
	btrfs_close_devices(fs_info->fs_devices);
}

int btrfs_buffer_uptodate(struct extent_buffer *buf, u64 parent_transid,
			  int atomic)
{
	int ret;
	struct inode *btree_inode = buf->pages[0]->mapping->host;

	ret = extent_buffer_uptodate(buf);
	if (!ret)
		return ret;

	ret = verify_parent_transid(&BTRFS_I(btree_inode)->io_tree, buf,
				    parent_transid, atomic);
	if (ret == -EAGAIN)
		return ret;
	return !ret;
}

void btrfs_mark_buffer_dirty(struct extent_buffer *buf)
{
	struct btrfs_fs_info *fs_info = buf->fs_info;
	u64 transid = btrfs_header_generation(buf);
	int was_dirty;

#ifdef CONFIG_BTRFS_FS_RUN_SANITY_TESTS
	/*
	 * This is a fast path so only do this check if we have sanity tests
	 * enabled.  Normal people shouldn't be using unmapped buffers as dirty
	 * outside of the sanity tests.
	 */
	if (unlikely(test_bit(EXTENT_BUFFER_UNMAPPED, &buf->bflags)))
		return;
#endif
	btrfs_assert_tree_write_locked(buf);
	if (transid != fs_info->generation)
		WARN(1, KERN_CRIT "btrfs transid mismatch buffer %llu, found %llu running %llu\n",
			buf->start, transid, fs_info->generation);
	was_dirty = set_extent_buffer_dirty(buf);
	if (!was_dirty)
		percpu_counter_add_batch(&fs_info->dirty_metadata_bytes,
					 buf->len,
					 fs_info->dirty_metadata_batch);
#ifdef CONFIG_BTRFS_FS_CHECK_INTEGRITY
	/*
	 * Since btrfs_mark_buffer_dirty() can be called with item pointer set
	 * but item data not updated.
	 * So here we should only check item pointers, not item data.
	 */
	if (btrfs_header_level(buf) == 0 &&
	    btrfs_check_leaf_relaxed(buf)) {
		btrfs_print_leaf(buf);
		ASSERT(0);
	}
#endif
}

static void __btrfs_btree_balance_dirty(struct btrfs_fs_info *fs_info,
					int flush_delayed)
{
	/*
	 * looks as though older kernels can get into trouble with
	 * this code, they end up stuck in balance_dirty_pages forever
	 */
	int ret;

	if (current->flags & PF_MEMALLOC)
		return;

	if (flush_delayed)
		btrfs_balance_delayed_items(fs_info);

	ret = __percpu_counter_compare(&fs_info->dirty_metadata_bytes,
				     BTRFS_DIRTY_METADATA_THRESH,
				     fs_info->dirty_metadata_batch);
	if (ret > 0) {
		balance_dirty_pages_ratelimited(fs_info->btree_inode->i_mapping);
	}
}

void btrfs_btree_balance_dirty(struct btrfs_fs_info *fs_info)
{
	__btrfs_btree_balance_dirty(fs_info, 1);
}

void btrfs_btree_balance_dirty_nodelay(struct btrfs_fs_info *fs_info)
{
	__btrfs_btree_balance_dirty(fs_info, 0);
}

int btrfs_read_buffer(struct extent_buffer *buf, u64 parent_transid, int level,
		      struct btrfs_key *first_key)
{
	return btree_read_extent_buffer_pages(buf, parent_transid,
					      level, first_key);
}

static void btrfs_error_commit_super(struct btrfs_fs_info *fs_info)
{
	/* cleanup FS via transaction */
	btrfs_cleanup_transaction(fs_info);

	mutex_lock(&fs_info->cleaner_mutex);
	btrfs_run_delayed_iputs(fs_info);
	mutex_unlock(&fs_info->cleaner_mutex);

	down_write(&fs_info->cleanup_work_sem);
	up_write(&fs_info->cleanup_work_sem);
}

static void btrfs_drop_all_logs(struct btrfs_fs_info *fs_info)
{
	struct btrfs_root *gang[8];
	u64 root_objectid = 0;
	int ret;

	spin_lock(&fs_info->fs_roots_radix_lock);
	while ((ret = radix_tree_gang_lookup(&fs_info->fs_roots_radix,
					     (void **)gang, root_objectid,
					     ARRAY_SIZE(gang))) != 0) {
		int i;

		for (i = 0; i < ret; i++)
			gang[i] = btrfs_grab_root(gang[i]);
		spin_unlock(&fs_info->fs_roots_radix_lock);

		for (i = 0; i < ret; i++) {
			if (!gang[i])
				continue;
			root_objectid = gang[i]->root_key.objectid;
			btrfs_free_log(NULL, gang[i]);
			btrfs_put_root(gang[i]);
		}
		root_objectid++;
		spin_lock(&fs_info->fs_roots_radix_lock);
	}
	spin_unlock(&fs_info->fs_roots_radix_lock);
	btrfs_free_log_root_tree(NULL, fs_info);
}

static void btrfs_destroy_ordered_extents(struct btrfs_root *root)
{
	struct btrfs_ordered_extent *ordered;

	spin_lock(&root->ordered_extent_lock);
	/*
	 * This will just short circuit the ordered completion stuff which will
	 * make sure the ordered extent gets properly cleaned up.
	 */
	list_for_each_entry(ordered, &root->ordered_extents,
			    root_extent_list)
		set_bit(BTRFS_ORDERED_IOERR, &ordered->flags);
	spin_unlock(&root->ordered_extent_lock);
}

static void btrfs_destroy_all_ordered_extents(struct btrfs_fs_info *fs_info)
{
	struct btrfs_root *root;
	struct list_head splice;

	INIT_LIST_HEAD(&splice);

	spin_lock(&fs_info->ordered_root_lock);
	list_splice_init(&fs_info->ordered_roots, &splice);
	while (!list_empty(&splice)) {
		root = list_first_entry(&splice, struct btrfs_root,
					ordered_root);
		list_move_tail(&root->ordered_root,
			       &fs_info->ordered_roots);

		spin_unlock(&fs_info->ordered_root_lock);
		btrfs_destroy_ordered_extents(root);

		cond_resched();
		spin_lock(&fs_info->ordered_root_lock);
	}
	spin_unlock(&fs_info->ordered_root_lock);

	/*
	 * We need this here because if we've been flipped read-only we won't
	 * get sync() from the umount, so we need to make sure any ordered
	 * extents that haven't had their dirty pages IO start writeout yet
	 * actually get run and error out properly.
	 */
	btrfs_wait_ordered_roots(fs_info, U64_MAX, 0, (u64)-1);
}

static int btrfs_destroy_delayed_refs(struct btrfs_transaction *trans,
				      struct btrfs_fs_info *fs_info)
{
	struct rb_node *node;
	struct btrfs_delayed_ref_root *delayed_refs;
	struct btrfs_delayed_ref_node *ref;
	int ret = 0;

	delayed_refs = &trans->delayed_refs;

	spin_lock(&delayed_refs->lock);
	if (atomic_read(&delayed_refs->num_entries) == 0) {
		spin_unlock(&delayed_refs->lock);
		btrfs_debug(fs_info, "delayed_refs has NO entry");
		return ret;
	}

	while ((node = rb_first_cached(&delayed_refs->href_root)) != NULL) {
		struct btrfs_delayed_ref_head *head;
		struct rb_node *n;
		bool pin_bytes = false;

		head = rb_entry(node, struct btrfs_delayed_ref_head,
				href_node);
		if (btrfs_delayed_ref_lock(delayed_refs, head))
			continue;

		spin_lock(&head->lock);
		while ((n = rb_first_cached(&head->ref_tree)) != NULL) {
			ref = rb_entry(n, struct btrfs_delayed_ref_node,
				       ref_node);
			ref->in_tree = 0;
			rb_erase_cached(&ref->ref_node, &head->ref_tree);
			RB_CLEAR_NODE(&ref->ref_node);
			if (!list_empty(&ref->add_list))
				list_del(&ref->add_list);
			atomic_dec(&delayed_refs->num_entries);
			btrfs_put_delayed_ref(ref);
		}
		if (head->must_insert_reserved)
			pin_bytes = true;
		btrfs_free_delayed_extent_op(head->extent_op);
		btrfs_delete_ref_head(delayed_refs, head);
		spin_unlock(&head->lock);
		spin_unlock(&delayed_refs->lock);
		mutex_unlock(&head->mutex);

		if (pin_bytes) {
			struct btrfs_block_group *cache;

			cache = btrfs_lookup_block_group(fs_info, head->bytenr);
			BUG_ON(!cache);

			spin_lock(&cache->space_info->lock);
			spin_lock(&cache->lock);
			cache->pinned += head->num_bytes;
			btrfs_space_info_update_bytes_pinned(fs_info,
				cache->space_info, head->num_bytes);
			cache->reserved -= head->num_bytes;
			cache->space_info->bytes_reserved -= head->num_bytes;
			spin_unlock(&cache->lock);
			spin_unlock(&cache->space_info->lock);

			btrfs_put_block_group(cache);

			btrfs_error_unpin_extent_range(fs_info, head->bytenr,
				head->bytenr + head->num_bytes - 1);
		}
		btrfs_cleanup_ref_head_accounting(fs_info, delayed_refs, head);
		btrfs_put_delayed_ref_head(head);
		cond_resched();
		spin_lock(&delayed_refs->lock);
	}
	btrfs_qgroup_destroy_extent_records(trans);

	spin_unlock(&delayed_refs->lock);

	return ret;
}

static void btrfs_destroy_delalloc_inodes(struct btrfs_root *root)
{
	struct btrfs_inode *btrfs_inode;
	struct list_head splice;

	INIT_LIST_HEAD(&splice);

	spin_lock(&root->delalloc_lock);
	list_splice_init(&root->delalloc_inodes, &splice);

	while (!list_empty(&splice)) {
		struct inode *inode = NULL;
		btrfs_inode = list_first_entry(&splice, struct btrfs_inode,
					       delalloc_inodes);
		__btrfs_del_delalloc_inode(root, btrfs_inode);
		spin_unlock(&root->delalloc_lock);

		/*
		 * Make sure we get a live inode and that it'll not disappear
		 * meanwhile.
		 */
		inode = igrab(&btrfs_inode->vfs_inode);
		if (inode) {
			invalidate_inode_pages2(inode->i_mapping);
			iput(inode);
		}
		spin_lock(&root->delalloc_lock);
	}
	spin_unlock(&root->delalloc_lock);
}

static void btrfs_destroy_all_delalloc_inodes(struct btrfs_fs_info *fs_info)
{
	struct btrfs_root *root;
	struct list_head splice;

	INIT_LIST_HEAD(&splice);

	spin_lock(&fs_info->delalloc_root_lock);
	list_splice_init(&fs_info->delalloc_roots, &splice);
	while (!list_empty(&splice)) {
		root = list_first_entry(&splice, struct btrfs_root,
					 delalloc_root);
		root = btrfs_grab_root(root);
		BUG_ON(!root);
		spin_unlock(&fs_info->delalloc_root_lock);

		btrfs_destroy_delalloc_inodes(root);
		btrfs_put_root(root);

		spin_lock(&fs_info->delalloc_root_lock);
	}
	spin_unlock(&fs_info->delalloc_root_lock);
}

static int btrfs_destroy_marked_extents(struct btrfs_fs_info *fs_info,
					struct extent_io_tree *dirty_pages,
					int mark)
{
	int ret;
	struct extent_buffer *eb;
	u64 start = 0;
	u64 end;

	while (1) {
		ret = find_first_extent_bit(dirty_pages, start, &start, &end,
					    mark, NULL);
		if (ret)
			break;

		clear_extent_bits(dirty_pages, start, end, mark);
		while (start <= end) {
			eb = find_extent_buffer(fs_info, start);
			start += fs_info->nodesize;
			if (!eb)
				continue;
			wait_on_extent_buffer_writeback(eb);

			if (test_and_clear_bit(EXTENT_BUFFER_DIRTY,
					       &eb->bflags))
				clear_extent_buffer_dirty(eb);
			free_extent_buffer_stale(eb);
		}
	}

	return ret;
}

static int btrfs_destroy_pinned_extent(struct btrfs_fs_info *fs_info,
				       struct extent_io_tree *unpin)
{
	u64 start;
	u64 end;
	int ret;

	while (1) {
		struct extent_state *cached_state = NULL;

		/*
		 * The btrfs_finish_extent_commit() may get the same range as
		 * ours between find_first_extent_bit and clear_extent_dirty.
		 * Hence, hold the unused_bg_unpin_mutex to avoid double unpin
		 * the same extent range.
		 */
		mutex_lock(&fs_info->unused_bg_unpin_mutex);
		ret = find_first_extent_bit(unpin, 0, &start, &end,
					    EXTENT_DIRTY, &cached_state);
		if (ret) {
			mutex_unlock(&fs_info->unused_bg_unpin_mutex);
			break;
		}

		clear_extent_dirty(unpin, start, end, &cached_state);
		free_extent_state(cached_state);
		btrfs_error_unpin_extent_range(fs_info, start, end);
		mutex_unlock(&fs_info->unused_bg_unpin_mutex);
		cond_resched();
	}

	return 0;
}

static void btrfs_cleanup_bg_io(struct btrfs_block_group *cache)
{
	struct inode *inode;

	inode = cache->io_ctl.inode;
	if (inode) {
		invalidate_inode_pages2(inode->i_mapping);
		BTRFS_I(inode)->generation = 0;
		cache->io_ctl.inode = NULL;
		iput(inode);
	}
	ASSERT(cache->io_ctl.pages == NULL);
	btrfs_put_block_group(cache);
}

void btrfs_cleanup_dirty_bgs(struct btrfs_transaction *cur_trans,
			     struct btrfs_fs_info *fs_info)
{
	struct btrfs_block_group *cache;

	spin_lock(&cur_trans->dirty_bgs_lock);
	while (!list_empty(&cur_trans->dirty_bgs)) {
		cache = list_first_entry(&cur_trans->dirty_bgs,
					 struct btrfs_block_group,
					 dirty_list);

		if (!list_empty(&cache->io_list)) {
			spin_unlock(&cur_trans->dirty_bgs_lock);
			list_del_init(&cache->io_list);
			btrfs_cleanup_bg_io(cache);
			spin_lock(&cur_trans->dirty_bgs_lock);
		}

		list_del_init(&cache->dirty_list);
		spin_lock(&cache->lock);
		cache->disk_cache_state = BTRFS_DC_ERROR;
		spin_unlock(&cache->lock);

		spin_unlock(&cur_trans->dirty_bgs_lock);
		btrfs_put_block_group(cache);
		btrfs_delayed_refs_rsv_release(fs_info, 1);
		spin_lock(&cur_trans->dirty_bgs_lock);
	}
	spin_unlock(&cur_trans->dirty_bgs_lock);

	/*
	 * Refer to the definition of io_bgs member for details why it's safe
	 * to use it without any locking
	 */
	while (!list_empty(&cur_trans->io_bgs)) {
		cache = list_first_entry(&cur_trans->io_bgs,
					 struct btrfs_block_group,
					 io_list);

		list_del_init(&cache->io_list);
		spin_lock(&cache->lock);
		cache->disk_cache_state = BTRFS_DC_ERROR;
		spin_unlock(&cache->lock);
		btrfs_cleanup_bg_io(cache);
	}
}

void btrfs_cleanup_one_transaction(struct btrfs_transaction *cur_trans,
				   struct btrfs_fs_info *fs_info)
{
	struct btrfs_device *dev, *tmp;

	btrfs_cleanup_dirty_bgs(cur_trans, fs_info);
	ASSERT(list_empty(&cur_trans->dirty_bgs));
	ASSERT(list_empty(&cur_trans->io_bgs));

	list_for_each_entry_safe(dev, tmp, &cur_trans->dev_update_list,
				 post_commit_list) {
		list_del_init(&dev->post_commit_list);
	}

	btrfs_destroy_delayed_refs(cur_trans, fs_info);

	cur_trans->state = TRANS_STATE_COMMIT_START;
	wake_up(&fs_info->transaction_blocked_wait);

	cur_trans->state = TRANS_STATE_UNBLOCKED;
	wake_up(&fs_info->transaction_wait);

	btrfs_destroy_delayed_inodes(fs_info);

	btrfs_destroy_marked_extents(fs_info, &cur_trans->dirty_pages,
				     EXTENT_DIRTY);
	btrfs_destroy_pinned_extent(fs_info, &cur_trans->pinned_extents);

	btrfs_free_redirty_list(cur_trans);

	cur_trans->state =TRANS_STATE_COMPLETED;
	wake_up(&cur_trans->commit_wait);
}

static int btrfs_cleanup_transaction(struct btrfs_fs_info *fs_info)
{
	struct btrfs_transaction *t;

	mutex_lock(&fs_info->transaction_kthread_mutex);

	spin_lock(&fs_info->trans_lock);
	while (!list_empty(&fs_info->trans_list)) {
		t = list_first_entry(&fs_info->trans_list,
				     struct btrfs_transaction, list);
		if (t->state >= TRANS_STATE_COMMIT_START) {
			refcount_inc(&t->use_count);
			spin_unlock(&fs_info->trans_lock);
			btrfs_wait_for_commit(fs_info, t->transid);
			btrfs_put_transaction(t);
			spin_lock(&fs_info->trans_lock);
			continue;
		}
		if (t == fs_info->running_transaction) {
			t->state = TRANS_STATE_COMMIT_DOING;
			spin_unlock(&fs_info->trans_lock);
			/*
			 * We wait for 0 num_writers since we don't hold a trans
			 * handle open currently for this transaction.
			 */
			wait_event(t->writer_wait,
				   atomic_read(&t->num_writers) == 0);
		} else {
			spin_unlock(&fs_info->trans_lock);
		}
		btrfs_cleanup_one_transaction(t, fs_info);

		spin_lock(&fs_info->trans_lock);
		if (t == fs_info->running_transaction)
			fs_info->running_transaction = NULL;
		list_del_init(&t->list);
		spin_unlock(&fs_info->trans_lock);

		btrfs_put_transaction(t);
		trace_btrfs_transaction_commit(fs_info);
		spin_lock(&fs_info->trans_lock);
	}
	spin_unlock(&fs_info->trans_lock);
	btrfs_destroy_all_ordered_extents(fs_info);
	btrfs_destroy_delayed_inodes(fs_info);
	btrfs_assert_delayed_root_empty(fs_info);
	btrfs_destroy_all_delalloc_inodes(fs_info);
	btrfs_drop_all_logs(fs_info);
	mutex_unlock(&fs_info->transaction_kthread_mutex);

	return 0;
}

int btrfs_init_root_free_objectid(struct btrfs_root *root)
{
	struct btrfs_path *path;
	int ret;
	struct extent_buffer *l;
	struct btrfs_key search_key;
	struct btrfs_key found_key;
	int slot;

	path = btrfs_alloc_path();
	if (!path)
		return -ENOMEM;

	search_key.objectid = BTRFS_LAST_FREE_OBJECTID;
	search_key.type = -1;
	search_key.offset = (u64)-1;
	ret = btrfs_search_slot(NULL, root, &search_key, path, 0, 0);
	if (ret < 0)
		goto error;
	BUG_ON(ret == 0); /* Corruption */
	if (path->slots[0] > 0) {
		slot = path->slots[0] - 1;
		l = path->nodes[0];
		btrfs_item_key_to_cpu(l, &found_key, slot);
		root->free_objectid = max_t(u64, found_key.objectid + 1,
					    BTRFS_FIRST_FREE_OBJECTID);
	} else {
		root->free_objectid = BTRFS_FIRST_FREE_OBJECTID;
	}
	ret = 0;
error:
	btrfs_free_path(path);
	return ret;
}

int btrfs_get_free_objectid(struct btrfs_root *root, u64 *objectid)
{
	int ret;
	mutex_lock(&root->objectid_mutex);

	if (unlikely(root->free_objectid >= BTRFS_LAST_FREE_OBJECTID)) {
		btrfs_warn(root->fs_info,
			   "the objectid of root %llu reaches its highest value",
			   root->root_key.objectid);
		ret = -ENOSPC;
		goto out;
	}

	*objectid = root->free_objectid++;
	ret = 0;
out:
	mutex_unlock(&root->objectid_mutex);
	return ret;
}<|MERGE_RESOLUTION|>--- conflicted
+++ resolved
@@ -1304,8 +1304,6 @@
 	return root;
 }
 
-<<<<<<< HEAD
-=======
 static u64 btrfs_global_root_id(struct btrfs_fs_info *fs_info, u64 bytenr)
 {
 	struct btrfs_block_group *block_group;
@@ -1327,17 +1325,12 @@
 	return ret;
 }
 
->>>>>>> 95cd2cdc
 struct btrfs_root *btrfs_csum_root(struct btrfs_fs_info *fs_info, u64 bytenr)
 {
 	struct btrfs_key key = {
 		.objectid = BTRFS_CSUM_TREE_OBJECTID,
 		.type = BTRFS_ROOT_ITEM_KEY,
-<<<<<<< HEAD
-		.offset = 0,
-=======
 		.offset = btrfs_global_root_id(fs_info, bytenr),
->>>>>>> 95cd2cdc
 	};
 
 	return btrfs_global_root(fs_info, &key);
@@ -1348,11 +1341,7 @@
 	struct btrfs_key key = {
 		.objectid = BTRFS_EXTENT_TREE_OBJECTID,
 		.type = BTRFS_ROOT_ITEM_KEY,
-<<<<<<< HEAD
-		.offset = 0,
-=======
 		.offset = btrfs_global_root_id(fs_info, bytenr),
->>>>>>> 95cd2cdc
 	};
 
 	return btrfs_global_root(fs_info, &key);
@@ -2143,8 +2132,6 @@
 {
 	const int next_backup = info->backup_root_index;
 	struct btrfs_root_backup *root_backup;
-	struct btrfs_root *extent_root = btrfs_extent_root(info, 0);
-	struct btrfs_root *csum_root = btrfs_csum_root(info, 0);
 
 	root_backup = info->super_for_commit->super_roots + next_backup;
 
@@ -2169,13 +2156,6 @@
 	btrfs_set_backup_chunk_root_level(root_backup,
 			       btrfs_header_level(info->chunk_root->node));
 
-<<<<<<< HEAD
-	btrfs_set_backup_extent_root(root_backup, extent_root->node->start);
-	btrfs_set_backup_extent_root_gen(root_backup,
-			       btrfs_header_generation(extent_root->node));
-	btrfs_set_backup_extent_root_level(root_backup,
-			       btrfs_header_level(extent_root->node));
-=======
 	if (btrfs_fs_incompat(info, EXTENT_TREE_V2)) {
 		btrfs_set_backup_block_group_root(root_backup,
 					info->block_group_root->node->start);
@@ -2200,7 +2180,6 @@
 		btrfs_set_backup_csum_root_level(root_backup,
 						 btrfs_header_level(csum_root->node));
 	}
->>>>>>> 95cd2cdc
 
 	/*
 	 * we might commit during log recovery, which happens before we set
@@ -2221,15 +2200,6 @@
 	btrfs_set_backup_dev_root_level(root_backup,
 				       btrfs_header_level(info->dev_root->node));
 
-<<<<<<< HEAD
-	btrfs_set_backup_csum_root(root_backup, csum_root->node->start);
-	btrfs_set_backup_csum_root_gen(root_backup,
-				       btrfs_header_generation(csum_root->node));
-	btrfs_set_backup_csum_root_level(root_backup,
-					 btrfs_header_level(csum_root->node));
-
-=======
->>>>>>> 95cd2cdc
 	btrfs_set_backup_total_bytes(root_backup,
 			     btrfs_super_total_bytes(info->super_copy));
 	btrfs_set_backup_bytes_used(root_backup,
@@ -2614,10 +2584,7 @@
 {
 	struct btrfs_fs_info *fs_info = tree_root->fs_info;
 	struct btrfs_root *root;
-<<<<<<< HEAD
-=======
 	u64 max_global_id = 0;
->>>>>>> 95cd2cdc
 	int ret;
 	struct btrfs_key key = {
 		.objectid = objectid,
@@ -2653,8 +2620,6 @@
 			break;
 		btrfs_release_path(path);
 
-<<<<<<< HEAD
-=======
 		/*
 		 * Just worry about this for extent tree, it'll be the same for
 		 * everybody.
@@ -2662,7 +2627,6 @@
 		if (objectid == BTRFS_EXTENT_TREE_OBJECTID)
 			max_global_id = max(max_global_id, key.offset);
 
->>>>>>> 95cd2cdc
 		found = true;
 		root = read_tree_root_path(tree_root, path, &key);
 		if (IS_ERR(root)) {
@@ -2680,12 +2644,9 @@
 	}
 	btrfs_release_path(path);
 
-<<<<<<< HEAD
-=======
 	if (objectid == BTRFS_EXTENT_TREE_OBJECTID)
 		fs_info->nr_global_roots = max_global_id + 1;
 
->>>>>>> 95cd2cdc
 	if (!found || ret) {
 		if (objectid == BTRFS_CSUM_TREE_OBJECTID)
 			set_bit(BTRFS_FS_STATE_NO_CSUMS, &fs_info->fs_state);
@@ -3151,13 +3112,8 @@
 		}
 
 		/* All successful */
-<<<<<<< HEAD
-		fs_info->generation = generation;
-		fs_info->last_trans_committed = generation;
-=======
 		fs_info->generation = btrfs_header_generation(tree_root->node);
 		fs_info->last_trans_committed = fs_info->generation;
->>>>>>> 95cd2cdc
 		fs_info->last_reloc_trans = 0;
 
 		/* Always begin writing backup roots after the one being used */
