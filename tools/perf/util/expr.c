--- conflicted
+++ resolved
@@ -66,16 +66,12 @@
 
 struct hashmap *ids__new(void)
 {
-<<<<<<< HEAD
-	return hashmap__new(key_hash, key_equal, NULL);
-=======
 	struct hashmap *hash;
 
 	hash = hashmap__new(key_hash, key_equal, NULL);
 	if (IS_ERR(hash))
 		return NULL;
 	return hash;
->>>>>>> 817b8b9c
 }
 
 void ids__free(struct hashmap *ids)
@@ -324,7 +320,6 @@
 	size_t bkt;
 
 	hashmap__for_each_entry(ctx->ids, cur, bkt) {
-<<<<<<< HEAD
 		free((char *)cur->key);
 		free(cur->value);
 	}
@@ -340,23 +335,6 @@
 		free((char *)cur->key);
 		free(cur->value);
 	}
-=======
-		free((char *)cur->key);
-		free(cur->value);
-	}
-	hashmap__clear(ctx->ids);
-}
-
-void expr__ctx_free(struct expr_parse_ctx *ctx)
-{
-	struct hashmap_entry *cur;
-	size_t bkt;
-
-	hashmap__for_each_entry(ctx->ids, cur, bkt) {
-		free((char *)cur->key);
-		free(cur->value);
-	}
->>>>>>> 817b8b9c
 	hashmap__free(ctx->ids);
 	free(ctx);
 }
