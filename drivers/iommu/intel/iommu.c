// SPDX-License-Identifier: GPL-2.0-only
/*
 * Copyright © 2006-2014 Intel Corporation.
 *
 * Authors: David Woodhouse <dwmw2@infradead.org>,
 *          Ashok Raj <ashok.raj@intel.com>,
 *          Shaohua Li <shaohua.li@intel.com>,
 *          Anil S Keshavamurthy <anil.s.keshavamurthy@intel.com>,
 *          Fenghua Yu <fenghua.yu@intel.com>
 *          Joerg Roedel <jroedel@suse.de>
 */

#define pr_fmt(fmt)     "DMAR: " fmt
#define dev_fmt(fmt)    pr_fmt(fmt)

#include <linux/crash_dump.h>
#include <linux/dma-direct.h>
#include <linux/dma-iommu.h>
#include <linux/dmi.h>
#include <linux/intel-iommu.h>
#include <linux/intel-svm.h>
#include <linux/memory.h>
#include <linux/pci.h>
#include <linux/pci-ats.h>
#include <linux/spinlock.h>
#include <linux/syscore_ops.h>
#include <linux/tboot.h>

#include "../irq_remapping.h"
#include "../iommu-sva-lib.h"
#include "pasid.h"
#include "cap_audit.h"

#define ROOT_SIZE		VTD_PAGE_SIZE
#define CONTEXT_SIZE		VTD_PAGE_SIZE

#define IS_GFX_DEVICE(pdev) ((pdev->class >> 16) == PCI_BASE_CLASS_DISPLAY)
#define IS_USB_DEVICE(pdev) ((pdev->class >> 8) == PCI_CLASS_SERIAL_USB)
#define IS_ISA_DEVICE(pdev) ((pdev->class >> 8) == PCI_CLASS_BRIDGE_ISA)
#define IS_AZALIA(pdev) ((pdev)->vendor == 0x8086 && (pdev)->device == 0x3a3e)

#define IOAPIC_RANGE_START	(0xfee00000)
#define IOAPIC_RANGE_END	(0xfeefffff)
#define IOVA_START_ADDR		(0x1000)

#define DEFAULT_DOMAIN_ADDRESS_WIDTH 57

#define MAX_AGAW_WIDTH 64
#define MAX_AGAW_PFN_WIDTH	(MAX_AGAW_WIDTH - VTD_PAGE_SHIFT)

#define __DOMAIN_MAX_PFN(gaw)  ((((uint64_t)1) << ((gaw) - VTD_PAGE_SHIFT)) - 1)
#define __DOMAIN_MAX_ADDR(gaw) ((((uint64_t)1) << (gaw)) - 1)

/* We limit DOMAIN_MAX_PFN to fit in an unsigned long, and DOMAIN_MAX_ADDR
   to match. That way, we can use 'unsigned long' for PFNs with impunity. */
#define DOMAIN_MAX_PFN(gaw)	((unsigned long) min_t(uint64_t, \
				__DOMAIN_MAX_PFN(gaw), (unsigned long)-1))
#define DOMAIN_MAX_ADDR(gaw)	(((uint64_t)__DOMAIN_MAX_PFN(gaw)) << VTD_PAGE_SHIFT)

/* IO virtual address start page frame number */
#define IOVA_START_PFN		(1)

#define IOVA_PFN(addr)		((addr) >> PAGE_SHIFT)

/* page table handling */
#define LEVEL_STRIDE		(9)
#define LEVEL_MASK		(((u64)1 << LEVEL_STRIDE) - 1)

static inline int agaw_to_level(int agaw)
{
	return agaw + 2;
}

static inline int agaw_to_width(int agaw)
{
	return min_t(int, 30 + agaw * LEVEL_STRIDE, MAX_AGAW_WIDTH);
}

static inline int width_to_agaw(int width)
{
	return DIV_ROUND_UP(width - 30, LEVEL_STRIDE);
}

static inline unsigned int level_to_offset_bits(int level)
{
	return (level - 1) * LEVEL_STRIDE;
}

static inline int pfn_level_offset(u64 pfn, int level)
{
	return (pfn >> level_to_offset_bits(level)) & LEVEL_MASK;
}

static inline u64 level_mask(int level)
{
	return -1ULL << level_to_offset_bits(level);
}

static inline u64 level_size(int level)
{
	return 1ULL << level_to_offset_bits(level);
}

static inline u64 align_to_level(u64 pfn, int level)
{
	return (pfn + level_size(level) - 1) & level_mask(level);
}

static inline unsigned long lvl_to_nr_pages(unsigned int lvl)
{
	return 1UL << min_t(int, (lvl - 1) * LEVEL_STRIDE, MAX_AGAW_PFN_WIDTH);
}

/* VT-d pages must always be _smaller_ than MM pages. Otherwise things
   are never going to work. */
static inline unsigned long mm_to_dma_pfn(unsigned long mm_pfn)
{
	return mm_pfn << (PAGE_SHIFT - VTD_PAGE_SHIFT);
}
static inline unsigned long page_to_dma_pfn(struct page *pg)
{
	return mm_to_dma_pfn(page_to_pfn(pg));
}
static inline unsigned long virt_to_dma_pfn(void *p)
{
	return page_to_dma_pfn(virt_to_page(p));
}

/* global iommu list, set NULL for ignored DMAR units */
static struct intel_iommu **g_iommus;

static void __init check_tylersburg_isoch(void);
static int rwbf_quirk;
static inline struct device_domain_info *
dmar_search_domain_by_dev_info(int segment, int bus, int devfn);

/*
 * set to 1 to panic kernel if can't successfully enable VT-d
 * (used when kernel is launched w/ TXT)
 */
static int force_on = 0;
static int intel_iommu_tboot_noforce;
static int no_platform_optin;

#define ROOT_ENTRY_NR (VTD_PAGE_SIZE/sizeof(struct root_entry))

/*
 * Take a root_entry and return the Lower Context Table Pointer (LCTP)
 * if marked present.
 */
static phys_addr_t root_entry_lctp(struct root_entry *re)
{
	if (!(re->lo & 1))
		return 0;

	return re->lo & VTD_PAGE_MASK;
}

/*
 * Take a root_entry and return the Upper Context Table Pointer (UCTP)
 * if marked present.
 */
static phys_addr_t root_entry_uctp(struct root_entry *re)
{
	if (!(re->hi & 1))
		return 0;

	return re->hi & VTD_PAGE_MASK;
}

static inline void context_clear_pasid_enable(struct context_entry *context)
{
	context->lo &= ~(1ULL << 11);
}

static inline bool context_pasid_enabled(struct context_entry *context)
{
	return !!(context->lo & (1ULL << 11));
}

static inline void context_set_copied(struct context_entry *context)
{
	context->hi |= (1ull << 3);
}

static inline bool context_copied(struct context_entry *context)
{
	return !!(context->hi & (1ULL << 3));
}

static inline bool __context_present(struct context_entry *context)
{
	return (context->lo & 1);
}

bool context_present(struct context_entry *context)
{
	return context_pasid_enabled(context) ?
	     __context_present(context) :
	     __context_present(context) && !context_copied(context);
}

static inline void context_set_present(struct context_entry *context)
{
	context->lo |= 1;
}

static inline void context_set_fault_enable(struct context_entry *context)
{
	context->lo &= (((u64)-1) << 2) | 1;
}

static inline void context_set_translation_type(struct context_entry *context,
						unsigned long value)
{
	context->lo &= (((u64)-1) << 4) | 3;
	context->lo |= (value & 3) << 2;
}

static inline void context_set_address_root(struct context_entry *context,
					    unsigned long value)
{
	context->lo &= ~VTD_PAGE_MASK;
	context->lo |= value & VTD_PAGE_MASK;
}

static inline void context_set_address_width(struct context_entry *context,
					     unsigned long value)
{
	context->hi |= value & 7;
}

static inline void context_set_domain_id(struct context_entry *context,
					 unsigned long value)
{
	context->hi |= (value & ((1 << 16) - 1)) << 8;
}

static inline int context_domain_id(struct context_entry *c)
{
	return((c->hi >> 8) & 0xffff);
}

static inline void context_clear_entry(struct context_entry *context)
{
	context->lo = 0;
	context->hi = 0;
}

/*
 * This domain is a statically identity mapping domain.
 *	1. This domain creats a static 1:1 mapping to all usable memory.
 * 	2. It maps to each iommu if successful.
 *	3. Each iommu mapps to this domain if successful.
 */
static struct dmar_domain *si_domain;
static int hw_pass_through = 1;

#define for_each_domain_iommu(idx, domain)			\
	for (idx = 0; idx < g_num_of_iommus; idx++)		\
		if (domain->iommu_refcnt[idx])

struct dmar_rmrr_unit {
	struct list_head list;		/* list of rmrr units	*/
	struct acpi_dmar_header *hdr;	/* ACPI header		*/
	u64	base_address;		/* reserved base address*/
	u64	end_address;		/* reserved end address */
	struct dmar_dev_scope *devices;	/* target devices */
	int	devices_cnt;		/* target device count */
};

struct dmar_atsr_unit {
	struct list_head list;		/* list of ATSR units */
	struct acpi_dmar_header *hdr;	/* ACPI header */
	struct dmar_dev_scope *devices;	/* target devices */
	int devices_cnt;		/* target device count */
	u8 include_all:1;		/* include all ports */
};

struct dmar_satc_unit {
	struct list_head list;		/* list of SATC units */
	struct acpi_dmar_header *hdr;	/* ACPI header */
	struct dmar_dev_scope *devices;	/* target devices */
	struct intel_iommu *iommu;	/* the corresponding iommu */
	int devices_cnt;		/* target device count */
	u8 atc_required:1;		/* ATS is required */
};

static LIST_HEAD(dmar_atsr_units);
static LIST_HEAD(dmar_rmrr_units);
static LIST_HEAD(dmar_satc_units);

#define for_each_rmrr_units(rmrr) \
	list_for_each_entry(rmrr, &dmar_rmrr_units, list)

/* bitmap for indexing intel_iommus */
static int g_num_of_iommus;

static void domain_remove_dev_info(struct dmar_domain *domain);
static void dmar_remove_one_dev_info(struct device *dev);
static void __dmar_remove_one_dev_info(struct device_domain_info *info);

int dmar_disabled = !IS_ENABLED(CONFIG_INTEL_IOMMU_DEFAULT_ON);
int intel_iommu_sm = IS_ENABLED(CONFIG_INTEL_IOMMU_SCALABLE_MODE_DEFAULT_ON);

int intel_iommu_enabled = 0;
EXPORT_SYMBOL_GPL(intel_iommu_enabled);

static int dmar_map_gfx = 1;
static int intel_iommu_superpage = 1;
static int iommu_identity_mapping;
static int iommu_skip_te_disable;

#define IDENTMAP_GFX		2
#define IDENTMAP_AZALIA		4

int intel_iommu_gfx_mapped;
EXPORT_SYMBOL_GPL(intel_iommu_gfx_mapped);

DEFINE_SPINLOCK(device_domain_lock);
static LIST_HEAD(device_domain_list);

/*
 * Iterate over elements in device_domain_list and call the specified
 * callback @fn against each element.
 */
int for_each_device_domain(int (*fn)(struct device_domain_info *info,
				     void *data), void *data)
{
	int ret = 0;
	unsigned long flags;
	struct device_domain_info *info;

	spin_lock_irqsave(&device_domain_lock, flags);
	list_for_each_entry(info, &device_domain_list, global) {
		ret = fn(info, data);
		if (ret) {
			spin_unlock_irqrestore(&device_domain_lock, flags);
			return ret;
		}
	}
	spin_unlock_irqrestore(&device_domain_lock, flags);

	return 0;
}

const struct iommu_ops intel_iommu_ops;

static bool translation_pre_enabled(struct intel_iommu *iommu)
{
	return (iommu->flags & VTD_FLAG_TRANS_PRE_ENABLED);
}

static void clear_translation_pre_enabled(struct intel_iommu *iommu)
{
	iommu->flags &= ~VTD_FLAG_TRANS_PRE_ENABLED;
}

static void init_translation_status(struct intel_iommu *iommu)
{
	u32 gsts;

	gsts = readl(iommu->reg + DMAR_GSTS_REG);
	if (gsts & DMA_GSTS_TES)
		iommu->flags |= VTD_FLAG_TRANS_PRE_ENABLED;
}

static int __init intel_iommu_setup(char *str)
{
	if (!str)
		return -EINVAL;

	while (*str) {
		if (!strncmp(str, "on", 2)) {
			dmar_disabled = 0;
			pr_info("IOMMU enabled\n");
		} else if (!strncmp(str, "off", 3)) {
			dmar_disabled = 1;
			no_platform_optin = 1;
			pr_info("IOMMU disabled\n");
		} else if (!strncmp(str, "igfx_off", 8)) {
			dmar_map_gfx = 0;
			pr_info("Disable GFX device mapping\n");
		} else if (!strncmp(str, "forcedac", 8)) {
			pr_warn("intel_iommu=forcedac deprecated; use iommu.forcedac instead\n");
			iommu_dma_forcedac = true;
		} else if (!strncmp(str, "strict", 6)) {
			pr_warn("intel_iommu=strict deprecated; use iommu.strict=1 instead\n");
			iommu_set_dma_strict();
		} else if (!strncmp(str, "sp_off", 6)) {
			pr_info("Disable supported super page\n");
			intel_iommu_superpage = 0;
		} else if (!strncmp(str, "sm_on", 5)) {
			pr_info("Enable scalable mode if hardware supports\n");
			intel_iommu_sm = 1;
		} else if (!strncmp(str, "sm_off", 6)) {
			pr_info("Scalable mode is disallowed\n");
			intel_iommu_sm = 0;
		} else if (!strncmp(str, "tboot_noforce", 13)) {
			pr_info("Intel-IOMMU: not forcing on after tboot. This could expose security risk for tboot\n");
			intel_iommu_tboot_noforce = 1;
		} else {
			pr_notice("Unknown option - '%s'\n", str);
		}

		str += strcspn(str, ",");
		while (*str == ',')
			str++;
	}

	return 1;
}
__setup("intel_iommu=", intel_iommu_setup);

void *alloc_pgtable_page(int node)
{
	struct page *page;
	void *vaddr = NULL;

	page = alloc_pages_node(node, GFP_ATOMIC | __GFP_ZERO, 0);
	if (page)
		vaddr = page_address(page);
	return vaddr;
}

void free_pgtable_page(void *vaddr)
{
	free_page((unsigned long)vaddr);
}

static inline int domain_type_is_si(struct dmar_domain *domain)
{
	return domain->domain.type == IOMMU_DOMAIN_IDENTITY;
}

static inline bool domain_use_first_level(struct dmar_domain *domain)
{
	return domain->flags & DOMAIN_FLAG_USE_FIRST_LEVEL;
}

static inline int domain_pfn_supported(struct dmar_domain *domain,
				       unsigned long pfn)
{
	int addr_width = agaw_to_width(domain->agaw) - VTD_PAGE_SHIFT;

	return !(addr_width < BITS_PER_LONG && pfn >> addr_width);
}

static int __iommu_calculate_agaw(struct intel_iommu *iommu, int max_gaw)
{
	unsigned long sagaw;
	int agaw;

	sagaw = cap_sagaw(iommu->cap);
	for (agaw = width_to_agaw(max_gaw);
	     agaw >= 0; agaw--) {
		if (test_bit(agaw, &sagaw))
			break;
	}

	return agaw;
}

/*
 * Calculate max SAGAW for each iommu.
 */
int iommu_calculate_max_sagaw(struct intel_iommu *iommu)
{
	return __iommu_calculate_agaw(iommu, MAX_AGAW_WIDTH);
}

/*
 * calculate agaw for each iommu.
 * "SAGAW" may be different across iommus, use a default agaw, and
 * get a supported less agaw for iommus that don't support the default agaw.
 */
int iommu_calculate_agaw(struct intel_iommu *iommu)
{
	return __iommu_calculate_agaw(iommu, DEFAULT_DOMAIN_ADDRESS_WIDTH);
}

/* This functionin only returns single iommu in a domain */
struct intel_iommu *domain_get_iommu(struct dmar_domain *domain)
{
	int iommu_id;

	/* si_domain and vm domain should not get here. */
	if (WARN_ON(!iommu_is_dma_domain(&domain->domain)))
		return NULL;

	for_each_domain_iommu(iommu_id, domain)
		break;

	if (iommu_id < 0 || iommu_id >= g_num_of_iommus)
		return NULL;

	return g_iommus[iommu_id];
}

static inline bool iommu_paging_structure_coherency(struct intel_iommu *iommu)
{
	return sm_supported(iommu) ?
			ecap_smpwc(iommu->ecap) : ecap_coherent(iommu->ecap);
}

static void domain_update_iommu_coherency(struct dmar_domain *domain)
{
	struct dmar_drhd_unit *drhd;
	struct intel_iommu *iommu;
	bool found = false;
	int i;

	domain->iommu_coherency = true;

	for_each_domain_iommu(i, domain) {
		found = true;
		if (!iommu_paging_structure_coherency(g_iommus[i])) {
			domain->iommu_coherency = false;
			break;
		}
	}
	if (found)
		return;

	/* No hardware attached; use lowest common denominator */
	rcu_read_lock();
	for_each_active_iommu(iommu, drhd) {
		if (!iommu_paging_structure_coherency(iommu)) {
			domain->iommu_coherency = false;
			break;
		}
	}
	rcu_read_unlock();
}

static bool domain_update_iommu_snooping(struct intel_iommu *skip)
{
	struct dmar_drhd_unit *drhd;
	struct intel_iommu *iommu;
	bool ret = true;

	rcu_read_lock();
	for_each_active_iommu(iommu, drhd) {
		if (iommu != skip) {
			/*
			 * If the hardware is operating in the scalable mode,
			 * the snooping control is always supported since we
			 * always set PASID-table-entry.PGSNP bit if the domain
			 * is managed outside (UNMANAGED).
			 */
			if (!sm_supported(iommu) &&
			    !ecap_sc_support(iommu->ecap)) {
				ret = false;
				break;
			}
		}
	}
	rcu_read_unlock();

	return ret;
}

static int domain_update_iommu_superpage(struct dmar_domain *domain,
					 struct intel_iommu *skip)
{
	struct dmar_drhd_unit *drhd;
	struct intel_iommu *iommu;
	int mask = 0x3;

	if (!intel_iommu_superpage)
		return 0;

	/* set iommu_superpage to the smallest common denominator */
	rcu_read_lock();
	for_each_active_iommu(iommu, drhd) {
		if (iommu != skip) {
			if (domain && domain_use_first_level(domain)) {
				if (!cap_fl1gp_support(iommu->cap))
					mask = 0x1;
			} else {
				mask &= cap_super_page_val(iommu->cap);
			}

			if (!mask)
				break;
		}
	}
	rcu_read_unlock();

	return fls(mask);
}

static int domain_update_device_node(struct dmar_domain *domain)
{
	struct device_domain_info *info;
	int nid = NUMA_NO_NODE;

	assert_spin_locked(&device_domain_lock);

	if (list_empty(&domain->devices))
		return NUMA_NO_NODE;

	list_for_each_entry(info, &domain->devices, link) {
		if (!info->dev)
			continue;

		/*
		 * There could possibly be multiple device numa nodes as devices
		 * within the same domain may sit behind different IOMMUs. There
		 * isn't perfect answer in such situation, so we select first
		 * come first served policy.
		 */
		nid = dev_to_node(info->dev);
		if (nid != NUMA_NO_NODE)
			break;
	}

	return nid;
}

static void domain_update_iotlb(struct dmar_domain *domain);

/* Return the super pagesize bitmap if supported. */
static unsigned long domain_super_pgsize_bitmap(struct dmar_domain *domain)
{
	unsigned long bitmap = 0;

	/*
	 * 1-level super page supports page size of 2MiB, 2-level super page
	 * supports page size of both 2MiB and 1GiB.
	 */
	if (domain->iommu_superpage == 1)
		bitmap |= SZ_2M;
	else if (domain->iommu_superpage == 2)
		bitmap |= SZ_2M | SZ_1G;

	return bitmap;
}

/* Some capabilities may be different across iommus */
static void domain_update_iommu_cap(struct dmar_domain *domain)
{
	domain_update_iommu_coherency(domain);
	domain->iommu_snooping = domain_update_iommu_snooping(NULL);
	domain->iommu_superpage = domain_update_iommu_superpage(domain, NULL);

	/*
	 * If RHSA is missing, we should default to the device numa domain
	 * as fall back.
	 */
	if (domain->nid == NUMA_NO_NODE)
		domain->nid = domain_update_device_node(domain);

	/*
	 * First-level translation restricts the input-address to a
	 * canonical address (i.e., address bits 63:N have the same
	 * value as address bit [N-1], where N is 48-bits with 4-level
	 * paging and 57-bits with 5-level paging). Hence, skip bit
	 * [N-1].
	 */
	if (domain_use_first_level(domain))
		domain->domain.geometry.aperture_end = __DOMAIN_MAX_ADDR(domain->gaw - 1);
	else
		domain->domain.geometry.aperture_end = __DOMAIN_MAX_ADDR(domain->gaw);

	domain->domain.pgsize_bitmap |= domain_super_pgsize_bitmap(domain);
	domain_update_iotlb(domain);
}

struct context_entry *iommu_context_addr(struct intel_iommu *iommu, u8 bus,
					 u8 devfn, int alloc)
{
	struct root_entry *root = &iommu->root_entry[bus];
	struct context_entry *context;
	u64 *entry;

	entry = &root->lo;
	if (sm_supported(iommu)) {
		if (devfn >= 0x80) {
			devfn -= 0x80;
			entry = &root->hi;
		}
		devfn *= 2;
	}
	if (*entry & 1)
		context = phys_to_virt(*entry & VTD_PAGE_MASK);
	else {
		unsigned long phy_addr;
		if (!alloc)
			return NULL;

		context = alloc_pgtable_page(iommu->node);
		if (!context)
			return NULL;

		__iommu_flush_cache(iommu, (void *)context, CONTEXT_SIZE);
		phy_addr = virt_to_phys((void *)context);
		*entry = phy_addr | 1;
		__iommu_flush_cache(iommu, entry, sizeof(*entry));
	}
	return &context[devfn];
}

/**
 * is_downstream_to_pci_bridge - test if a device belongs to the PCI
 *				 sub-hierarchy of a candidate PCI-PCI bridge
 * @dev: candidate PCI device belonging to @bridge PCI sub-hierarchy
 * @bridge: the candidate PCI-PCI bridge
 *
 * Return: true if @dev belongs to @bridge PCI sub-hierarchy, else false.
 */
static bool
is_downstream_to_pci_bridge(struct device *dev, struct device *bridge)
{
	struct pci_dev *pdev, *pbridge;

	if (!dev_is_pci(dev) || !dev_is_pci(bridge))
		return false;

	pdev = to_pci_dev(dev);
	pbridge = to_pci_dev(bridge);

	if (pbridge->subordinate &&
	    pbridge->subordinate->number <= pdev->bus->number &&
	    pbridge->subordinate->busn_res.end >= pdev->bus->number)
		return true;

	return false;
}

static bool quirk_ioat_snb_local_iommu(struct pci_dev *pdev)
{
	struct dmar_drhd_unit *drhd;
	u32 vtbar;
	int rc;

	/* We know that this device on this chipset has its own IOMMU.
	 * If we find it under a different IOMMU, then the BIOS is lying
	 * to us. Hope that the IOMMU for this device is actually
	 * disabled, and it needs no translation...
	 */
	rc = pci_bus_read_config_dword(pdev->bus, PCI_DEVFN(0, 0), 0xb0, &vtbar);
	if (rc) {
		/* "can't" happen */
		dev_info(&pdev->dev, "failed to run vt-d quirk\n");
		return false;
	}
	vtbar &= 0xffff0000;

	/* we know that the this iommu should be at offset 0xa000 from vtbar */
	drhd = dmar_find_matched_drhd_unit(pdev);
	if (!drhd || drhd->reg_base_addr - vtbar != 0xa000) {
		pr_warn_once(FW_BUG "BIOS assigned incorrect VT-d unit for Intel(R) QuickData Technology device\n");
		add_taint(TAINT_FIRMWARE_WORKAROUND, LOCKDEP_STILL_OK);
		return true;
	}

	return false;
}

static bool iommu_is_dummy(struct intel_iommu *iommu, struct device *dev)
{
	if (!iommu || iommu->drhd->ignored)
		return true;

	if (dev_is_pci(dev)) {
		struct pci_dev *pdev = to_pci_dev(dev);

		if (pdev->vendor == PCI_VENDOR_ID_INTEL &&
		    pdev->device == PCI_DEVICE_ID_INTEL_IOAT_SNB &&
		    quirk_ioat_snb_local_iommu(pdev))
			return true;
	}

	return false;
}

struct intel_iommu *device_to_iommu(struct device *dev, u8 *bus, u8 *devfn)
{
	struct dmar_drhd_unit *drhd = NULL;
	struct pci_dev *pdev = NULL;
	struct intel_iommu *iommu;
	struct device *tmp;
	u16 segment = 0;
	int i;

	if (!dev)
		return NULL;

	if (dev_is_pci(dev)) {
		struct pci_dev *pf_pdev;

		pdev = pci_real_dma_dev(to_pci_dev(dev));

		/* VFs aren't listed in scope tables; we need to look up
		 * the PF instead to find the IOMMU. */
		pf_pdev = pci_physfn(pdev);
		dev = &pf_pdev->dev;
		segment = pci_domain_nr(pdev->bus);
	} else if (has_acpi_companion(dev))
		dev = &ACPI_COMPANION(dev)->dev;

	rcu_read_lock();
	for_each_iommu(iommu, drhd) {
		if (pdev && segment != drhd->segment)
			continue;

		for_each_active_dev_scope(drhd->devices,
					  drhd->devices_cnt, i, tmp) {
			if (tmp == dev) {
				/* For a VF use its original BDF# not that of the PF
				 * which we used for the IOMMU lookup. Strictly speaking
				 * we could do this for all PCI devices; we only need to
				 * get the BDF# from the scope table for ACPI matches. */
				if (pdev && pdev->is_virtfn)
					goto got_pdev;

				if (bus && devfn) {
					*bus = drhd->devices[i].bus;
					*devfn = drhd->devices[i].devfn;
				}
				goto out;
			}

			if (is_downstream_to_pci_bridge(dev, tmp))
				goto got_pdev;
		}

		if (pdev && drhd->include_all) {
got_pdev:
			if (bus && devfn) {
				*bus = pdev->bus->number;
				*devfn = pdev->devfn;
			}
			goto out;
		}
	}
	iommu = NULL;
out:
	if (iommu_is_dummy(iommu, dev))
		iommu = NULL;

	rcu_read_unlock();

	return iommu;
}

static void domain_flush_cache(struct dmar_domain *domain,
			       void *addr, int size)
{
	if (!domain->iommu_coherency)
		clflush_cache_range(addr, size);
}

static int device_context_mapped(struct intel_iommu *iommu, u8 bus, u8 devfn)
{
	struct context_entry *context;
	int ret = 0;
	unsigned long flags;

	spin_lock_irqsave(&iommu->lock, flags);
	context = iommu_context_addr(iommu, bus, devfn, 0);
	if (context)
		ret = context_present(context);
	spin_unlock_irqrestore(&iommu->lock, flags);
	return ret;
}

static void free_context_table(struct intel_iommu *iommu)
{
	int i;
	unsigned long flags;
	struct context_entry *context;

	spin_lock_irqsave(&iommu->lock, flags);
	if (!iommu->root_entry) {
		goto out;
	}
	for (i = 0; i < ROOT_ENTRY_NR; i++) {
		context = iommu_context_addr(iommu, i, 0, 0);
		if (context)
			free_pgtable_page(context);

		if (!sm_supported(iommu))
			continue;

		context = iommu_context_addr(iommu, i, 0x80, 0);
		if (context)
			free_pgtable_page(context);

	}
	free_pgtable_page(iommu->root_entry);
	iommu->root_entry = NULL;
out:
	spin_unlock_irqrestore(&iommu->lock, flags);
}

#ifdef CONFIG_DMAR_DEBUG
static void pgtable_walk(struct intel_iommu *iommu, unsigned long pfn, u8 bus, u8 devfn)
{
	struct device_domain_info *info;
	struct dma_pte *parent, *pte;
	struct dmar_domain *domain;
	int offset, level;

	info = dmar_search_domain_by_dev_info(iommu->segment, bus, devfn);
	if (!info || !info->domain) {
		pr_info("device [%02x:%02x.%d] not probed\n",
			bus, PCI_SLOT(devfn), PCI_FUNC(devfn));
		return;
	}

	domain = info->domain;
	level = agaw_to_level(domain->agaw);
	parent = domain->pgd;
	if (!parent) {
		pr_info("no page table setup\n");
		return;
	}

	while (1) {
		offset = pfn_level_offset(pfn, level);
		pte = &parent[offset];
		if (!pte || (dma_pte_superpage(pte) || !dma_pte_present(pte))) {
			pr_info("PTE not present at level %d\n", level);
			break;
		}

		pr_info("pte level: %d, pte value: 0x%016llx\n", level, pte->val);

		if (level == 1)
			break;

		parent = phys_to_virt(dma_pte_addr(pte));
		level--;
	}
}

void dmar_fault_dump_ptes(struct intel_iommu *iommu, u16 source_id,
			  unsigned long long addr, u32 pasid)
{
	struct pasid_dir_entry *dir, *pde;
	struct pasid_entry *entries, *pte;
	struct context_entry *ctx_entry;
	struct root_entry *rt_entry;
	u8 devfn = source_id & 0xff;
	u8 bus = source_id >> 8;
	int i, dir_index, index;

	pr_info("Dump %s table entries for IOVA 0x%llx\n", iommu->name, addr);

	/* root entry dump */
	rt_entry = &iommu->root_entry[bus];
	if (!rt_entry) {
		pr_info("root table entry is not present\n");
		return;
	}

	if (sm_supported(iommu))
		pr_info("scalable mode root entry: hi 0x%016llx, low 0x%016llx\n",
			rt_entry->hi, rt_entry->lo);
	else
		pr_info("root entry: 0x%016llx", rt_entry->lo);

	/* context entry dump */
	ctx_entry = iommu_context_addr(iommu, bus, devfn, 0);
	if (!ctx_entry) {
		pr_info("context table entry is not present\n");
		return;
	}

	pr_info("context entry: hi 0x%016llx, low 0x%016llx\n",
		ctx_entry->hi, ctx_entry->lo);

	/* legacy mode does not require PASID entries */
	if (!sm_supported(iommu))
		goto pgtable_walk;

	/* get the pointer to pasid directory entry */
	dir = phys_to_virt(ctx_entry->lo & VTD_PAGE_MASK);
	if (!dir) {
		pr_info("pasid directory entry is not present\n");
		return;
	}
	/* For request-without-pasid, get the pasid from context entry */
	if (intel_iommu_sm && pasid == INVALID_IOASID)
		pasid = PASID_RID2PASID;

	dir_index = pasid >> PASID_PDE_SHIFT;
	pde = &dir[dir_index];
	pr_info("pasid dir entry: 0x%016llx\n", pde->val);

	/* get the pointer to the pasid table entry */
	entries = get_pasid_table_from_pde(pde);
	if (!entries) {
		pr_info("pasid table entry is not present\n");
		return;
	}
	index = pasid & PASID_PTE_MASK;
	pte = &entries[index];
	for (i = 0; i < ARRAY_SIZE(pte->val); i++)
		pr_info("pasid table entry[%d]: 0x%016llx\n", i, pte->val[i]);

pgtable_walk:
	pgtable_walk(iommu, addr >> VTD_PAGE_SHIFT, bus, devfn);
}
#endif

static struct dma_pte *pfn_to_dma_pte(struct dmar_domain *domain,
				      unsigned long pfn, int *target_level)
{
	struct dma_pte *parent, *pte;
	int level = agaw_to_level(domain->agaw);
	int offset;

	BUG_ON(!domain->pgd);

	if (!domain_pfn_supported(domain, pfn))
		/* Address beyond IOMMU's addressing capabilities. */
		return NULL;

	parent = domain->pgd;

	while (1) {
		void *tmp_page;

		offset = pfn_level_offset(pfn, level);
		pte = &parent[offset];
		if (!*target_level && (dma_pte_superpage(pte) || !dma_pte_present(pte)))
			break;
		if (level == *target_level)
			break;

		if (!dma_pte_present(pte)) {
			uint64_t pteval;

			tmp_page = alloc_pgtable_page(domain->nid);

			if (!tmp_page)
				return NULL;

			domain_flush_cache(domain, tmp_page, VTD_PAGE_SIZE);
			pteval = ((uint64_t)virt_to_dma_pfn(tmp_page) << VTD_PAGE_SHIFT) | DMA_PTE_READ | DMA_PTE_WRITE;
			if (domain_use_first_level(domain)) {
				pteval |= DMA_FL_PTE_XD | DMA_FL_PTE_US;
				if (iommu_is_dma_domain(&domain->domain))
					pteval |= DMA_FL_PTE_ACCESS;
			}
			if (cmpxchg64(&pte->val, 0ULL, pteval))
				/* Someone else set it while we were thinking; use theirs. */
				free_pgtable_page(tmp_page);
			else
				domain_flush_cache(domain, pte, sizeof(*pte));
		}
		if (level == 1)
			break;

		parent = phys_to_virt(dma_pte_addr(pte));
		level--;
	}

	if (!*target_level)
		*target_level = level;

	return pte;
}

/* return address's pte at specific level */
static struct dma_pte *dma_pfn_level_pte(struct dmar_domain *domain,
					 unsigned long pfn,
					 int level, int *large_page)
{
	struct dma_pte *parent, *pte;
	int total = agaw_to_level(domain->agaw);
	int offset;

	parent = domain->pgd;
	while (level <= total) {
		offset = pfn_level_offset(pfn, total);
		pte = &parent[offset];
		if (level == total)
			return pte;

		if (!dma_pte_present(pte)) {
			*large_page = total;
			break;
		}

		if (dma_pte_superpage(pte)) {
			*large_page = total;
			return pte;
		}

		parent = phys_to_virt(dma_pte_addr(pte));
		total--;
	}
	return NULL;
}

/* clear last level pte, a tlb flush should be followed */
static void dma_pte_clear_range(struct dmar_domain *domain,
				unsigned long start_pfn,
				unsigned long last_pfn)
{
	unsigned int large_page;
	struct dma_pte *first_pte, *pte;

	BUG_ON(!domain_pfn_supported(domain, start_pfn));
	BUG_ON(!domain_pfn_supported(domain, last_pfn));
	BUG_ON(start_pfn > last_pfn);

	/* we don't need lock here; nobody else touches the iova range */
	do {
		large_page = 1;
		first_pte = pte = dma_pfn_level_pte(domain, start_pfn, 1, &large_page);
		if (!pte) {
			start_pfn = align_to_level(start_pfn + 1, large_page + 1);
			continue;
		}
		do {
			dma_clear_pte(pte);
			start_pfn += lvl_to_nr_pages(large_page);
			pte++;
		} while (start_pfn <= last_pfn && !first_pte_in_page(pte));

		domain_flush_cache(domain, first_pte,
				   (void *)pte - (void *)first_pte);

	} while (start_pfn && start_pfn <= last_pfn);
}

static void dma_pte_free_level(struct dmar_domain *domain, int level,
			       int retain_level, struct dma_pte *pte,
			       unsigned long pfn, unsigned long start_pfn,
			       unsigned long last_pfn)
{
	pfn = max(start_pfn, pfn);
	pte = &pte[pfn_level_offset(pfn, level)];

	do {
		unsigned long level_pfn;
		struct dma_pte *level_pte;

		if (!dma_pte_present(pte) || dma_pte_superpage(pte))
			goto next;

		level_pfn = pfn & level_mask(level);
		level_pte = phys_to_virt(dma_pte_addr(pte));

		if (level > 2) {
			dma_pte_free_level(domain, level - 1, retain_level,
					   level_pte, level_pfn, start_pfn,
					   last_pfn);
		}

		/*
		 * Free the page table if we're below the level we want to
		 * retain and the range covers the entire table.
		 */
		if (level < retain_level && !(start_pfn > level_pfn ||
		      last_pfn < level_pfn + level_size(level) - 1)) {
			dma_clear_pte(pte);
			domain_flush_cache(domain, pte, sizeof(*pte));
			free_pgtable_page(level_pte);
		}
next:
		pfn += level_size(level);
	} while (!first_pte_in_page(++pte) && pfn <= last_pfn);
}

/*
 * clear last level (leaf) ptes and free page table pages below the
 * level we wish to keep intact.
 */
static void dma_pte_free_pagetable(struct dmar_domain *domain,
				   unsigned long start_pfn,
				   unsigned long last_pfn,
				   int retain_level)
{
	dma_pte_clear_range(domain, start_pfn, last_pfn);

	/* We don't need lock here; nobody else touches the iova range */
	dma_pte_free_level(domain, agaw_to_level(domain->agaw), retain_level,
			   domain->pgd, 0, start_pfn, last_pfn);

	/* free pgd */
	if (start_pfn == 0 && last_pfn == DOMAIN_MAX_PFN(domain->gaw)) {
		free_pgtable_page(domain->pgd);
		domain->pgd = NULL;
	}
}

/* When a page at a given level is being unlinked from its parent, we don't
   need to *modify* it at all. All we need to do is make a list of all the
   pages which can be freed just as soon as we've flushed the IOTLB and we
   know the hardware page-walk will no longer touch them.
   The 'pte' argument is the *parent* PTE, pointing to the page that is to
   be freed. */
static void dma_pte_list_pagetables(struct dmar_domain *domain,
				    int level, struct dma_pte *pte,
				    struct list_head *freelist)
{
	struct page *pg;

	pg = pfn_to_page(dma_pte_addr(pte) >> PAGE_SHIFT);
	list_add_tail(&pg->lru, freelist);

	if (level == 1)
		return;

	pte = page_address(pg);
	do {
		if (dma_pte_present(pte) && !dma_pte_superpage(pte))
			dma_pte_list_pagetables(domain, level - 1, pte, freelist);
		pte++;
	} while (!first_pte_in_page(pte));
}

static void dma_pte_clear_level(struct dmar_domain *domain, int level,
				struct dma_pte *pte, unsigned long pfn,
				unsigned long start_pfn, unsigned long last_pfn,
				struct list_head *freelist)
{
	struct dma_pte *first_pte = NULL, *last_pte = NULL;

	pfn = max(start_pfn, pfn);
	pte = &pte[pfn_level_offset(pfn, level)];

	do {
		unsigned long level_pfn = pfn & level_mask(level);

		if (!dma_pte_present(pte))
			goto next;

		/* If range covers entire pagetable, free it */
		if (start_pfn <= level_pfn &&
		    last_pfn >= level_pfn + level_size(level) - 1) {
			/* These suborbinate page tables are going away entirely. Don't
			   bother to clear them; we're just going to *free* them. */
			if (level > 1 && !dma_pte_superpage(pte))
				dma_pte_list_pagetables(domain, level - 1, pte, freelist);

			dma_clear_pte(pte);
			if (!first_pte)
				first_pte = pte;
			last_pte = pte;
		} else if (level > 1) {
			/* Recurse down into a level that isn't *entirely* obsolete */
			dma_pte_clear_level(domain, level - 1,
					    phys_to_virt(dma_pte_addr(pte)),
					    level_pfn, start_pfn, last_pfn,
					    freelist);
		}
next:
		pfn = level_pfn + level_size(level);
	} while (!first_pte_in_page(++pte) && pfn <= last_pfn);

	if (first_pte)
		domain_flush_cache(domain, first_pte,
				   (void *)++last_pte - (void *)first_pte);
}

/* We can't just free the pages because the IOMMU may still be walking
   the page tables, and may have cached the intermediate levels. The
   pages can only be freed after the IOTLB flush has been done. */
static void domain_unmap(struct dmar_domain *domain, unsigned long start_pfn,
			 unsigned long last_pfn, struct list_head *freelist)
{
	BUG_ON(!domain_pfn_supported(domain, start_pfn));
	BUG_ON(!domain_pfn_supported(domain, last_pfn));
	BUG_ON(start_pfn > last_pfn);

	/* we don't need lock here; nobody else touches the iova range */
	dma_pte_clear_level(domain, agaw_to_level(domain->agaw),
			    domain->pgd, 0, start_pfn, last_pfn, freelist);

	/* free pgd */
	if (start_pfn == 0 && last_pfn == DOMAIN_MAX_PFN(domain->gaw)) {
		struct page *pgd_page = virt_to_page(domain->pgd);
		list_add_tail(&pgd_page->lru, freelist);
		domain->pgd = NULL;
	}
}

/* iommu handling */
static int iommu_alloc_root_entry(struct intel_iommu *iommu)
{
	struct root_entry *root;
	unsigned long flags;

	root = (struct root_entry *)alloc_pgtable_page(iommu->node);
	if (!root) {
		pr_err("Allocating root entry for %s failed\n",
			iommu->name);
		return -ENOMEM;
	}

	__iommu_flush_cache(iommu, root, ROOT_SIZE);

	spin_lock_irqsave(&iommu->lock, flags);
	iommu->root_entry = root;
	spin_unlock_irqrestore(&iommu->lock, flags);

	return 0;
}

static void iommu_set_root_entry(struct intel_iommu *iommu)
{
	u64 addr;
	u32 sts;
	unsigned long flag;

	addr = virt_to_phys(iommu->root_entry);
	if (sm_supported(iommu))
		addr |= DMA_RTADDR_SMT;

	raw_spin_lock_irqsave(&iommu->register_lock, flag);
	dmar_writeq(iommu->reg + DMAR_RTADDR_REG, addr);

	writel(iommu->gcmd | DMA_GCMD_SRTP, iommu->reg + DMAR_GCMD_REG);

	/* Make sure hardware complete it */
	IOMMU_WAIT_OP(iommu, DMAR_GSTS_REG,
		      readl, (sts & DMA_GSTS_RTPS), sts);

	raw_spin_unlock_irqrestore(&iommu->register_lock, flag);

	iommu->flush.flush_context(iommu, 0, 0, 0, DMA_CCMD_GLOBAL_INVL);
	if (sm_supported(iommu))
		qi_flush_pasid_cache(iommu, 0, QI_PC_GLOBAL, 0);
	iommu->flush.flush_iotlb(iommu, 0, 0, 0, DMA_TLB_GLOBAL_FLUSH);
}

void iommu_flush_write_buffer(struct intel_iommu *iommu)
{
	u32 val;
	unsigned long flag;

	if (!rwbf_quirk && !cap_rwbf(iommu->cap))
		return;

	raw_spin_lock_irqsave(&iommu->register_lock, flag);
	writel(iommu->gcmd | DMA_GCMD_WBF, iommu->reg + DMAR_GCMD_REG);

	/* Make sure hardware complete it */
	IOMMU_WAIT_OP(iommu, DMAR_GSTS_REG,
		      readl, (!(val & DMA_GSTS_WBFS)), val);

	raw_spin_unlock_irqrestore(&iommu->register_lock, flag);
}

/* return value determine if we need a write buffer flush */
static void __iommu_flush_context(struct intel_iommu *iommu,
				  u16 did, u16 source_id, u8 function_mask,
				  u64 type)
{
	u64 val = 0;
	unsigned long flag;

	switch (type) {
	case DMA_CCMD_GLOBAL_INVL:
		val = DMA_CCMD_GLOBAL_INVL;
		break;
	case DMA_CCMD_DOMAIN_INVL:
		val = DMA_CCMD_DOMAIN_INVL|DMA_CCMD_DID(did);
		break;
	case DMA_CCMD_DEVICE_INVL:
		val = DMA_CCMD_DEVICE_INVL|DMA_CCMD_DID(did)
			| DMA_CCMD_SID(source_id) | DMA_CCMD_FM(function_mask);
		break;
	default:
		BUG();
	}
	val |= DMA_CCMD_ICC;

	raw_spin_lock_irqsave(&iommu->register_lock, flag);
	dmar_writeq(iommu->reg + DMAR_CCMD_REG, val);

	/* Make sure hardware complete it */
	IOMMU_WAIT_OP(iommu, DMAR_CCMD_REG,
		dmar_readq, (!(val & DMA_CCMD_ICC)), val);

	raw_spin_unlock_irqrestore(&iommu->register_lock, flag);
}

/* return value determine if we need a write buffer flush */
static void __iommu_flush_iotlb(struct intel_iommu *iommu, u16 did,
				u64 addr, unsigned int size_order, u64 type)
{
	int tlb_offset = ecap_iotlb_offset(iommu->ecap);
	u64 val = 0, val_iva = 0;
	unsigned long flag;

	switch (type) {
	case DMA_TLB_GLOBAL_FLUSH:
		/* global flush doesn't need set IVA_REG */
		val = DMA_TLB_GLOBAL_FLUSH|DMA_TLB_IVT;
		break;
	case DMA_TLB_DSI_FLUSH:
		val = DMA_TLB_DSI_FLUSH|DMA_TLB_IVT|DMA_TLB_DID(did);
		break;
	case DMA_TLB_PSI_FLUSH:
		val = DMA_TLB_PSI_FLUSH|DMA_TLB_IVT|DMA_TLB_DID(did);
		/* IH bit is passed in as part of address */
		val_iva = size_order | addr;
		break;
	default:
		BUG();
	}
	/* Note: set drain read/write */
#if 0
	/*
	 * This is probably to be super secure.. Looks like we can
	 * ignore it without any impact.
	 */
	if (cap_read_drain(iommu->cap))
		val |= DMA_TLB_READ_DRAIN;
#endif
	if (cap_write_drain(iommu->cap))
		val |= DMA_TLB_WRITE_DRAIN;

	raw_spin_lock_irqsave(&iommu->register_lock, flag);
	/* Note: Only uses first TLB reg currently */
	if (val_iva)
		dmar_writeq(iommu->reg + tlb_offset, val_iva);
	dmar_writeq(iommu->reg + tlb_offset + 8, val);

	/* Make sure hardware complete it */
	IOMMU_WAIT_OP(iommu, tlb_offset + 8,
		dmar_readq, (!(val & DMA_TLB_IVT)), val);

	raw_spin_unlock_irqrestore(&iommu->register_lock, flag);

	/* check IOTLB invalidation granularity */
	if (DMA_TLB_IAIG(val) == 0)
		pr_err("Flush IOTLB failed\n");
	if (DMA_TLB_IAIG(val) != DMA_TLB_IIRG(type))
		pr_debug("TLB flush request %Lx, actual %Lx\n",
			(unsigned long long)DMA_TLB_IIRG(type),
			(unsigned long long)DMA_TLB_IAIG(val));
}

static struct device_domain_info *
iommu_support_dev_iotlb (struct dmar_domain *domain, struct intel_iommu *iommu,
			 u8 bus, u8 devfn)
{
	struct device_domain_info *info;

	assert_spin_locked(&device_domain_lock);

	if (!iommu->qi)
		return NULL;

	list_for_each_entry(info, &domain->devices, link)
		if (info->iommu == iommu && info->bus == bus &&
		    info->devfn == devfn) {
			if (info->ats_supported && info->dev)
				return info;
			break;
		}

	return NULL;
}

static void domain_update_iotlb(struct dmar_domain *domain)
{
	struct device_domain_info *info;
	bool has_iotlb_device = false;

	assert_spin_locked(&device_domain_lock);

	list_for_each_entry(info, &domain->devices, link)
		if (info->ats_enabled) {
			has_iotlb_device = true;
			break;
		}

	domain->has_iotlb_device = has_iotlb_device;
}

static void iommu_enable_dev_iotlb(struct device_domain_info *info)
{
	struct pci_dev *pdev;

	assert_spin_locked(&device_domain_lock);

	if (!info || !dev_is_pci(info->dev))
		return;

	pdev = to_pci_dev(info->dev);
	/* For IOMMU that supports device IOTLB throttling (DIT), we assign
	 * PFSID to the invalidation desc of a VF such that IOMMU HW can gauge
	 * queue depth at PF level. If DIT is not set, PFSID will be treated as
	 * reserved, which should be set to 0.
	 */
	if (!ecap_dit(info->iommu->ecap))
		info->pfsid = 0;
	else {
		struct pci_dev *pf_pdev;

		/* pdev will be returned if device is not a vf */
		pf_pdev = pci_physfn(pdev);
		info->pfsid = pci_dev_id(pf_pdev);
	}

#ifdef CONFIG_INTEL_IOMMU_SVM
	/* The PCIe spec, in its wisdom, declares that the behaviour of
	   the device if you enable PASID support after ATS support is
	   undefined. So always enable PASID support on devices which
	   have it, even if we can't yet know if we're ever going to
	   use it. */
	if (info->pasid_supported && !pci_enable_pasid(pdev, info->pasid_supported & ~1))
		info->pasid_enabled = 1;

	if (info->pri_supported &&
	    (info->pasid_enabled ? pci_prg_resp_pasid_required(pdev) : 1)  &&
	    !pci_reset_pri(pdev) && !pci_enable_pri(pdev, PRQ_DEPTH))
		info->pri_enabled = 1;
#endif
	if (info->ats_supported && pci_ats_page_aligned(pdev) &&
	    !pci_enable_ats(pdev, VTD_PAGE_SHIFT)) {
		info->ats_enabled = 1;
		domain_update_iotlb(info->domain);
		info->ats_qdep = pci_ats_queue_depth(pdev);
	}
}

static void iommu_disable_dev_iotlb(struct device_domain_info *info)
{
	struct pci_dev *pdev;

	assert_spin_locked(&device_domain_lock);

	if (!dev_is_pci(info->dev))
		return;

	pdev = to_pci_dev(info->dev);

	if (info->ats_enabled) {
		pci_disable_ats(pdev);
		info->ats_enabled = 0;
		domain_update_iotlb(info->domain);
	}
#ifdef CONFIG_INTEL_IOMMU_SVM
	if (info->pri_enabled) {
		pci_disable_pri(pdev);
		info->pri_enabled = 0;
	}
	if (info->pasid_enabled) {
		pci_disable_pasid(pdev);
		info->pasid_enabled = 0;
	}
#endif
}

static void __iommu_flush_dev_iotlb(struct device_domain_info *info,
				    u64 addr, unsigned int mask)
{
	u16 sid, qdep;

	if (!info || !info->ats_enabled)
		return;

	sid = info->bus << 8 | info->devfn;
	qdep = info->ats_qdep;
	qi_flush_dev_iotlb(info->iommu, sid, info->pfsid,
			   qdep, addr, mask);
}

static void iommu_flush_dev_iotlb(struct dmar_domain *domain,
				  u64 addr, unsigned mask)
{
	unsigned long flags;
	struct device_domain_info *info;

	if (!domain->has_iotlb_device)
		return;

	spin_lock_irqsave(&device_domain_lock, flags);
	list_for_each_entry(info, &domain->devices, link)
		__iommu_flush_dev_iotlb(info, addr, mask);

	spin_unlock_irqrestore(&device_domain_lock, flags);
}

static void iommu_flush_iotlb_psi(struct intel_iommu *iommu,
				  struct dmar_domain *domain,
				  unsigned long pfn, unsigned int pages,
				  int ih, int map)
{
	unsigned int mask = ilog2(__roundup_pow_of_two(pages));
	uint64_t addr = (uint64_t)pfn << VTD_PAGE_SHIFT;
	u16 did = domain->iommu_did[iommu->seq_id];

	BUG_ON(pages == 0);

	if (ih)
		ih = 1 << 6;

	if (domain_use_first_level(domain)) {
		qi_flush_piotlb(iommu, did, PASID_RID2PASID, addr, pages, ih);
	} else {
		/*
		 * Fallback to domain selective flush if no PSI support or
		 * the size is too big. PSI requires page size to be 2 ^ x,
		 * and the base address is naturally aligned to the size.
		 */
		if (!cap_pgsel_inv(iommu->cap) ||
		    mask > cap_max_amask_val(iommu->cap))
			iommu->flush.flush_iotlb(iommu, did, 0, 0,
							DMA_TLB_DSI_FLUSH);
		else
			iommu->flush.flush_iotlb(iommu, did, addr | ih, mask,
							DMA_TLB_PSI_FLUSH);
	}

	/*
	 * In caching mode, changes of pages from non-present to present require
	 * flush. However, device IOTLB doesn't need to be flushed in this case.
	 */
	if (!cap_caching_mode(iommu->cap) || !map)
		iommu_flush_dev_iotlb(domain, addr, mask);
}

/* Notification for newly created mappings */
static inline void __mapping_notify_one(struct intel_iommu *iommu,
					struct dmar_domain *domain,
					unsigned long pfn, unsigned int pages)
{
	/*
	 * It's a non-present to present mapping. Only flush if caching mode
	 * and second level.
	 */
	if (cap_caching_mode(iommu->cap) && !domain_use_first_level(domain))
		iommu_flush_iotlb_psi(iommu, domain, pfn, pages, 0, 1);
	else
		iommu_flush_write_buffer(iommu);
}

static void intel_flush_iotlb_all(struct iommu_domain *domain)
{
	struct dmar_domain *dmar_domain = to_dmar_domain(domain);
	int idx;

	for_each_domain_iommu(idx, dmar_domain) {
		struct intel_iommu *iommu = g_iommus[idx];
		u16 did = dmar_domain->iommu_did[iommu->seq_id];

		if (domain_use_first_level(dmar_domain))
			qi_flush_piotlb(iommu, did, PASID_RID2PASID, 0, -1, 0);
		else
			iommu->flush.flush_iotlb(iommu, did, 0, 0,
						 DMA_TLB_DSI_FLUSH);

		if (!cap_caching_mode(iommu->cap))
			iommu_flush_dev_iotlb(dmar_domain, 0, MAX_AGAW_PFN_WIDTH);
	}
}

static void iommu_disable_protect_mem_regions(struct intel_iommu *iommu)
{
	u32 pmen;
	unsigned long flags;

	if (!cap_plmr(iommu->cap) && !cap_phmr(iommu->cap))
		return;

	raw_spin_lock_irqsave(&iommu->register_lock, flags);
	pmen = readl(iommu->reg + DMAR_PMEN_REG);
	pmen &= ~DMA_PMEN_EPM;
	writel(pmen, iommu->reg + DMAR_PMEN_REG);

	/* wait for the protected region status bit to clear */
	IOMMU_WAIT_OP(iommu, DMAR_PMEN_REG,
		readl, !(pmen & DMA_PMEN_PRS), pmen);

	raw_spin_unlock_irqrestore(&iommu->register_lock, flags);
}

static void iommu_enable_translation(struct intel_iommu *iommu)
{
	u32 sts;
	unsigned long flags;

	raw_spin_lock_irqsave(&iommu->register_lock, flags);
	iommu->gcmd |= DMA_GCMD_TE;
	writel(iommu->gcmd, iommu->reg + DMAR_GCMD_REG);

	/* Make sure hardware complete it */
	IOMMU_WAIT_OP(iommu, DMAR_GSTS_REG,
		      readl, (sts & DMA_GSTS_TES), sts);

	raw_spin_unlock_irqrestore(&iommu->register_lock, flags);
}

static void iommu_disable_translation(struct intel_iommu *iommu)
{
	u32 sts;
	unsigned long flag;

	if (iommu_skip_te_disable && iommu->drhd->gfx_dedicated &&
	    (cap_read_drain(iommu->cap) || cap_write_drain(iommu->cap)))
		return;

	raw_spin_lock_irqsave(&iommu->register_lock, flag);
	iommu->gcmd &= ~DMA_GCMD_TE;
	writel(iommu->gcmd, iommu->reg + DMAR_GCMD_REG);

	/* Make sure hardware complete it */
	IOMMU_WAIT_OP(iommu, DMAR_GSTS_REG,
		      readl, (!(sts & DMA_GSTS_TES)), sts);

	raw_spin_unlock_irqrestore(&iommu->register_lock, flag);
}

static int iommu_init_domains(struct intel_iommu *iommu)
{
	u32 ndomains;
<<<<<<< HEAD
	size_t size;
=======
>>>>>>> 95cd2cdc

	ndomains = cap_ndoms(iommu->cap);
	pr_debug("%s: Number of Domains supported <%d>\n",
		 iommu->name, ndomains);

	spin_lock_init(&iommu->lock);

	iommu->domain_ids = bitmap_zalloc(ndomains, GFP_KERNEL);
	if (!iommu->domain_ids)
		return -ENOMEM;

<<<<<<< HEAD
	size = (ALIGN(ndomains, 256) >> 8) * sizeof(struct dmar_domain **);
	iommu->domains = kzalloc(size, GFP_KERNEL);

	if (iommu->domains) {
		size = 256 * sizeof(struct dmar_domain *);
		iommu->domains[0] = kzalloc(size, GFP_KERNEL);
	}

	if (!iommu->domains || !iommu->domains[0]) {
		pr_err("%s: Allocating domain array failed\n",
		       iommu->name);
		bitmap_free(iommu->domain_ids);
		kfree(iommu->domains);
		iommu->domain_ids = NULL;
		iommu->domains    = NULL;
		return -ENOMEM;
	}

=======
>>>>>>> 95cd2cdc
	/*
	 * If Caching mode is set, then invalid translations are tagged
	 * with domain-id 0, hence we need to pre-allocate it. We also
	 * use domain-id 0 as a marker for non-allocated domain-id, so
	 * make sure it is not used for a real domain.
	 */
	set_bit(0, iommu->domain_ids);

	/*
	 * Vt-d spec rev3.0 (section 6.2.3.1) requires that each pasid
	 * entry for first-level or pass-through translation modes should
	 * be programmed with a domain id different from those used for
	 * second-level or nested translation. We reserve a domain id for
	 * this purpose.
	 */
	if (sm_supported(iommu))
		set_bit(FLPT_DEFAULT_DID, iommu->domain_ids);

	return 0;
}

static void disable_dmar_iommu(struct intel_iommu *iommu)
{
	struct device_domain_info *info, *tmp;
	unsigned long flags;

	if (!iommu->domain_ids)
		return;

	spin_lock_irqsave(&device_domain_lock, flags);
	list_for_each_entry_safe(info, tmp, &device_domain_list, global) {
		if (info->iommu != iommu)
			continue;

		if (!info->dev || !info->domain)
			continue;

		__dmar_remove_one_dev_info(info);
	}
	spin_unlock_irqrestore(&device_domain_lock, flags);

	if (iommu->gcmd & DMA_GCMD_TE)
		iommu_disable_translation(iommu);
}

static void free_dmar_iommu(struct intel_iommu *iommu)
{
<<<<<<< HEAD
	if ((iommu->domains) && (iommu->domain_ids)) {
		int elems = ALIGN(cap_ndoms(iommu->cap), 256) >> 8;
		int i;

		for (i = 0; i < elems; i++)
			kfree(iommu->domains[i]);
		kfree(iommu->domains);
		bitmap_free(iommu->domain_ids);
		iommu->domains = NULL;
=======
	if (iommu->domain_ids) {
		bitmap_free(iommu->domain_ids);
>>>>>>> 95cd2cdc
		iommu->domain_ids = NULL;
	}

	g_iommus[iommu->seq_id] = NULL;

	/* free context mapping */
	free_context_table(iommu);

#ifdef CONFIG_INTEL_IOMMU_SVM
	if (pasid_supported(iommu)) {
		if (ecap_prs(iommu->ecap))
			intel_svm_finish_prq(iommu);
	}
	if (vccap_pasid(iommu->vccap))
		ioasid_unregister_allocator(&iommu->pasid_allocator);

#endif
}

/*
 * Check and return whether first level is used by default for
 * DMA translation.
 */
static bool first_level_by_default(unsigned int type)
{
	/* Only SL is available in legacy mode */
	if (!scalable_mode_support())
		return false;

	/* Only level (either FL or SL) is available, just use it */
	if (intel_cap_flts_sanity() ^ intel_cap_slts_sanity())
		return intel_cap_flts_sanity();

	/* Both levels are available, decide it based on domain type */
	return type != IOMMU_DOMAIN_UNMANAGED;
}

static struct dmar_domain *alloc_domain(unsigned int type)
{
	struct dmar_domain *domain;

	domain = kzalloc(sizeof(*domain), GFP_KERNEL);
	if (!domain)
		return NULL;

	domain->nid = NUMA_NO_NODE;
	if (first_level_by_default(type))
		domain->flags |= DOMAIN_FLAG_USE_FIRST_LEVEL;
	domain->has_iotlb_device = false;
	INIT_LIST_HEAD(&domain->devices);

	return domain;
}

/* Must be called with iommu->lock */
static int domain_attach_iommu(struct dmar_domain *domain,
			       struct intel_iommu *iommu)
{
	unsigned long ndomains;
	int num;

	assert_spin_locked(&device_domain_lock);
	assert_spin_locked(&iommu->lock);

	domain->iommu_refcnt[iommu->seq_id] += 1;
	if (domain->iommu_refcnt[iommu->seq_id] == 1) {
		ndomains = cap_ndoms(iommu->cap);
		num      = find_first_zero_bit(iommu->domain_ids, ndomains);

		if (num >= ndomains) {
			pr_err("%s: No free domain ids\n", iommu->name);
			domain->iommu_refcnt[iommu->seq_id] -= 1;
			return -ENOSPC;
		}

		set_bit(num, iommu->domain_ids);
		domain->iommu_did[iommu->seq_id] = num;
		domain->nid			 = iommu->node;
		domain_update_iommu_cap(domain);
	}

	return 0;
}

static void domain_detach_iommu(struct dmar_domain *domain,
				struct intel_iommu *iommu)
{
	int num;

	assert_spin_locked(&device_domain_lock);
	assert_spin_locked(&iommu->lock);

	domain->iommu_refcnt[iommu->seq_id] -= 1;
	if (domain->iommu_refcnt[iommu->seq_id] == 0) {
		num = domain->iommu_did[iommu->seq_id];
		clear_bit(num, iommu->domain_ids);
		domain_update_iommu_cap(domain);
		domain->iommu_did[iommu->seq_id] = 0;
	}
}

static inline int guestwidth_to_adjustwidth(int gaw)
{
	int agaw;
	int r = (gaw - 12) % 9;

	if (r == 0)
		agaw = gaw;
	else
		agaw = gaw + 9 - r;
	if (agaw > 64)
		agaw = 64;
	return agaw;
}

static void domain_exit(struct dmar_domain *domain)
{

	/* Remove associated devices and clear attached or cached domains */
	domain_remove_dev_info(domain);

	if (domain->pgd) {
		LIST_HEAD(freelist);

		domain_unmap(domain, 0, DOMAIN_MAX_PFN(domain->gaw), &freelist);
		put_pages_list(&freelist);
	}

	kfree(domain);
}

/*
 * Get the PASID directory size for scalable mode context entry.
 * Value of X in the PDTS field of a scalable mode context entry
 * indicates PASID directory with 2^(X + 7) entries.
 */
static inline unsigned long context_get_sm_pds(struct pasid_table *table)
{
	unsigned long pds, max_pde;

	max_pde = table->max_pasid >> PASID_PDE_SHIFT;
	pds = find_first_bit(&max_pde, MAX_NR_PASID_BITS);
	if (pds < 7)
		return 0;

	return pds - 7;
}

/*
 * Set the RID_PASID field of a scalable mode context entry. The
 * IOMMU hardware will use the PASID value set in this field for
 * DMA translations of DMA requests without PASID.
 */
static inline void
context_set_sm_rid2pasid(struct context_entry *context, unsigned long pasid)
{
	context->hi |= pasid & ((1 << 20) - 1);
}

/*
 * Set the DTE(Device-TLB Enable) field of a scalable mode context
 * entry.
 */
static inline void context_set_sm_dte(struct context_entry *context)
{
	context->lo |= (1 << 2);
}

/*
 * Set the PRE(Page Request Enable) field of a scalable mode context
 * entry.
 */
static inline void context_set_sm_pre(struct context_entry *context)
{
	context->lo |= (1 << 4);
}

/* Convert value to context PASID directory size field coding. */
#define context_pdts(pds)	(((pds) & 0x7) << 9)

static int domain_context_mapping_one(struct dmar_domain *domain,
				      struct intel_iommu *iommu,
				      struct pasid_table *table,
				      u8 bus, u8 devfn)
{
	u16 did = domain->iommu_did[iommu->seq_id];
	int translation = CONTEXT_TT_MULTI_LEVEL;
	struct device_domain_info *info = NULL;
	struct context_entry *context;
	unsigned long flags;
	int ret;

	WARN_ON(did == 0);

	if (hw_pass_through && domain_type_is_si(domain))
		translation = CONTEXT_TT_PASS_THROUGH;

	pr_debug("Set context mapping for %02x:%02x.%d\n",
		bus, PCI_SLOT(devfn), PCI_FUNC(devfn));

	BUG_ON(!domain->pgd);

	spin_lock_irqsave(&device_domain_lock, flags);
	spin_lock(&iommu->lock);

	ret = -ENOMEM;
	context = iommu_context_addr(iommu, bus, devfn, 1);
	if (!context)
		goto out_unlock;

	ret = 0;
	if (context_present(context))
		goto out_unlock;

	/*
	 * For kdump cases, old valid entries may be cached due to the
	 * in-flight DMA and copied pgtable, but there is no unmapping
	 * behaviour for them, thus we need an explicit cache flush for
	 * the newly-mapped device. For kdump, at this point, the device
	 * is supposed to finish reset at its driver probe stage, so no
	 * in-flight DMA will exist, and we don't need to worry anymore
	 * hereafter.
	 */
	if (context_copied(context)) {
		u16 did_old = context_domain_id(context);

		if (did_old < cap_ndoms(iommu->cap)) {
			iommu->flush.flush_context(iommu, did_old,
						   (((u16)bus) << 8) | devfn,
						   DMA_CCMD_MASK_NOBIT,
						   DMA_CCMD_DEVICE_INVL);
			iommu->flush.flush_iotlb(iommu, did_old, 0, 0,
						 DMA_TLB_DSI_FLUSH);
		}
	}

	context_clear_entry(context);

	if (sm_supported(iommu)) {
		unsigned long pds;

		WARN_ON(!table);

		/* Setup the PASID DIR pointer: */
		pds = context_get_sm_pds(table);
		context->lo = (u64)virt_to_phys(table->table) |
				context_pdts(pds);

		/* Setup the RID_PASID field: */
		context_set_sm_rid2pasid(context, PASID_RID2PASID);

		/*
		 * Setup the Device-TLB enable bit and Page request
		 * Enable bit:
		 */
		info = iommu_support_dev_iotlb(domain, iommu, bus, devfn);
		if (info && info->ats_supported)
			context_set_sm_dte(context);
		if (info && info->pri_supported)
			context_set_sm_pre(context);
	} else {
		struct dma_pte *pgd = domain->pgd;
		int agaw;

		context_set_domain_id(context, did);

		if (translation != CONTEXT_TT_PASS_THROUGH) {
			/*
			 * Skip top levels of page tables for iommu which has
			 * less agaw than default. Unnecessary for PT mode.
			 */
			for (agaw = domain->agaw; agaw > iommu->agaw; agaw--) {
				ret = -ENOMEM;
				pgd = phys_to_virt(dma_pte_addr(pgd));
				if (!dma_pte_present(pgd))
					goto out_unlock;
			}

			info = iommu_support_dev_iotlb(domain, iommu, bus, devfn);
			if (info && info->ats_supported)
				translation = CONTEXT_TT_DEV_IOTLB;
			else
				translation = CONTEXT_TT_MULTI_LEVEL;

			context_set_address_root(context, virt_to_phys(pgd));
			context_set_address_width(context, agaw);
		} else {
			/*
			 * In pass through mode, AW must be programmed to
			 * indicate the largest AGAW value supported by
			 * hardware. And ASR is ignored by hardware.
			 */
			context_set_address_width(context, iommu->msagaw);
		}

		context_set_translation_type(context, translation);
	}

	context_set_fault_enable(context);
	context_set_present(context);
	if (!ecap_coherent(iommu->ecap))
		clflush_cache_range(context, sizeof(*context));

	/*
	 * It's a non-present to present mapping. If hardware doesn't cache
	 * non-present entry we only need to flush the write-buffer. If the
	 * _does_ cache non-present entries, then it does so in the special
	 * domain #0, which we have to flush:
	 */
	if (cap_caching_mode(iommu->cap)) {
		iommu->flush.flush_context(iommu, 0,
					   (((u16)bus) << 8) | devfn,
					   DMA_CCMD_MASK_NOBIT,
					   DMA_CCMD_DEVICE_INVL);
		iommu->flush.flush_iotlb(iommu, did, 0, 0, DMA_TLB_DSI_FLUSH);
	} else {
		iommu_flush_write_buffer(iommu);
	}
	iommu_enable_dev_iotlb(info);

	ret = 0;

out_unlock:
	spin_unlock(&iommu->lock);
	spin_unlock_irqrestore(&device_domain_lock, flags);

	return ret;
}

struct domain_context_mapping_data {
	struct dmar_domain *domain;
	struct intel_iommu *iommu;
	struct pasid_table *table;
};

static int domain_context_mapping_cb(struct pci_dev *pdev,
				     u16 alias, void *opaque)
{
	struct domain_context_mapping_data *data = opaque;

	return domain_context_mapping_one(data->domain, data->iommu,
					  data->table, PCI_BUS_NUM(alias),
					  alias & 0xff);
}

static int
domain_context_mapping(struct dmar_domain *domain, struct device *dev)
{
	struct domain_context_mapping_data data;
	struct pasid_table *table;
	struct intel_iommu *iommu;
	u8 bus, devfn;

	iommu = device_to_iommu(dev, &bus, &devfn);
	if (!iommu)
		return -ENODEV;

	table = intel_pasid_get_table(dev);

	if (!dev_is_pci(dev))
		return domain_context_mapping_one(domain, iommu, table,
						  bus, devfn);

	data.domain = domain;
	data.iommu = iommu;
	data.table = table;

	return pci_for_each_dma_alias(to_pci_dev(dev),
				      &domain_context_mapping_cb, &data);
}

static int domain_context_mapped_cb(struct pci_dev *pdev,
				    u16 alias, void *opaque)
{
	struct intel_iommu *iommu = opaque;

	return !device_context_mapped(iommu, PCI_BUS_NUM(alias), alias & 0xff);
}

static int domain_context_mapped(struct device *dev)
{
	struct intel_iommu *iommu;
	u8 bus, devfn;

	iommu = device_to_iommu(dev, &bus, &devfn);
	if (!iommu)
		return -ENODEV;

	if (!dev_is_pci(dev))
		return device_context_mapped(iommu, bus, devfn);

	return !pci_for_each_dma_alias(to_pci_dev(dev),
				       domain_context_mapped_cb, iommu);
}

/* Returns a number of VTD pages, but aligned to MM page size */
static inline unsigned long aligned_nrpages(unsigned long host_addr,
					    size_t size)
{
	host_addr &= ~PAGE_MASK;
	return PAGE_ALIGN(host_addr + size) >> VTD_PAGE_SHIFT;
}

/* Return largest possible superpage level for a given mapping */
static inline int hardware_largepage_caps(struct dmar_domain *domain,
					  unsigned long iov_pfn,
					  unsigned long phy_pfn,
					  unsigned long pages)
{
	int support, level = 1;
	unsigned long pfnmerge;

	support = domain->iommu_superpage;

	/* To use a large page, the virtual *and* physical addresses
	   must be aligned to 2MiB/1GiB/etc. Lower bits set in either
	   of them will mean we have to use smaller pages. So just
	   merge them and check both at once. */
	pfnmerge = iov_pfn | phy_pfn;

	while (support && !(pfnmerge & ~VTD_STRIDE_MASK)) {
		pages >>= VTD_STRIDE_SHIFT;
		if (!pages)
			break;
		pfnmerge >>= VTD_STRIDE_SHIFT;
		level++;
		support--;
	}
	return level;
}

/*
 * Ensure that old small page tables are removed to make room for superpage(s).
 * We're going to add new large pages, so make sure we don't remove their parent
 * tables. The IOTLB/devTLBs should be flushed if any PDE/PTEs are cleared.
 */
static void switch_to_super_page(struct dmar_domain *domain,
				 unsigned long start_pfn,
				 unsigned long end_pfn, int level)
{
	unsigned long lvl_pages = lvl_to_nr_pages(level);
	struct dma_pte *pte = NULL;
	int i;

	while (start_pfn <= end_pfn) {
		if (!pte)
			pte = pfn_to_dma_pte(domain, start_pfn, &level);

		if (dma_pte_present(pte)) {
			dma_pte_free_pagetable(domain, start_pfn,
					       start_pfn + lvl_pages - 1,
					       level + 1);

			for_each_domain_iommu(i, domain)
				iommu_flush_iotlb_psi(g_iommus[i], domain,
						      start_pfn, lvl_pages,
						      0, 0);
		}

		pte++;
		start_pfn += lvl_pages;
		if (first_pte_in_page(pte))
			pte = NULL;
	}
}

static int
__domain_mapping(struct dmar_domain *domain, unsigned long iov_pfn,
		 unsigned long phys_pfn, unsigned long nr_pages, int prot)
{
	struct dma_pte *first_pte = NULL, *pte = NULL;
	unsigned int largepage_lvl = 0;
	unsigned long lvl_pages = 0;
	phys_addr_t pteval;
	u64 attr;

	BUG_ON(!domain_pfn_supported(domain, iov_pfn + nr_pages - 1));

	if ((prot & (DMA_PTE_READ|DMA_PTE_WRITE)) == 0)
		return -EINVAL;

	attr = prot & (DMA_PTE_READ | DMA_PTE_WRITE | DMA_PTE_SNP);
	attr |= DMA_FL_PTE_PRESENT;
	if (domain_use_first_level(domain)) {
		attr |= DMA_FL_PTE_XD | DMA_FL_PTE_US | DMA_FL_PTE_ACCESS;
		if (prot & DMA_PTE_WRITE)
			attr |= DMA_FL_PTE_DIRTY;
	}

	pteval = ((phys_addr_t)phys_pfn << VTD_PAGE_SHIFT) | attr;

	while (nr_pages > 0) {
		uint64_t tmp;

		if (!pte) {
			largepage_lvl = hardware_largepage_caps(domain, iov_pfn,
					phys_pfn, nr_pages);

			pte = pfn_to_dma_pte(domain, iov_pfn, &largepage_lvl);
			if (!pte)
				return -ENOMEM;
			first_pte = pte;

			lvl_pages = lvl_to_nr_pages(largepage_lvl);

			/* It is large page*/
			if (largepage_lvl > 1) {
				unsigned long end_pfn;
				unsigned long pages_to_remove;

				pteval |= DMA_PTE_LARGE_PAGE;
				pages_to_remove = min_t(unsigned long, nr_pages,
							nr_pte_to_next_page(pte) * lvl_pages);
				end_pfn = iov_pfn + pages_to_remove - 1;
				switch_to_super_page(domain, iov_pfn, end_pfn, largepage_lvl);
			} else {
				pteval &= ~(uint64_t)DMA_PTE_LARGE_PAGE;
			}

		}
		/* We don't need lock here, nobody else
		 * touches the iova range
		 */
		tmp = cmpxchg64_local(&pte->val, 0ULL, pteval);
		if (tmp) {
			static int dumps = 5;
			pr_crit("ERROR: DMA PTE for vPFN 0x%lx already set (to %llx not %llx)\n",
				iov_pfn, tmp, (unsigned long long)pteval);
			if (dumps) {
				dumps--;
				debug_dma_dump_mappings(NULL);
			}
			WARN_ON(1);
		}

		nr_pages -= lvl_pages;
		iov_pfn += lvl_pages;
		phys_pfn += lvl_pages;
		pteval += lvl_pages * VTD_PAGE_SIZE;

		/* If the next PTE would be the first in a new page, then we
		 * need to flush the cache on the entries we've just written.
		 * And then we'll need to recalculate 'pte', so clear it and
		 * let it get set again in the if (!pte) block above.
		 *
		 * If we're done (!nr_pages) we need to flush the cache too.
		 *
		 * Also if we've been setting superpages, we may need to
		 * recalculate 'pte' and switch back to smaller pages for the
		 * end of the mapping, if the trailing size is not enough to
		 * use another superpage (i.e. nr_pages < lvl_pages).
		 */
		pte++;
		if (!nr_pages || first_pte_in_page(pte) ||
		    (largepage_lvl > 1 && nr_pages < lvl_pages)) {
			domain_flush_cache(domain, first_pte,
					   (void *)pte - (void *)first_pte);
			pte = NULL;
		}
	}

	return 0;
}

static void domain_context_clear_one(struct device_domain_info *info, u8 bus, u8 devfn)
{
	struct intel_iommu *iommu = info->iommu;
	struct context_entry *context;
	unsigned long flags;
	u16 did_old;

	if (!iommu)
		return;

	spin_lock_irqsave(&iommu->lock, flags);
	context = iommu_context_addr(iommu, bus, devfn, 0);
	if (!context) {
		spin_unlock_irqrestore(&iommu->lock, flags);
		return;
	}

	if (sm_supported(iommu)) {
		if (hw_pass_through && domain_type_is_si(info->domain))
			did_old = FLPT_DEFAULT_DID;
		else
			did_old = info->domain->iommu_did[iommu->seq_id];
	} else {
		did_old = context_domain_id(context);
	}

	context_clear_entry(context);
	__iommu_flush_cache(iommu, context, sizeof(*context));
	spin_unlock_irqrestore(&iommu->lock, flags);
	iommu->flush.flush_context(iommu,
				   did_old,
				   (((u16)bus) << 8) | devfn,
				   DMA_CCMD_MASK_NOBIT,
				   DMA_CCMD_DEVICE_INVL);

	if (sm_supported(iommu))
		qi_flush_pasid_cache(iommu, did_old, QI_PC_ALL_PASIDS, 0);

	iommu->flush.flush_iotlb(iommu,
				 did_old,
				 0,
				 0,
				 DMA_TLB_DSI_FLUSH);

	__iommu_flush_dev_iotlb(info, 0, MAX_AGAW_PFN_WIDTH);
}

static void domain_remove_dev_info(struct dmar_domain *domain)
{
	struct device_domain_info *info, *tmp;
	unsigned long flags;

	spin_lock_irqsave(&device_domain_lock, flags);
	list_for_each_entry_safe(info, tmp, &domain->devices, link)
		__dmar_remove_one_dev_info(info);
	spin_unlock_irqrestore(&device_domain_lock, flags);
}

static inline struct device_domain_info *
dmar_search_domain_by_dev_info(int segment, int bus, int devfn)
{
	struct device_domain_info *info;

	list_for_each_entry(info, &device_domain_list, global)
		if (info->segment == segment && info->bus == bus &&
		    info->devfn == devfn)
			return info;

	return NULL;
}

static int domain_setup_first_level(struct intel_iommu *iommu,
				    struct dmar_domain *domain,
				    struct device *dev,
				    u32 pasid)
{
	struct dma_pte *pgd = domain->pgd;
	int agaw, level;
	int flags = 0;

	/*
	 * Skip top levels of page tables for iommu which has
	 * less agaw than default. Unnecessary for PT mode.
	 */
	for (agaw = domain->agaw; agaw > iommu->agaw; agaw--) {
		pgd = phys_to_virt(dma_pte_addr(pgd));
		if (!dma_pte_present(pgd))
			return -ENOMEM;
	}

	level = agaw_to_level(agaw);
	if (level != 4 && level != 5)
		return -EINVAL;

	if (pasid != PASID_RID2PASID)
		flags |= PASID_FLAG_SUPERVISOR_MODE;
	if (level == 5)
		flags |= PASID_FLAG_FL5LP;

	if (domain->domain.type == IOMMU_DOMAIN_UNMANAGED)
		flags |= PASID_FLAG_PAGE_SNOOP;

	return intel_pasid_setup_first_level(iommu, dev, (pgd_t *)pgd, pasid,
					     domain->iommu_did[iommu->seq_id],
					     flags);
}

static bool dev_is_real_dma_subdevice(struct device *dev)
{
	return dev && dev_is_pci(dev) &&
	       pci_real_dma_dev(to_pci_dev(dev)) != to_pci_dev(dev);
}

static struct dmar_domain *dmar_insert_one_dev_info(struct intel_iommu *iommu,
						    int bus, int devfn,
						    struct device *dev,
						    struct dmar_domain *domain)
{
	struct device_domain_info *info = dev_iommu_priv_get(dev);
	unsigned long flags;
	int ret;

	spin_lock_irqsave(&device_domain_lock, flags);
	info->domain = domain;
	spin_lock(&iommu->lock);
	ret = domain_attach_iommu(domain, iommu);
	spin_unlock(&iommu->lock);
	if (ret) {
		spin_unlock_irqrestore(&device_domain_lock, flags);
		return NULL;
	}
	list_add(&info->link, &domain->devices);
	spin_unlock_irqrestore(&device_domain_lock, flags);

	/* PASID table is mandatory for a PCI device in scalable mode. */
	if (sm_supported(iommu) && !dev_is_real_dma_subdevice(dev)) {
		ret = intel_pasid_alloc_table(dev);
		if (ret) {
			dev_err(dev, "PASID table allocation failed\n");
			dmar_remove_one_dev_info(dev);
			return NULL;
		}

		/* Setup the PASID entry for requests without PASID: */
		spin_lock_irqsave(&iommu->lock, flags);
		if (hw_pass_through && domain_type_is_si(domain))
			ret = intel_pasid_setup_pass_through(iommu, domain,
					dev, PASID_RID2PASID);
		else if (domain_use_first_level(domain))
			ret = domain_setup_first_level(iommu, domain, dev,
					PASID_RID2PASID);
		else
			ret = intel_pasid_setup_second_level(iommu, domain,
					dev, PASID_RID2PASID);
		spin_unlock_irqrestore(&iommu->lock, flags);
		if (ret) {
			dev_err(dev, "Setup RID2PASID failed\n");
			dmar_remove_one_dev_info(dev);
			return NULL;
		}
	}

	if (dev && domain_context_mapping(domain, dev)) {
		dev_err(dev, "Domain context map failed\n");
		dmar_remove_one_dev_info(dev);
		return NULL;
	}

	return domain;
}

static int iommu_domain_identity_map(struct dmar_domain *domain,
				     unsigned long first_vpfn,
				     unsigned long last_vpfn)
{
	/*
	 * RMRR range might have overlap with physical memory range,
	 * clear it first
	 */
	dma_pte_clear_range(domain, first_vpfn, last_vpfn);

	return __domain_mapping(domain, first_vpfn,
				first_vpfn, last_vpfn - first_vpfn + 1,
				DMA_PTE_READ|DMA_PTE_WRITE);
}

static int md_domain_init(struct dmar_domain *domain, int guest_width);

static int __init si_domain_init(int hw)
{
	struct dmar_rmrr_unit *rmrr;
	struct device *dev;
	int i, nid, ret;

	si_domain = alloc_domain(IOMMU_DOMAIN_IDENTITY);
	if (!si_domain)
		return -EFAULT;

	if (md_domain_init(si_domain, DEFAULT_DOMAIN_ADDRESS_WIDTH)) {
		domain_exit(si_domain);
		return -EFAULT;
	}

	if (hw)
		return 0;

	for_each_online_node(nid) {
		unsigned long start_pfn, end_pfn;
		int i;

		for_each_mem_pfn_range(i, nid, &start_pfn, &end_pfn, NULL) {
			ret = iommu_domain_identity_map(si_domain,
					mm_to_dma_pfn(start_pfn),
					mm_to_dma_pfn(end_pfn));
			if (ret)
				return ret;
		}
	}

	/*
	 * Identity map the RMRRs so that devices with RMRRs could also use
	 * the si_domain.
	 */
	for_each_rmrr_units(rmrr) {
		for_each_active_dev_scope(rmrr->devices, rmrr->devices_cnt,
					  i, dev) {
			unsigned long long start = rmrr->base_address;
			unsigned long long end = rmrr->end_address;

			if (WARN_ON(end < start ||
				    end >> agaw_to_width(si_domain->agaw)))
				continue;

			ret = iommu_domain_identity_map(si_domain,
					mm_to_dma_pfn(start >> PAGE_SHIFT),
					mm_to_dma_pfn(end >> PAGE_SHIFT));
			if (ret)
				return ret;
		}
	}

	return 0;
}

static int domain_add_dev_info(struct dmar_domain *domain, struct device *dev)
{
	struct dmar_domain *ndomain;
	struct intel_iommu *iommu;
	u8 bus, devfn;

	iommu = device_to_iommu(dev, &bus, &devfn);
	if (!iommu)
		return -ENODEV;

	ndomain = dmar_insert_one_dev_info(iommu, bus, devfn, dev, domain);
	if (ndomain != domain)
		return -EBUSY;

	return 0;
}

static bool device_has_rmrr(struct device *dev)
{
	struct dmar_rmrr_unit *rmrr;
	struct device *tmp;
	int i;

	rcu_read_lock();
	for_each_rmrr_units(rmrr) {
		/*
		 * Return TRUE if this RMRR contains the device that
		 * is passed in.
		 */
		for_each_active_dev_scope(rmrr->devices,
					  rmrr->devices_cnt, i, tmp)
			if (tmp == dev ||
			    is_downstream_to_pci_bridge(dev, tmp)) {
				rcu_read_unlock();
				return true;
			}
	}
	rcu_read_unlock();
	return false;
}

/**
 * device_rmrr_is_relaxable - Test whether the RMRR of this device
 * is relaxable (ie. is allowed to be not enforced under some conditions)
 * @dev: device handle
 *
 * We assume that PCI USB devices with RMRRs have them largely
 * for historical reasons and that the RMRR space is not actively used post
 * boot.  This exclusion may change if vendors begin to abuse it.
 *
 * The same exception is made for graphics devices, with the requirement that
 * any use of the RMRR regions will be torn down before assigning the device
 * to a guest.
 *
 * Return: true if the RMRR is relaxable, false otherwise
 */
static bool device_rmrr_is_relaxable(struct device *dev)
{
	struct pci_dev *pdev;

	if (!dev_is_pci(dev))
		return false;

	pdev = to_pci_dev(dev);
	if (IS_USB_DEVICE(pdev) || IS_GFX_DEVICE(pdev))
		return true;
	else
		return false;
}

/*
 * There are a couple cases where we need to restrict the functionality of
 * devices associated with RMRRs.  The first is when evaluating a device for
 * identity mapping because problems exist when devices are moved in and out
 * of domains and their respective RMRR information is lost.  This means that
 * a device with associated RMRRs will never be in a "passthrough" domain.
 * The second is use of the device through the IOMMU API.  This interface
 * expects to have full control of the IOVA space for the device.  We cannot
 * satisfy both the requirement that RMRR access is maintained and have an
 * unencumbered IOVA space.  We also have no ability to quiesce the device's
 * use of the RMRR space or even inform the IOMMU API user of the restriction.
 * We therefore prevent devices associated with an RMRR from participating in
 * the IOMMU API, which eliminates them from device assignment.
 *
 * In both cases, devices which have relaxable RMRRs are not concerned by this
 * restriction. See device_rmrr_is_relaxable comment.
 */
static bool device_is_rmrr_locked(struct device *dev)
{
	if (!device_has_rmrr(dev))
		return false;

	if (device_rmrr_is_relaxable(dev))
		return false;

	return true;
}

/*
 * Return the required default domain type for a specific device.
 *
 * @dev: the device in query
 * @startup: true if this is during early boot
 *
 * Returns:
 *  - IOMMU_DOMAIN_DMA: device requires a dynamic mapping domain
 *  - IOMMU_DOMAIN_IDENTITY: device requires an identical mapping domain
 *  - 0: both identity and dynamic domains work for this device
 */
static int device_def_domain_type(struct device *dev)
{
	if (dev_is_pci(dev)) {
		struct pci_dev *pdev = to_pci_dev(dev);

		if ((iommu_identity_mapping & IDENTMAP_AZALIA) && IS_AZALIA(pdev))
			return IOMMU_DOMAIN_IDENTITY;

		if ((iommu_identity_mapping & IDENTMAP_GFX) && IS_GFX_DEVICE(pdev))
			return IOMMU_DOMAIN_IDENTITY;
	}

	return 0;
}

static void intel_iommu_init_qi(struct intel_iommu *iommu)
{
	/*
	 * Start from the sane iommu hardware state.
	 * If the queued invalidation is already initialized by us
	 * (for example, while enabling interrupt-remapping) then
	 * we got the things already rolling from a sane state.
	 */
	if (!iommu->qi) {
		/*
		 * Clear any previous faults.
		 */
		dmar_fault(-1, iommu);
		/*
		 * Disable queued invalidation if supported and already enabled
		 * before OS handover.
		 */
		dmar_disable_qi(iommu);
	}

	if (dmar_enable_qi(iommu)) {
		/*
		 * Queued Invalidate not enabled, use Register Based Invalidate
		 */
		iommu->flush.flush_context = __iommu_flush_context;
		iommu->flush.flush_iotlb = __iommu_flush_iotlb;
		pr_info("%s: Using Register based invalidation\n",
			iommu->name);
	} else {
		iommu->flush.flush_context = qi_flush_context;
		iommu->flush.flush_iotlb = qi_flush_iotlb;
		pr_info("%s: Using Queued invalidation\n", iommu->name);
	}
}

static int copy_context_table(struct intel_iommu *iommu,
			      struct root_entry *old_re,
			      struct context_entry **tbl,
			      int bus, bool ext)
{
	int tbl_idx, pos = 0, idx, devfn, ret = 0, did;
	struct context_entry *new_ce = NULL, ce;
	struct context_entry *old_ce = NULL;
	struct root_entry re;
	phys_addr_t old_ce_phys;

	tbl_idx = ext ? bus * 2 : bus;
	memcpy(&re, old_re, sizeof(re));

	for (devfn = 0; devfn < 256; devfn++) {
		/* First calculate the correct index */
		idx = (ext ? devfn * 2 : devfn) % 256;

		if (idx == 0) {
			/* First save what we may have and clean up */
			if (new_ce) {
				tbl[tbl_idx] = new_ce;
				__iommu_flush_cache(iommu, new_ce,
						    VTD_PAGE_SIZE);
				pos = 1;
			}

			if (old_ce)
				memunmap(old_ce);

			ret = 0;
			if (devfn < 0x80)
				old_ce_phys = root_entry_lctp(&re);
			else
				old_ce_phys = root_entry_uctp(&re);

			if (!old_ce_phys) {
				if (ext && devfn == 0) {
					/* No LCTP, try UCTP */
					devfn = 0x7f;
					continue;
				} else {
					goto out;
				}
			}

			ret = -ENOMEM;
			old_ce = memremap(old_ce_phys, PAGE_SIZE,
					MEMREMAP_WB);
			if (!old_ce)
				goto out;

			new_ce = alloc_pgtable_page(iommu->node);
			if (!new_ce)
				goto out_unmap;

			ret = 0;
		}

		/* Now copy the context entry */
		memcpy(&ce, old_ce + idx, sizeof(ce));

		if (!__context_present(&ce))
			continue;

		did = context_domain_id(&ce);
		if (did >= 0 && did < cap_ndoms(iommu->cap))
			set_bit(did, iommu->domain_ids);

		/*
		 * We need a marker for copied context entries. This
		 * marker needs to work for the old format as well as
		 * for extended context entries.
		 *
		 * Bit 67 of the context entry is used. In the old
		 * format this bit is available to software, in the
		 * extended format it is the PGE bit, but PGE is ignored
		 * by HW if PASIDs are disabled (and thus still
		 * available).
		 *
		 * So disable PASIDs first and then mark the entry
		 * copied. This means that we don't copy PASID
		 * translations from the old kernel, but this is fine as
		 * faults there are not fatal.
		 */
		context_clear_pasid_enable(&ce);
		context_set_copied(&ce);

		new_ce[idx] = ce;
	}

	tbl[tbl_idx + pos] = new_ce;

	__iommu_flush_cache(iommu, new_ce, VTD_PAGE_SIZE);

out_unmap:
	memunmap(old_ce);

out:
	return ret;
}

static int copy_translation_tables(struct intel_iommu *iommu)
{
	struct context_entry **ctxt_tbls;
	struct root_entry *old_rt;
	phys_addr_t old_rt_phys;
	int ctxt_table_entries;
	unsigned long flags;
	u64 rtaddr_reg;
	int bus, ret;
	bool new_ext, ext;

	rtaddr_reg = dmar_readq(iommu->reg + DMAR_RTADDR_REG);
	ext        = !!(rtaddr_reg & DMA_RTADDR_RTT);
	new_ext    = !!ecap_ecs(iommu->ecap);

	/*
	 * The RTT bit can only be changed when translation is disabled,
	 * but disabling translation means to open a window for data
	 * corruption. So bail out and don't copy anything if we would
	 * have to change the bit.
	 */
	if (new_ext != ext)
		return -EINVAL;

	old_rt_phys = rtaddr_reg & VTD_PAGE_MASK;
	if (!old_rt_phys)
		return -EINVAL;

	old_rt = memremap(old_rt_phys, PAGE_SIZE, MEMREMAP_WB);
	if (!old_rt)
		return -ENOMEM;

	/* This is too big for the stack - allocate it from slab */
	ctxt_table_entries = ext ? 512 : 256;
	ret = -ENOMEM;
	ctxt_tbls = kcalloc(ctxt_table_entries, sizeof(void *), GFP_KERNEL);
	if (!ctxt_tbls)
		goto out_unmap;

	for (bus = 0; bus < 256; bus++) {
		ret = copy_context_table(iommu, &old_rt[bus],
					 ctxt_tbls, bus, ext);
		if (ret) {
			pr_err("%s: Failed to copy context table for bus %d\n",
				iommu->name, bus);
			continue;
		}
	}

	spin_lock_irqsave(&iommu->lock, flags);

	/* Context tables are copied, now write them to the root_entry table */
	for (bus = 0; bus < 256; bus++) {
		int idx = ext ? bus * 2 : bus;
		u64 val;

		if (ctxt_tbls[idx]) {
			val = virt_to_phys(ctxt_tbls[idx]) | 1;
			iommu->root_entry[bus].lo = val;
		}

		if (!ext || !ctxt_tbls[idx + 1])
			continue;

		val = virt_to_phys(ctxt_tbls[idx + 1]) | 1;
		iommu->root_entry[bus].hi = val;
	}

	spin_unlock_irqrestore(&iommu->lock, flags);

	kfree(ctxt_tbls);

	__iommu_flush_cache(iommu, iommu->root_entry, PAGE_SIZE);

	ret = 0;

out_unmap:
	memunmap(old_rt);

	return ret;
}

#ifdef CONFIG_INTEL_IOMMU_SVM
static ioasid_t intel_vcmd_ioasid_alloc(ioasid_t min, ioasid_t max, void *data)
{
	struct intel_iommu *iommu = data;
	ioasid_t ioasid;

	if (!iommu)
		return INVALID_IOASID;
	/*
	 * VT-d virtual command interface always uses the full 20 bit
	 * PASID range. Host can partition guest PASID range based on
	 * policies but it is out of guest's control.
	 */
	if (min < PASID_MIN || max > intel_pasid_max_id)
		return INVALID_IOASID;

	if (vcmd_alloc_pasid(iommu, &ioasid))
		return INVALID_IOASID;

	return ioasid;
}

static void intel_vcmd_ioasid_free(ioasid_t ioasid, void *data)
{
	struct intel_iommu *iommu = data;

	if (!iommu)
		return;
	/*
	 * Sanity check the ioasid owner is done at upper layer, e.g. VFIO
	 * We can only free the PASID when all the devices are unbound.
	 */
	if (ioasid_find(NULL, ioasid, NULL)) {
		pr_alert("Cannot free active IOASID %d\n", ioasid);
		return;
	}
	vcmd_free_pasid(iommu, ioasid);
}

static void register_pasid_allocator(struct intel_iommu *iommu)
{
	/*
	 * If we are running in the host, no need for custom allocator
	 * in that PASIDs are allocated from the host system-wide.
	 */
	if (!cap_caching_mode(iommu->cap))
		return;

	if (!sm_supported(iommu)) {
		pr_warn("VT-d Scalable Mode not enabled, no PASID allocation\n");
		return;
	}

	/*
	 * Register a custom PASID allocator if we are running in a guest,
	 * guest PASID must be obtained via virtual command interface.
	 * There can be multiple vIOMMUs in each guest but only one allocator
	 * is active. All vIOMMU allocators will eventually be calling the same
	 * host allocator.
	 */
	if (!vccap_pasid(iommu->vccap))
		return;

	pr_info("Register custom PASID allocator\n");
	iommu->pasid_allocator.alloc = intel_vcmd_ioasid_alloc;
	iommu->pasid_allocator.free = intel_vcmd_ioasid_free;
	iommu->pasid_allocator.pdata = (void *)iommu;
	if (ioasid_register_allocator(&iommu->pasid_allocator)) {
		pr_warn("Custom PASID allocator failed, scalable mode disabled\n");
		/*
		 * Disable scalable mode on this IOMMU if there
		 * is no custom allocator. Mixing SM capable vIOMMU
		 * and non-SM vIOMMU are not supported.
		 */
		intel_iommu_sm = 0;
	}
}
#endif

static int __init init_dmars(void)
{
	struct dmar_drhd_unit *drhd;
	struct intel_iommu *iommu;
	int ret;

	/*
	 * for each drhd
	 *    allocate root
	 *    initialize and program root entry to not present
	 * endfor
	 */
	for_each_drhd_unit(drhd) {
		/*
		 * lock not needed as this is only incremented in the single
		 * threaded kernel __init code path all other access are read
		 * only
		 */
		if (g_num_of_iommus < DMAR_UNITS_SUPPORTED) {
			g_num_of_iommus++;
			continue;
		}
		pr_err_once("Exceeded %d IOMMUs\n", DMAR_UNITS_SUPPORTED);
	}

	/* Preallocate enough resources for IOMMU hot-addition */
	if (g_num_of_iommus < DMAR_UNITS_SUPPORTED)
		g_num_of_iommus = DMAR_UNITS_SUPPORTED;

	g_iommus = kcalloc(g_num_of_iommus, sizeof(struct intel_iommu *),
			GFP_KERNEL);
	if (!g_iommus) {
		ret = -ENOMEM;
		goto error;
	}

	ret = intel_cap_audit(CAP_AUDIT_STATIC_DMAR, NULL);
	if (ret)
		goto free_iommu;

	for_each_iommu(iommu, drhd) {
		if (drhd->ignored) {
			iommu_disable_translation(iommu);
			continue;
		}

		/*
		 * Find the max pasid size of all IOMMU's in the system.
		 * We need to ensure the system pasid table is no bigger
		 * than the smallest supported.
		 */
		if (pasid_supported(iommu)) {
			u32 temp = 2 << ecap_pss(iommu->ecap);

			intel_pasid_max_id = min_t(u32, temp,
						   intel_pasid_max_id);
		}

		g_iommus[iommu->seq_id] = iommu;

		intel_iommu_init_qi(iommu);

		ret = iommu_init_domains(iommu);
		if (ret)
			goto free_iommu;

		init_translation_status(iommu);

		if (translation_pre_enabled(iommu) && !is_kdump_kernel()) {
			iommu_disable_translation(iommu);
			clear_translation_pre_enabled(iommu);
			pr_warn("Translation was enabled for %s but we are not in kdump mode\n",
				iommu->name);
		}

		/*
		 * TBD:
		 * we could share the same root & context tables
		 * among all IOMMU's. Need to Split it later.
		 */
		ret = iommu_alloc_root_entry(iommu);
		if (ret)
			goto free_iommu;

		if (translation_pre_enabled(iommu)) {
			pr_info("Translation already enabled - trying to copy translation structures\n");

			ret = copy_translation_tables(iommu);
			if (ret) {
				/*
				 * We found the IOMMU with translation
				 * enabled - but failed to copy over the
				 * old root-entry table. Try to proceed
				 * by disabling translation now and
				 * allocating a clean root-entry table.
				 * This might cause DMAR faults, but
				 * probably the dump will still succeed.
				 */
				pr_err("Failed to copy translation tables from previous kernel for %s\n",
				       iommu->name);
				iommu_disable_translation(iommu);
				clear_translation_pre_enabled(iommu);
			} else {
				pr_info("Copied translation tables from previous kernel for %s\n",
					iommu->name);
			}
		}

		if (!ecap_pass_through(iommu->ecap))
			hw_pass_through = 0;
		intel_svm_check(iommu);
	}

	/*
	 * Now that qi is enabled on all iommus, set the root entry and flush
	 * caches. This is required on some Intel X58 chipsets, otherwise the
	 * flush_context function will loop forever and the boot hangs.
	 */
	for_each_active_iommu(iommu, drhd) {
		iommu_flush_write_buffer(iommu);
#ifdef CONFIG_INTEL_IOMMU_SVM
		register_pasid_allocator(iommu);
#endif
		iommu_set_root_entry(iommu);
	}

#ifdef CONFIG_INTEL_IOMMU_BROKEN_GFX_WA
	dmar_map_gfx = 0;
#endif

	if (!dmar_map_gfx)
		iommu_identity_mapping |= IDENTMAP_GFX;

	check_tylersburg_isoch();

	ret = si_domain_init(hw_pass_through);
	if (ret)
		goto free_iommu;

	/*
	 * for each drhd
	 *   enable fault log
	 *   global invalidate context cache
	 *   global invalidate iotlb
	 *   enable translation
	 */
	for_each_iommu(iommu, drhd) {
		if (drhd->ignored) {
			/*
			 * we always have to disable PMRs or DMA may fail on
			 * this device
			 */
			if (force_on)
				iommu_disable_protect_mem_regions(iommu);
			continue;
		}

		iommu_flush_write_buffer(iommu);

#ifdef CONFIG_INTEL_IOMMU_SVM
		if (pasid_supported(iommu) && ecap_prs(iommu->ecap)) {
			/*
			 * Call dmar_alloc_hwirq() with dmar_global_lock held,
			 * could cause possible lock race condition.
			 */
			up_write(&dmar_global_lock);
			ret = intel_svm_enable_prq(iommu);
			down_write(&dmar_global_lock);
			if (ret)
				goto free_iommu;
		}
#endif
		ret = dmar_set_interrupt(iommu);
		if (ret)
			goto free_iommu;
	}

	return 0;

free_iommu:
	for_each_active_iommu(iommu, drhd) {
		disable_dmar_iommu(iommu);
		free_dmar_iommu(iommu);
	}

	kfree(g_iommus);

error:
	return ret;
}

static void __init init_no_remapping_devices(void)
{
	struct dmar_drhd_unit *drhd;
	struct device *dev;
	int i;

	for_each_drhd_unit(drhd) {
		if (!drhd->include_all) {
			for_each_active_dev_scope(drhd->devices,
						  drhd->devices_cnt, i, dev)
				break;
			/* ignore DMAR unit if no devices exist */
			if (i == drhd->devices_cnt)
				drhd->ignored = 1;
		}
	}

	for_each_active_drhd_unit(drhd) {
		if (drhd->include_all)
			continue;

		for_each_active_dev_scope(drhd->devices,
					  drhd->devices_cnt, i, dev)
			if (!dev_is_pci(dev) || !IS_GFX_DEVICE(to_pci_dev(dev)))
				break;
		if (i < drhd->devices_cnt)
			continue;

		/* This IOMMU has *only* gfx devices. Either bypass it or
		   set the gfx_mapped flag, as appropriate */
		drhd->gfx_dedicated = 1;
		if (!dmar_map_gfx)
			drhd->ignored = 1;
	}
}

#ifdef CONFIG_SUSPEND
static int init_iommu_hw(void)
{
	struct dmar_drhd_unit *drhd;
	struct intel_iommu *iommu = NULL;

	for_each_active_iommu(iommu, drhd)
		if (iommu->qi)
			dmar_reenable_qi(iommu);

	for_each_iommu(iommu, drhd) {
		if (drhd->ignored) {
			/*
			 * we always have to disable PMRs or DMA may fail on
			 * this device
			 */
			if (force_on)
				iommu_disable_protect_mem_regions(iommu);
			continue;
		}

		iommu_flush_write_buffer(iommu);
		iommu_set_root_entry(iommu);
		iommu_enable_translation(iommu);
		iommu_disable_protect_mem_regions(iommu);
	}

	return 0;
}

static void iommu_flush_all(void)
{
	struct dmar_drhd_unit *drhd;
	struct intel_iommu *iommu;

	for_each_active_iommu(iommu, drhd) {
		iommu->flush.flush_context(iommu, 0, 0, 0,
					   DMA_CCMD_GLOBAL_INVL);
		iommu->flush.flush_iotlb(iommu, 0, 0, 0,
					 DMA_TLB_GLOBAL_FLUSH);
	}
}

static int iommu_suspend(void)
{
	struct dmar_drhd_unit *drhd;
	struct intel_iommu *iommu = NULL;
	unsigned long flag;

	for_each_active_iommu(iommu, drhd) {
		iommu->iommu_state = kcalloc(MAX_SR_DMAR_REGS, sizeof(u32),
					     GFP_KERNEL);
		if (!iommu->iommu_state)
			goto nomem;
	}

	iommu_flush_all();

	for_each_active_iommu(iommu, drhd) {
		iommu_disable_translation(iommu);

		raw_spin_lock_irqsave(&iommu->register_lock, flag);

		iommu->iommu_state[SR_DMAR_FECTL_REG] =
			readl(iommu->reg + DMAR_FECTL_REG);
		iommu->iommu_state[SR_DMAR_FEDATA_REG] =
			readl(iommu->reg + DMAR_FEDATA_REG);
		iommu->iommu_state[SR_DMAR_FEADDR_REG] =
			readl(iommu->reg + DMAR_FEADDR_REG);
		iommu->iommu_state[SR_DMAR_FEUADDR_REG] =
			readl(iommu->reg + DMAR_FEUADDR_REG);

		raw_spin_unlock_irqrestore(&iommu->register_lock, flag);
	}
	return 0;

nomem:
	for_each_active_iommu(iommu, drhd)
		kfree(iommu->iommu_state);

	return -ENOMEM;
}

static void iommu_resume(void)
{
	struct dmar_drhd_unit *drhd;
	struct intel_iommu *iommu = NULL;
	unsigned long flag;

	if (init_iommu_hw()) {
		if (force_on)
			panic("tboot: IOMMU setup failed, DMAR can not resume!\n");
		else
			WARN(1, "IOMMU setup failed, DMAR can not resume!\n");
		return;
	}

	for_each_active_iommu(iommu, drhd) {

		raw_spin_lock_irqsave(&iommu->register_lock, flag);

		writel(iommu->iommu_state[SR_DMAR_FECTL_REG],
			iommu->reg + DMAR_FECTL_REG);
		writel(iommu->iommu_state[SR_DMAR_FEDATA_REG],
			iommu->reg + DMAR_FEDATA_REG);
		writel(iommu->iommu_state[SR_DMAR_FEADDR_REG],
			iommu->reg + DMAR_FEADDR_REG);
		writel(iommu->iommu_state[SR_DMAR_FEUADDR_REG],
			iommu->reg + DMAR_FEUADDR_REG);

		raw_spin_unlock_irqrestore(&iommu->register_lock, flag);
	}

	for_each_active_iommu(iommu, drhd)
		kfree(iommu->iommu_state);
}

static struct syscore_ops iommu_syscore_ops = {
	.resume		= iommu_resume,
	.suspend	= iommu_suspend,
};

static void __init init_iommu_pm_ops(void)
{
	register_syscore_ops(&iommu_syscore_ops);
}

#else
static inline void init_iommu_pm_ops(void) {}
#endif	/* CONFIG_PM */

static int __init rmrr_sanity_check(struct acpi_dmar_reserved_memory *rmrr)
{
	if (!IS_ALIGNED(rmrr->base_address, PAGE_SIZE) ||
	    !IS_ALIGNED(rmrr->end_address + 1, PAGE_SIZE) ||
	    rmrr->end_address <= rmrr->base_address ||
	    arch_rmrr_sanity_check(rmrr))
		return -EINVAL;

	return 0;
}

int __init dmar_parse_one_rmrr(struct acpi_dmar_header *header, void *arg)
{
	struct acpi_dmar_reserved_memory *rmrr;
	struct dmar_rmrr_unit *rmrru;

	rmrr = (struct acpi_dmar_reserved_memory *)header;
	if (rmrr_sanity_check(rmrr)) {
		pr_warn(FW_BUG
			   "Your BIOS is broken; bad RMRR [%#018Lx-%#018Lx]\n"
			   "BIOS vendor: %s; Ver: %s; Product Version: %s\n",
			   rmrr->base_address, rmrr->end_address,
			   dmi_get_system_info(DMI_BIOS_VENDOR),
			   dmi_get_system_info(DMI_BIOS_VERSION),
			   dmi_get_system_info(DMI_PRODUCT_VERSION));
		add_taint(TAINT_FIRMWARE_WORKAROUND, LOCKDEP_STILL_OK);
	}

	rmrru = kzalloc(sizeof(*rmrru), GFP_KERNEL);
	if (!rmrru)
		goto out;

	rmrru->hdr = header;

	rmrru->base_address = rmrr->base_address;
	rmrru->end_address = rmrr->end_address;

	rmrru->devices = dmar_alloc_dev_scope((void *)(rmrr + 1),
				((void *)rmrr) + rmrr->header.length,
				&rmrru->devices_cnt);
	if (rmrru->devices_cnt && rmrru->devices == NULL)
		goto free_rmrru;

	list_add(&rmrru->list, &dmar_rmrr_units);

	return 0;
free_rmrru:
	kfree(rmrru);
out:
	return -ENOMEM;
}

static struct dmar_atsr_unit *dmar_find_atsr(struct acpi_dmar_atsr *atsr)
{
	struct dmar_atsr_unit *atsru;
	struct acpi_dmar_atsr *tmp;

	list_for_each_entry_rcu(atsru, &dmar_atsr_units, list,
				dmar_rcu_check()) {
		tmp = (struct acpi_dmar_atsr *)atsru->hdr;
		if (atsr->segment != tmp->segment)
			continue;
		if (atsr->header.length != tmp->header.length)
			continue;
		if (memcmp(atsr, tmp, atsr->header.length) == 0)
			return atsru;
	}

	return NULL;
}

int dmar_parse_one_atsr(struct acpi_dmar_header *hdr, void *arg)
{
	struct acpi_dmar_atsr *atsr;
	struct dmar_atsr_unit *atsru;

	if (system_state >= SYSTEM_RUNNING && !intel_iommu_enabled)
		return 0;

	atsr = container_of(hdr, struct acpi_dmar_atsr, header);
	atsru = dmar_find_atsr(atsr);
	if (atsru)
		return 0;

	atsru = kzalloc(sizeof(*atsru) + hdr->length, GFP_KERNEL);
	if (!atsru)
		return -ENOMEM;

	/*
	 * If memory is allocated from slab by ACPI _DSM method, we need to
	 * copy the memory content because the memory buffer will be freed
	 * on return.
	 */
	atsru->hdr = (void *)(atsru + 1);
	memcpy(atsru->hdr, hdr, hdr->length);
	atsru->include_all = atsr->flags & 0x1;
	if (!atsru->include_all) {
		atsru->devices = dmar_alloc_dev_scope((void *)(atsr + 1),
				(void *)atsr + atsr->header.length,
				&atsru->devices_cnt);
		if (atsru->devices_cnt && atsru->devices == NULL) {
			kfree(atsru);
			return -ENOMEM;
		}
	}

	list_add_rcu(&atsru->list, &dmar_atsr_units);

	return 0;
}

static void intel_iommu_free_atsr(struct dmar_atsr_unit *atsru)
{
	dmar_free_dev_scope(&atsru->devices, &atsru->devices_cnt);
	kfree(atsru);
}

int dmar_release_one_atsr(struct acpi_dmar_header *hdr, void *arg)
{
	struct acpi_dmar_atsr *atsr;
	struct dmar_atsr_unit *atsru;

	atsr = container_of(hdr, struct acpi_dmar_atsr, header);
	atsru = dmar_find_atsr(atsr);
	if (atsru) {
		list_del_rcu(&atsru->list);
		synchronize_rcu();
		intel_iommu_free_atsr(atsru);
	}

	return 0;
}

int dmar_check_one_atsr(struct acpi_dmar_header *hdr, void *arg)
{
	int i;
	struct device *dev;
	struct acpi_dmar_atsr *atsr;
	struct dmar_atsr_unit *atsru;

	atsr = container_of(hdr, struct acpi_dmar_atsr, header);
	atsru = dmar_find_atsr(atsr);
	if (!atsru)
		return 0;

	if (!atsru->include_all && atsru->devices && atsru->devices_cnt) {
		for_each_active_dev_scope(atsru->devices, atsru->devices_cnt,
					  i, dev)
			return -EBUSY;
	}

	return 0;
}

static struct dmar_satc_unit *dmar_find_satc(struct acpi_dmar_satc *satc)
{
	struct dmar_satc_unit *satcu;
	struct acpi_dmar_satc *tmp;

	list_for_each_entry_rcu(satcu, &dmar_satc_units, list,
				dmar_rcu_check()) {
		tmp = (struct acpi_dmar_satc *)satcu->hdr;
		if (satc->segment != tmp->segment)
			continue;
		if (satc->header.length != tmp->header.length)
			continue;
		if (memcmp(satc, tmp, satc->header.length) == 0)
			return satcu;
	}

	return NULL;
}

int dmar_parse_one_satc(struct acpi_dmar_header *hdr, void *arg)
{
	struct acpi_dmar_satc *satc;
	struct dmar_satc_unit *satcu;

	if (system_state >= SYSTEM_RUNNING && !intel_iommu_enabled)
		return 0;

	satc = container_of(hdr, struct acpi_dmar_satc, header);
	satcu = dmar_find_satc(satc);
	if (satcu)
		return 0;

	satcu = kzalloc(sizeof(*satcu) + hdr->length, GFP_KERNEL);
	if (!satcu)
		return -ENOMEM;

	satcu->hdr = (void *)(satcu + 1);
	memcpy(satcu->hdr, hdr, hdr->length);
	satcu->atc_required = satc->flags & 0x1;
	satcu->devices = dmar_alloc_dev_scope((void *)(satc + 1),
					      (void *)satc + satc->header.length,
					      &satcu->devices_cnt);
	if (satcu->devices_cnt && !satcu->devices) {
		kfree(satcu);
		return -ENOMEM;
	}
	list_add_rcu(&satcu->list, &dmar_satc_units);

	return 0;
}

static int intel_iommu_add(struct dmar_drhd_unit *dmaru)
{
	int sp, ret;
	struct intel_iommu *iommu = dmaru->iommu;

	if (g_iommus[iommu->seq_id])
		return 0;

	ret = intel_cap_audit(CAP_AUDIT_HOTPLUG_DMAR, iommu);
	if (ret)
		goto out;

	if (hw_pass_through && !ecap_pass_through(iommu->ecap)) {
		pr_warn("%s: Doesn't support hardware pass through.\n",
			iommu->name);
		return -ENXIO;
	}
	if (!ecap_sc_support(iommu->ecap) &&
	    domain_update_iommu_snooping(iommu)) {
		pr_warn("%s: Doesn't support snooping.\n",
			iommu->name);
		return -ENXIO;
	}
	sp = domain_update_iommu_superpage(NULL, iommu) - 1;
	if (sp >= 0 && !(cap_super_page_val(iommu->cap) & (1 << sp))) {
		pr_warn("%s: Doesn't support large page.\n",
			iommu->name);
		return -ENXIO;
	}

	/*
	 * Disable translation if already enabled prior to OS handover.
	 */
	if (iommu->gcmd & DMA_GCMD_TE)
		iommu_disable_translation(iommu);

	g_iommus[iommu->seq_id] = iommu;
	ret = iommu_init_domains(iommu);
	if (ret == 0)
		ret = iommu_alloc_root_entry(iommu);
	if (ret)
		goto out;

	intel_svm_check(iommu);

	if (dmaru->ignored) {
		/*
		 * we always have to disable PMRs or DMA may fail on this device
		 */
		if (force_on)
			iommu_disable_protect_mem_regions(iommu);
		return 0;
	}

	intel_iommu_init_qi(iommu);
	iommu_flush_write_buffer(iommu);

#ifdef CONFIG_INTEL_IOMMU_SVM
	if (pasid_supported(iommu) && ecap_prs(iommu->ecap)) {
		ret = intel_svm_enable_prq(iommu);
		if (ret)
			goto disable_iommu;
	}
#endif
	ret = dmar_set_interrupt(iommu);
	if (ret)
		goto disable_iommu;

	iommu_set_root_entry(iommu);
	iommu_enable_translation(iommu);

	iommu_disable_protect_mem_regions(iommu);
	return 0;

disable_iommu:
	disable_dmar_iommu(iommu);
out:
	free_dmar_iommu(iommu);
	return ret;
}

int dmar_iommu_hotplug(struct dmar_drhd_unit *dmaru, bool insert)
{
	int ret = 0;
	struct intel_iommu *iommu = dmaru->iommu;

	if (!intel_iommu_enabled)
		return 0;
	if (iommu == NULL)
		return -EINVAL;

	if (insert) {
		ret = intel_iommu_add(dmaru);
	} else {
		disable_dmar_iommu(iommu);
		free_dmar_iommu(iommu);
	}

	return ret;
}

static void intel_iommu_free_dmars(void)
{
	struct dmar_rmrr_unit *rmrru, *rmrr_n;
	struct dmar_atsr_unit *atsru, *atsr_n;
	struct dmar_satc_unit *satcu, *satc_n;

	list_for_each_entry_safe(rmrru, rmrr_n, &dmar_rmrr_units, list) {
		list_del(&rmrru->list);
		dmar_free_dev_scope(&rmrru->devices, &rmrru->devices_cnt);
		kfree(rmrru);
	}

	list_for_each_entry_safe(atsru, atsr_n, &dmar_atsr_units, list) {
		list_del(&atsru->list);
		intel_iommu_free_atsr(atsru);
	}
	list_for_each_entry_safe(satcu, satc_n, &dmar_satc_units, list) {
		list_del(&satcu->list);
		dmar_free_dev_scope(&satcu->devices, &satcu->devices_cnt);
		kfree(satcu);
	}
}

static struct dmar_satc_unit *dmar_find_matched_satc_unit(struct pci_dev *dev)
{
	struct dmar_satc_unit *satcu;
	struct acpi_dmar_satc *satc;
	struct device *tmp;
	int i;

	dev = pci_physfn(dev);
	rcu_read_lock();

	list_for_each_entry_rcu(satcu, &dmar_satc_units, list) {
		satc = container_of(satcu->hdr, struct acpi_dmar_satc, header);
		if (satc->segment != pci_domain_nr(dev->bus))
			continue;
		for_each_dev_scope(satcu->devices, satcu->devices_cnt, i, tmp)
			if (to_pci_dev(tmp) == dev)
				goto out;
	}
	satcu = NULL;
out:
	rcu_read_unlock();
	return satcu;
}

static int dmar_ats_supported(struct pci_dev *dev, struct intel_iommu *iommu)
{
	int i, ret = 1;
	struct pci_bus *bus;
	struct pci_dev *bridge = NULL;
	struct device *tmp;
	struct acpi_dmar_atsr *atsr;
	struct dmar_atsr_unit *atsru;
	struct dmar_satc_unit *satcu;

	dev = pci_physfn(dev);
	satcu = dmar_find_matched_satc_unit(dev);
	if (satcu)
		/*
		 * This device supports ATS as it is in SATC table.
		 * When IOMMU is in legacy mode, enabling ATS is done
		 * automatically by HW for the device that requires
		 * ATS, hence OS should not enable this device ATS
		 * to avoid duplicated TLB invalidation.
		 */
		return !(satcu->atc_required && !sm_supported(iommu));

	for (bus = dev->bus; bus; bus = bus->parent) {
		bridge = bus->self;
		/* If it's an integrated device, allow ATS */
		if (!bridge)
			return 1;
		/* Connected via non-PCIe: no ATS */
		if (!pci_is_pcie(bridge) ||
		    pci_pcie_type(bridge) == PCI_EXP_TYPE_PCI_BRIDGE)
			return 0;
		/* If we found the root port, look it up in the ATSR */
		if (pci_pcie_type(bridge) == PCI_EXP_TYPE_ROOT_PORT)
			break;
	}

	rcu_read_lock();
	list_for_each_entry_rcu(atsru, &dmar_atsr_units, list) {
		atsr = container_of(atsru->hdr, struct acpi_dmar_atsr, header);
		if (atsr->segment != pci_domain_nr(dev->bus))
			continue;

		for_each_dev_scope(atsru->devices, atsru->devices_cnt, i, tmp)
			if (tmp == &bridge->dev)
				goto out;

		if (atsru->include_all)
			goto out;
	}
	ret = 0;
out:
	rcu_read_unlock();

	return ret;
}

int dmar_iommu_notify_scope_dev(struct dmar_pci_notify_info *info)
{
	int ret;
	struct dmar_rmrr_unit *rmrru;
	struct dmar_atsr_unit *atsru;
	struct dmar_satc_unit *satcu;
	struct acpi_dmar_atsr *atsr;
	struct acpi_dmar_reserved_memory *rmrr;
	struct acpi_dmar_satc *satc;

	if (!intel_iommu_enabled && system_state >= SYSTEM_RUNNING)
		return 0;

	list_for_each_entry(rmrru, &dmar_rmrr_units, list) {
		rmrr = container_of(rmrru->hdr,
				    struct acpi_dmar_reserved_memory, header);
		if (info->event == BUS_NOTIFY_ADD_DEVICE) {
			ret = dmar_insert_dev_scope(info, (void *)(rmrr + 1),
				((void *)rmrr) + rmrr->header.length,
				rmrr->segment, rmrru->devices,
				rmrru->devices_cnt);
			if (ret < 0)
				return ret;
		} else if (info->event == BUS_NOTIFY_REMOVED_DEVICE) {
			dmar_remove_dev_scope(info, rmrr->segment,
				rmrru->devices, rmrru->devices_cnt);
		}
	}

	list_for_each_entry(atsru, &dmar_atsr_units, list) {
		if (atsru->include_all)
			continue;

		atsr = container_of(atsru->hdr, struct acpi_dmar_atsr, header);
		if (info->event == BUS_NOTIFY_ADD_DEVICE) {
			ret = dmar_insert_dev_scope(info, (void *)(atsr + 1),
					(void *)atsr + atsr->header.length,
					atsr->segment, atsru->devices,
					atsru->devices_cnt);
			if (ret > 0)
				break;
			else if (ret < 0)
				return ret;
		} else if (info->event == BUS_NOTIFY_REMOVED_DEVICE) {
			if (dmar_remove_dev_scope(info, atsr->segment,
					atsru->devices, atsru->devices_cnt))
				break;
		}
	}
	list_for_each_entry(satcu, &dmar_satc_units, list) {
		satc = container_of(satcu->hdr, struct acpi_dmar_satc, header);
		if (info->event == BUS_NOTIFY_ADD_DEVICE) {
			ret = dmar_insert_dev_scope(info, (void *)(satc + 1),
					(void *)satc + satc->header.length,
					satc->segment, satcu->devices,
					satcu->devices_cnt);
			if (ret > 0)
				break;
			else if (ret < 0)
				return ret;
		} else if (info->event == BUS_NOTIFY_REMOVED_DEVICE) {
			if (dmar_remove_dev_scope(info, satc->segment,
					satcu->devices, satcu->devices_cnt))
				break;
		}
	}

	return 0;
}

static int intel_iommu_memory_notifier(struct notifier_block *nb,
				       unsigned long val, void *v)
{
	struct memory_notify *mhp = v;
	unsigned long start_vpfn = mm_to_dma_pfn(mhp->start_pfn);
	unsigned long last_vpfn = mm_to_dma_pfn(mhp->start_pfn +
			mhp->nr_pages - 1);

	switch (val) {
	case MEM_GOING_ONLINE:
		if (iommu_domain_identity_map(si_domain,
					      start_vpfn, last_vpfn)) {
			pr_warn("Failed to build identity map for [%lx-%lx]\n",
				start_vpfn, last_vpfn);
			return NOTIFY_BAD;
		}
		break;

	case MEM_OFFLINE:
	case MEM_CANCEL_ONLINE:
		{
			struct dmar_drhd_unit *drhd;
			struct intel_iommu *iommu;
			LIST_HEAD(freelist);

			domain_unmap(si_domain, start_vpfn, last_vpfn, &freelist);

			rcu_read_lock();
			for_each_active_iommu(iommu, drhd)
				iommu_flush_iotlb_psi(iommu, si_domain,
					start_vpfn, mhp->nr_pages,
					list_empty(&freelist), 0);
			rcu_read_unlock();
			put_pages_list(&freelist);
		}
		break;
	}

	return NOTIFY_OK;
}

static struct notifier_block intel_iommu_memory_nb = {
	.notifier_call = intel_iommu_memory_notifier,
	.priority = 0
};

static void intel_disable_iommus(void)
{
	struct intel_iommu *iommu = NULL;
	struct dmar_drhd_unit *drhd;

	for_each_iommu(iommu, drhd)
		iommu_disable_translation(iommu);
}

void intel_iommu_shutdown(void)
{
	struct dmar_drhd_unit *drhd;
	struct intel_iommu *iommu = NULL;

	if (no_iommu || dmar_disabled)
		return;

	down_write(&dmar_global_lock);

	/* Disable PMRs explicitly here. */
	for_each_iommu(iommu, drhd)
		iommu_disable_protect_mem_regions(iommu);

	/* Make sure the IOMMUs are switched off */
	intel_disable_iommus();

	up_write(&dmar_global_lock);
}

static inline struct intel_iommu *dev_to_intel_iommu(struct device *dev)
{
	struct iommu_device *iommu_dev = dev_to_iommu_device(dev);

	return container_of(iommu_dev, struct intel_iommu, iommu);
}

static ssize_t version_show(struct device *dev,
			    struct device_attribute *attr, char *buf)
{
	struct intel_iommu *iommu = dev_to_intel_iommu(dev);
	u32 ver = readl(iommu->reg + DMAR_VER_REG);
	return sprintf(buf, "%d:%d\n",
		       DMAR_VER_MAJOR(ver), DMAR_VER_MINOR(ver));
}
static DEVICE_ATTR_RO(version);

static ssize_t address_show(struct device *dev,
			    struct device_attribute *attr, char *buf)
{
	struct intel_iommu *iommu = dev_to_intel_iommu(dev);
	return sprintf(buf, "%llx\n", iommu->reg_phys);
}
static DEVICE_ATTR_RO(address);

static ssize_t cap_show(struct device *dev,
			struct device_attribute *attr, char *buf)
{
	struct intel_iommu *iommu = dev_to_intel_iommu(dev);
	return sprintf(buf, "%llx\n", iommu->cap);
}
static DEVICE_ATTR_RO(cap);

static ssize_t ecap_show(struct device *dev,
			 struct device_attribute *attr, char *buf)
{
	struct intel_iommu *iommu = dev_to_intel_iommu(dev);
	return sprintf(buf, "%llx\n", iommu->ecap);
}
static DEVICE_ATTR_RO(ecap);

static ssize_t domains_supported_show(struct device *dev,
				      struct device_attribute *attr, char *buf)
{
	struct intel_iommu *iommu = dev_to_intel_iommu(dev);
	return sprintf(buf, "%ld\n", cap_ndoms(iommu->cap));
}
static DEVICE_ATTR_RO(domains_supported);

static ssize_t domains_used_show(struct device *dev,
				 struct device_attribute *attr, char *buf)
{
	struct intel_iommu *iommu = dev_to_intel_iommu(dev);
	return sprintf(buf, "%d\n", bitmap_weight(iommu->domain_ids,
						  cap_ndoms(iommu->cap)));
}
static DEVICE_ATTR_RO(domains_used);

static struct attribute *intel_iommu_attrs[] = {
	&dev_attr_version.attr,
	&dev_attr_address.attr,
	&dev_attr_cap.attr,
	&dev_attr_ecap.attr,
	&dev_attr_domains_supported.attr,
	&dev_attr_domains_used.attr,
	NULL,
};

static struct attribute_group intel_iommu_group = {
	.name = "intel-iommu",
	.attrs = intel_iommu_attrs,
};

const struct attribute_group *intel_iommu_groups[] = {
	&intel_iommu_group,
	NULL,
};

static inline bool has_external_pci(void)
{
	struct pci_dev *pdev = NULL;

	for_each_pci_dev(pdev)
		if (pdev->external_facing)
			return true;

	return false;
}

static int __init platform_optin_force_iommu(void)
{
	if (!dmar_platform_optin() || no_platform_optin || !has_external_pci())
		return 0;

	if (no_iommu || dmar_disabled)
		pr_info("Intel-IOMMU force enabled due to platform opt in\n");

	/*
	 * If Intel-IOMMU is disabled by default, we will apply identity
	 * map for all devices except those marked as being untrusted.
	 */
	if (dmar_disabled)
		iommu_set_default_passthrough(false);

	dmar_disabled = 0;
	no_iommu = 0;

	return 1;
}

static int __init probe_acpi_namespace_devices(void)
{
	struct dmar_drhd_unit *drhd;
	/* To avoid a -Wunused-but-set-variable warning. */
	struct intel_iommu *iommu __maybe_unused;
	struct device *dev;
	int i, ret = 0;

	for_each_active_iommu(iommu, drhd) {
		for_each_active_dev_scope(drhd->devices,
					  drhd->devices_cnt, i, dev) {
			struct acpi_device_physical_node *pn;
			struct iommu_group *group;
			struct acpi_device *adev;

			if (dev->bus != &acpi_bus_type)
				continue;

			adev = to_acpi_device(dev);
			mutex_lock(&adev->physical_node_lock);
			list_for_each_entry(pn,
					    &adev->physical_node_list, node) {
				group = iommu_group_get(pn->dev);
				if (group) {
					iommu_group_put(group);
					continue;
				}

				pn->dev->bus->iommu_ops = &intel_iommu_ops;
				ret = iommu_probe_device(pn->dev);
				if (ret)
					break;
			}
			mutex_unlock(&adev->physical_node_lock);

			if (ret)
				return ret;
		}
	}

	return 0;
}

int __init intel_iommu_init(void)
{
	int ret = -ENODEV;
	struct dmar_drhd_unit *drhd;
	struct intel_iommu *iommu;

	/*
	 * Intel IOMMU is required for a TXT/tboot launch or platform
	 * opt in, so enforce that.
	 */
	force_on = (!intel_iommu_tboot_noforce && tboot_force_iommu()) ||
		    platform_optin_force_iommu();

	down_write(&dmar_global_lock);
	if (dmar_table_init()) {
		if (force_on)
			panic("tboot: Failed to initialize DMAR table\n");
		goto out_free_dmar;
	}

	if (dmar_dev_scope_init() < 0) {
		if (force_on)
			panic("tboot: Failed to initialize DMAR device scope\n");
		goto out_free_dmar;
	}

	up_write(&dmar_global_lock);

	/*
	 * The bus notifier takes the dmar_global_lock, so lockdep will
	 * complain later when we register it under the lock.
	 */
	dmar_register_bus_notifier();

	down_write(&dmar_global_lock);

	if (!no_iommu)
		intel_iommu_debugfs_init();

	if (no_iommu || dmar_disabled) {
		/*
		 * We exit the function here to ensure IOMMU's remapping and
		 * mempool aren't setup, which means that the IOMMU's PMRs
		 * won't be disabled via the call to init_dmars(). So disable
		 * it explicitly here. The PMRs were setup by tboot prior to
		 * calling SENTER, but the kernel is expected to reset/tear
		 * down the PMRs.
		 */
		if (intel_iommu_tboot_noforce) {
			for_each_iommu(iommu, drhd)
				iommu_disable_protect_mem_regions(iommu);
		}

		/*
		 * Make sure the IOMMUs are switched off, even when we
		 * boot into a kexec kernel and the previous kernel left
		 * them enabled
		 */
		intel_disable_iommus();
		goto out_free_dmar;
	}

	if (list_empty(&dmar_rmrr_units))
		pr_info("No RMRR found\n");

	if (list_empty(&dmar_atsr_units))
		pr_info("No ATSR found\n");

	if (list_empty(&dmar_satc_units))
		pr_info("No SATC found\n");

	if (dmar_map_gfx)
		intel_iommu_gfx_mapped = 1;

	init_no_remapping_devices();

	ret = init_dmars();
	if (ret) {
		if (force_on)
			panic("tboot: Failed to initialize DMARs\n");
		pr_err("Initialization failed\n");
		goto out_free_dmar;
	}
	up_write(&dmar_global_lock);

	init_iommu_pm_ops();

	down_read(&dmar_global_lock);
	for_each_active_iommu(iommu, drhd) {
		/*
		 * The flush queue implementation does not perform
		 * page-selective invalidations that are required for efficient
		 * TLB flushes in virtual environments.  The benefit of batching
		 * is likely to be much lower than the overhead of synchronizing
		 * the virtual and physical IOMMU page-tables.
		 */
		if (cap_caching_mode(iommu->cap)) {
			pr_info_once("IOMMU batching disallowed due to virtualization\n");
			iommu_set_dma_strict();
		}
		iommu_device_sysfs_add(&iommu->iommu, NULL,
				       intel_iommu_groups,
				       "%s", iommu->name);
		iommu_device_register(&iommu->iommu, &intel_iommu_ops, NULL);
	}
	up_read(&dmar_global_lock);

	bus_set_iommu(&pci_bus_type, &intel_iommu_ops);
	if (si_domain && !hw_pass_through)
		register_memory_notifier(&intel_iommu_memory_nb);

	down_read(&dmar_global_lock);
	if (probe_acpi_namespace_devices())
		pr_warn("ACPI name space devices didn't probe correctly\n");

	/* Finally, we enable the DMA remapping hardware. */
	for_each_iommu(iommu, drhd) {
		if (!drhd->ignored && !translation_pre_enabled(iommu))
			iommu_enable_translation(iommu);

		iommu_disable_protect_mem_regions(iommu);
	}
	up_read(&dmar_global_lock);

	pr_info("Intel(R) Virtualization Technology for Directed I/O\n");

	intel_iommu_enabled = 1;

	return 0;

out_free_dmar:
	intel_iommu_free_dmars();
	up_write(&dmar_global_lock);
	return ret;
}

static int domain_context_clear_one_cb(struct pci_dev *pdev, u16 alias, void *opaque)
{
	struct device_domain_info *info = opaque;

	domain_context_clear_one(info, PCI_BUS_NUM(alias), alias & 0xff);
	return 0;
}

/*
 * NB - intel-iommu lacks any sort of reference counting for the users of
 * dependent devices.  If multiple endpoints have intersecting dependent
 * devices, unbinding the driver from any one of them will possibly leave
 * the others unable to operate.
 */
static void domain_context_clear(struct device_domain_info *info)
{
	if (!info->iommu || !info->dev || !dev_is_pci(info->dev))
		return;

	pci_for_each_dma_alias(to_pci_dev(info->dev),
			       &domain_context_clear_one_cb, info);
}

static void __dmar_remove_one_dev_info(struct device_domain_info *info)
{
	struct dmar_domain *domain;
	struct intel_iommu *iommu;
	unsigned long flags;

	assert_spin_locked(&device_domain_lock);

	if (WARN_ON(!info))
		return;

	iommu = info->iommu;
	domain = info->domain;

	if (info->dev && !dev_is_real_dma_subdevice(info->dev)) {
		if (dev_is_pci(info->dev) && sm_supported(iommu))
			intel_pasid_tear_down_entry(iommu, info->dev,
					PASID_RID2PASID, false);

		iommu_disable_dev_iotlb(info);
		domain_context_clear(info);
		intel_pasid_free_table(info->dev);
	}

	list_del(&info->link);

	spin_lock_irqsave(&iommu->lock, flags);
	domain_detach_iommu(domain, iommu);
	spin_unlock_irqrestore(&iommu->lock, flags);
}

static void dmar_remove_one_dev_info(struct device *dev)
{
	struct device_domain_info *info;
	unsigned long flags;

	spin_lock_irqsave(&device_domain_lock, flags);
	info = dev_iommu_priv_get(dev);
	if (info)
		__dmar_remove_one_dev_info(info);
	spin_unlock_irqrestore(&device_domain_lock, flags);
}

static int md_domain_init(struct dmar_domain *domain, int guest_width)
{
	int adjust_width;

	/* calculate AGAW */
	domain->gaw = guest_width;
	adjust_width = guestwidth_to_adjustwidth(guest_width);
	domain->agaw = width_to_agaw(adjust_width);

	domain->iommu_coherency = false;
	domain->iommu_snooping = false;
	domain->iommu_superpage = 0;
	domain->max_addr = 0;

	/* always allocate the top pgd */
	domain->pgd = alloc_pgtable_page(domain->nid);
	if (!domain->pgd)
		return -ENOMEM;
	domain_flush_cache(domain, domain->pgd, PAGE_SIZE);
	return 0;
}

static struct iommu_domain *intel_iommu_domain_alloc(unsigned type)
{
	struct dmar_domain *dmar_domain;
	struct iommu_domain *domain;

	switch (type) {
	case IOMMU_DOMAIN_DMA:
	case IOMMU_DOMAIN_DMA_FQ:
	case IOMMU_DOMAIN_UNMANAGED:
		dmar_domain = alloc_domain(type);
		if (!dmar_domain) {
			pr_err("Can't allocate dmar_domain\n");
			return NULL;
		}
		if (md_domain_init(dmar_domain, DEFAULT_DOMAIN_ADDRESS_WIDTH)) {
			pr_err("Domain initialization failed\n");
			domain_exit(dmar_domain);
			return NULL;
		}

		domain = &dmar_domain->domain;
		domain->geometry.aperture_start = 0;
		domain->geometry.aperture_end   =
				__DOMAIN_MAX_ADDR(dmar_domain->gaw);
		domain->geometry.force_aperture = true;

		return domain;
	case IOMMU_DOMAIN_IDENTITY:
		return &si_domain->domain;
	default:
		return NULL;
	}

	return NULL;
}

static void intel_iommu_domain_free(struct iommu_domain *domain)
{
	if (domain != &si_domain->domain)
		domain_exit(to_dmar_domain(domain));
}

static int prepare_domain_attach_device(struct iommu_domain *domain,
					struct device *dev)
{
	struct dmar_domain *dmar_domain = to_dmar_domain(domain);
	struct intel_iommu *iommu;
	int addr_width;

	iommu = device_to_iommu(dev, NULL, NULL);
	if (!iommu)
		return -ENODEV;

	/* check if this iommu agaw is sufficient for max mapped address */
	addr_width = agaw_to_width(iommu->agaw);
	if (addr_width > cap_mgaw(iommu->cap))
		addr_width = cap_mgaw(iommu->cap);

	if (dmar_domain->max_addr > (1LL << addr_width)) {
		dev_err(dev, "%s: iommu width (%d) is not "
		        "sufficient for the mapped address (%llx)\n",
		        __func__, addr_width, dmar_domain->max_addr);
		return -EFAULT;
	}
	dmar_domain->gaw = addr_width;

	/*
	 * Knock out extra levels of page tables if necessary
	 */
	while (iommu->agaw < dmar_domain->agaw) {
		struct dma_pte *pte;

		pte = dmar_domain->pgd;
		if (dma_pte_present(pte)) {
			dmar_domain->pgd = phys_to_virt(dma_pte_addr(pte));
			free_pgtable_page(pte);
		}
		dmar_domain->agaw--;
	}

	return 0;
}

static int intel_iommu_attach_device(struct iommu_domain *domain,
				     struct device *dev)
{
	int ret;

	if (domain->type == IOMMU_DOMAIN_UNMANAGED &&
	    device_is_rmrr_locked(dev)) {
		dev_warn(dev, "Device is ineligible for IOMMU domain attach due to platform RMRR requirement.  Contact your platform vendor.\n");
		return -EPERM;
	}

	/* normally dev is not mapped */
	if (unlikely(domain_context_mapped(dev))) {
		struct device_domain_info *info = dev_iommu_priv_get(dev);

		if (info->domain)
			dmar_remove_one_dev_info(dev);
	}

	ret = prepare_domain_attach_device(domain, dev);
	if (ret)
		return ret;

	return domain_add_dev_info(to_dmar_domain(domain), dev);
}

static void intel_iommu_detach_device(struct iommu_domain *domain,
				      struct device *dev)
{
	dmar_remove_one_dev_info(dev);
}

static int intel_iommu_map(struct iommu_domain *domain,
			   unsigned long iova, phys_addr_t hpa,
			   size_t size, int iommu_prot, gfp_t gfp)
{
	struct dmar_domain *dmar_domain = to_dmar_domain(domain);
	u64 max_addr;
	int prot = 0;

	if (iommu_prot & IOMMU_READ)
		prot |= DMA_PTE_READ;
	if (iommu_prot & IOMMU_WRITE)
		prot |= DMA_PTE_WRITE;
	if ((iommu_prot & IOMMU_CACHE) && dmar_domain->iommu_snooping)
		prot |= DMA_PTE_SNP;

	max_addr = iova + size;
	if (dmar_domain->max_addr < max_addr) {
		u64 end;

		/* check if minimum agaw is sufficient for mapped address */
		end = __DOMAIN_MAX_ADDR(dmar_domain->gaw) + 1;
		if (end < max_addr) {
			pr_err("%s: iommu width (%d) is not "
			       "sufficient for the mapped address (%llx)\n",
			       __func__, dmar_domain->gaw, max_addr);
			return -EFAULT;
		}
		dmar_domain->max_addr = max_addr;
	}
	/* Round up size to next multiple of PAGE_SIZE, if it and
	   the low bits of hpa would take us onto the next page */
	size = aligned_nrpages(hpa, size);
	return __domain_mapping(dmar_domain, iova >> VTD_PAGE_SHIFT,
				hpa >> VTD_PAGE_SHIFT, size, prot);
}

static int intel_iommu_map_pages(struct iommu_domain *domain,
				 unsigned long iova, phys_addr_t paddr,
				 size_t pgsize, size_t pgcount,
				 int prot, gfp_t gfp, size_t *mapped)
{
	unsigned long pgshift = __ffs(pgsize);
	size_t size = pgcount << pgshift;
	int ret;

	if (pgsize != SZ_4K && pgsize != SZ_2M && pgsize != SZ_1G)
		return -EINVAL;

	if (!IS_ALIGNED(iova | paddr, pgsize))
		return -EINVAL;

	ret = intel_iommu_map(domain, iova, paddr, size, prot, gfp);
	if (!ret && mapped)
		*mapped = size;

	return ret;
}

static size_t intel_iommu_unmap(struct iommu_domain *domain,
				unsigned long iova, size_t size,
				struct iommu_iotlb_gather *gather)
{
	struct dmar_domain *dmar_domain = to_dmar_domain(domain);
	unsigned long start_pfn, last_pfn;
	int level = 0;

	/* Cope with horrid API which requires us to unmap more than the
	   size argument if it happens to be a large-page mapping. */
	BUG_ON(!pfn_to_dma_pte(dmar_domain, iova >> VTD_PAGE_SHIFT, &level));

	if (size < VTD_PAGE_SIZE << level_to_offset_bits(level))
		size = VTD_PAGE_SIZE << level_to_offset_bits(level);

	start_pfn = iova >> VTD_PAGE_SHIFT;
	last_pfn = (iova + size - 1) >> VTD_PAGE_SHIFT;

	domain_unmap(dmar_domain, start_pfn, last_pfn, &gather->freelist);

	if (dmar_domain->max_addr == iova + size)
		dmar_domain->max_addr = iova;

	iommu_iotlb_gather_add_page(domain, gather, iova, size);

	return size;
}

static size_t intel_iommu_unmap_pages(struct iommu_domain *domain,
				      unsigned long iova,
				      size_t pgsize, size_t pgcount,
				      struct iommu_iotlb_gather *gather)
{
	unsigned long pgshift = __ffs(pgsize);
	size_t size = pgcount << pgshift;

	return intel_iommu_unmap(domain, iova, size, gather);
}

static void intel_iommu_tlb_sync(struct iommu_domain *domain,
				 struct iommu_iotlb_gather *gather)
{
	struct dmar_domain *dmar_domain = to_dmar_domain(domain);
	unsigned long iova_pfn = IOVA_PFN(gather->start);
	size_t size = gather->end - gather->start;
	unsigned long start_pfn;
	unsigned long nrpages;
	int iommu_id;

	nrpages = aligned_nrpages(gather->start, size);
	start_pfn = mm_to_dma_pfn(iova_pfn);

	for_each_domain_iommu(iommu_id, dmar_domain)
		iommu_flush_iotlb_psi(g_iommus[iommu_id], dmar_domain,
				      start_pfn, nrpages,
				      list_empty(&gather->freelist), 0);

	put_pages_list(&gather->freelist);
}

static phys_addr_t intel_iommu_iova_to_phys(struct iommu_domain *domain,
					    dma_addr_t iova)
{
	struct dmar_domain *dmar_domain = to_dmar_domain(domain);
	struct dma_pte *pte;
	int level = 0;
	u64 phys = 0;

	pte = pfn_to_dma_pte(dmar_domain, iova >> VTD_PAGE_SHIFT, &level);
	if (pte && dma_pte_present(pte))
		phys = dma_pte_addr(pte) +
			(iova & (BIT_MASK(level_to_offset_bits(level) +
						VTD_PAGE_SHIFT) - 1));

	return phys;
}

static bool intel_iommu_capable(enum iommu_cap cap)
{
	if (cap == IOMMU_CAP_CACHE_COHERENCY)
		return domain_update_iommu_snooping(NULL);
	if (cap == IOMMU_CAP_INTR_REMAP)
		return irq_remapping_enabled == 1;

	return false;
}

static struct iommu_device *intel_iommu_probe_device(struct device *dev)
{
	struct pci_dev *pdev = dev_is_pci(dev) ? to_pci_dev(dev) : NULL;
	struct device_domain_info *info;
	struct intel_iommu *iommu;
	unsigned long flags;
	u8 bus, devfn;

	iommu = device_to_iommu(dev, &bus, &devfn);
	if (!iommu)
		return ERR_PTR(-ENODEV);

	info = kzalloc(sizeof(*info), GFP_KERNEL);
	if (!info)
		return ERR_PTR(-ENOMEM);

	if (dev_is_real_dma_subdevice(dev)) {
		info->bus = pdev->bus->number;
		info->devfn = pdev->devfn;
		info->segment = pci_domain_nr(pdev->bus);
	} else {
		info->bus = bus;
		info->devfn = devfn;
		info->segment = iommu->segment;
	}

	info->dev = dev;
	info->iommu = iommu;
	if (dev_is_pci(dev)) {
		if (ecap_dev_iotlb_support(iommu->ecap) &&
		    pci_ats_supported(pdev) &&
		    dmar_ats_supported(pdev, iommu))
			info->ats_supported = 1;

		if (sm_supported(iommu)) {
			if (pasid_supported(iommu)) {
				int features = pci_pasid_features(pdev);

				if (features >= 0)
					info->pasid_supported = features | 1;
			}

			if (info->ats_supported && ecap_prs(iommu->ecap) &&
			    pci_pri_supported(pdev))
				info->pri_supported = 1;
		}
	}

	spin_lock_irqsave(&device_domain_lock, flags);
	list_add(&info->global, &device_domain_list);
	dev_iommu_priv_set(dev, info);
	spin_unlock_irqrestore(&device_domain_lock, flags);

	return &iommu->iommu;
}

static void intel_iommu_release_device(struct device *dev)
{
	struct device_domain_info *info = dev_iommu_priv_get(dev);
	unsigned long flags;

	dmar_remove_one_dev_info(dev);

	spin_lock_irqsave(&device_domain_lock, flags);
	dev_iommu_priv_set(dev, NULL);
	list_del(&info->global);
	spin_unlock_irqrestore(&device_domain_lock, flags);

	kfree(info);
	set_dma_ops(dev, NULL);
}

static void intel_iommu_probe_finalize(struct device *dev)
{
	set_dma_ops(dev, NULL);
	iommu_setup_dma_ops(dev, 0, U64_MAX);
}

static void intel_iommu_get_resv_regions(struct device *device,
					 struct list_head *head)
{
	int prot = DMA_PTE_READ | DMA_PTE_WRITE;
	struct iommu_resv_region *reg;
	struct dmar_rmrr_unit *rmrr;
	struct device *i_dev;
	int i;

	down_read(&dmar_global_lock);
	for_each_rmrr_units(rmrr) {
		for_each_active_dev_scope(rmrr->devices, rmrr->devices_cnt,
					  i, i_dev) {
			struct iommu_resv_region *resv;
			enum iommu_resv_type type;
			size_t length;

			if (i_dev != device &&
			    !is_downstream_to_pci_bridge(device, i_dev))
				continue;

			length = rmrr->end_address - rmrr->base_address + 1;

			type = device_rmrr_is_relaxable(device) ?
				IOMMU_RESV_DIRECT_RELAXABLE : IOMMU_RESV_DIRECT;

			resv = iommu_alloc_resv_region(rmrr->base_address,
						       length, prot, type);
			if (!resv)
				break;

			list_add_tail(&resv->list, head);
		}
	}
	up_read(&dmar_global_lock);

#ifdef CONFIG_INTEL_IOMMU_FLOPPY_WA
	if (dev_is_pci(device)) {
		struct pci_dev *pdev = to_pci_dev(device);

		if ((pdev->class >> 8) == PCI_CLASS_BRIDGE_ISA) {
			reg = iommu_alloc_resv_region(0, 1UL << 24, prot,
						   IOMMU_RESV_DIRECT_RELAXABLE);
			if (reg)
				list_add_tail(&reg->list, head);
		}
	}
#endif /* CONFIG_INTEL_IOMMU_FLOPPY_WA */

	reg = iommu_alloc_resv_region(IOAPIC_RANGE_START,
				      IOAPIC_RANGE_END - IOAPIC_RANGE_START + 1,
				      0, IOMMU_RESV_MSI);
	if (!reg)
		return;
	list_add_tail(&reg->list, head);
}

int intel_iommu_enable_pasid(struct intel_iommu *iommu, struct device *dev)
{
	struct device_domain_info *info = dev_iommu_priv_get(dev);
	struct context_entry *context;
	struct dmar_domain *domain;
	unsigned long flags;
	u64 ctx_lo;
	int ret;

	domain = info->domain;
	if (!domain)
		return -EINVAL;

	spin_lock_irqsave(&device_domain_lock, flags);
	spin_lock(&iommu->lock);

	ret = -EINVAL;
	if (!info->pasid_supported)
		goto out;

	context = iommu_context_addr(iommu, info->bus, info->devfn, 0);
	if (WARN_ON(!context))
		goto out;

	ctx_lo = context[0].lo;

	if (!(ctx_lo & CONTEXT_PASIDE)) {
		ctx_lo |= CONTEXT_PASIDE;
		context[0].lo = ctx_lo;
		wmb();
		iommu->flush.flush_context(iommu,
					   domain->iommu_did[iommu->seq_id],
					   PCI_DEVID(info->bus, info->devfn),
					   DMA_CCMD_MASK_NOBIT,
					   DMA_CCMD_DEVICE_INVL);
	}

	/* Enable PASID support in the device, if it wasn't already */
	if (!info->pasid_enabled)
		iommu_enable_dev_iotlb(info);

	ret = 0;

 out:
	spin_unlock(&iommu->lock);
	spin_unlock_irqrestore(&device_domain_lock, flags);

	return ret;
}

static struct iommu_group *intel_iommu_device_group(struct device *dev)
{
	if (dev_is_pci(dev))
		return pci_device_group(dev);
	return generic_device_group(dev);
}

static int intel_iommu_enable_sva(struct device *dev)
{
	struct device_domain_info *info = dev_iommu_priv_get(dev);
	struct intel_iommu *iommu;
	int ret;

	if (!info || dmar_disabled)
		return -EINVAL;

	iommu = info->iommu;
	if (!iommu)
		return -EINVAL;

	if (!(iommu->flags & VTD_FLAG_SVM_CAPABLE))
		return -ENODEV;

	if (intel_iommu_enable_pasid(iommu, dev))
		return -ENODEV;

	if (!info->pasid_enabled || !info->pri_enabled || !info->ats_enabled)
		return -EINVAL;

	ret = iopf_queue_add_device(iommu->iopf_queue, dev);
	if (!ret)
		ret = iommu_register_device_fault_handler(dev, iommu_queue_iopf, dev);

	return ret;
}

static int intel_iommu_disable_sva(struct device *dev)
{
	struct device_domain_info *info = dev_iommu_priv_get(dev);
	struct intel_iommu *iommu = info->iommu;
	int ret;

	ret = iommu_unregister_device_fault_handler(dev);
	if (!ret)
		ret = iopf_queue_remove_device(iommu->iopf_queue, dev);

	return ret;
}

static int intel_iommu_enable_iopf(struct device *dev)
{
	struct device_domain_info *info = dev_iommu_priv_get(dev);

	if (info && info->pri_supported)
		return 0;

	return -ENODEV;
}

static int
intel_iommu_dev_enable_feat(struct device *dev, enum iommu_dev_features feat)
{
	switch (feat) {
	case IOMMU_DEV_FEAT_IOPF:
		return intel_iommu_enable_iopf(dev);

	case IOMMU_DEV_FEAT_SVA:
		return intel_iommu_enable_sva(dev);

	default:
		return -ENODEV;
	}
}

static int
intel_iommu_dev_disable_feat(struct device *dev, enum iommu_dev_features feat)
{
	switch (feat) {
	case IOMMU_DEV_FEAT_IOPF:
		return 0;

	case IOMMU_DEV_FEAT_SVA:
		return intel_iommu_disable_sva(dev);

	default:
		return -ENODEV;
	}
}

static bool intel_iommu_is_attach_deferred(struct device *dev)
{
	struct device_domain_info *info = dev_iommu_priv_get(dev);

	return translation_pre_enabled(info->iommu) && !info->domain;
}

/*
 * Check that the device does not live on an external facing PCI port that is
 * marked as untrusted. Such devices should not be able to apply quirks and
 * thus not be able to bypass the IOMMU restrictions.
 */
static bool risky_device(struct pci_dev *pdev)
{
	if (pdev->untrusted) {
		pci_info(pdev,
			 "Skipping IOMMU quirk for dev [%04X:%04X] on untrusted PCI link\n",
			 pdev->vendor, pdev->device);
		pci_info(pdev, "Please check with your BIOS/Platform vendor about this\n");
		return true;
	}
	return false;
}

static void intel_iommu_iotlb_sync_map(struct iommu_domain *domain,
				       unsigned long iova, size_t size)
{
	struct dmar_domain *dmar_domain = to_dmar_domain(domain);
	unsigned long pages = aligned_nrpages(iova, size);
	unsigned long pfn = iova >> VTD_PAGE_SHIFT;
	struct intel_iommu *iommu;
	int iommu_id;

	for_each_domain_iommu(iommu_id, dmar_domain) {
		iommu = g_iommus[iommu_id];
		__mapping_notify_one(iommu, dmar_domain, pfn, pages);
	}
}

const struct iommu_ops intel_iommu_ops = {
	.capable		= intel_iommu_capable,
	.domain_alloc		= intel_iommu_domain_alloc,
	.probe_device		= intel_iommu_probe_device,
	.probe_finalize		= intel_iommu_probe_finalize,
	.release_device		= intel_iommu_release_device,
	.get_resv_regions	= intel_iommu_get_resv_regions,
	.put_resv_regions	= generic_iommu_put_resv_regions,
	.device_group		= intel_iommu_device_group,
	.dev_enable_feat	= intel_iommu_dev_enable_feat,
	.dev_disable_feat	= intel_iommu_dev_disable_feat,
	.is_attach_deferred	= intel_iommu_is_attach_deferred,
	.def_domain_type	= device_def_domain_type,
	.pgsize_bitmap		= SZ_4K,
#ifdef CONFIG_INTEL_IOMMU_SVM
	.sva_bind		= intel_svm_bind,
	.sva_unbind		= intel_svm_unbind,
	.sva_get_pasid		= intel_svm_get_pasid,
	.page_response		= intel_svm_page_response,
#endif
	.default_domain_ops = &(const struct iommu_domain_ops) {
		.attach_dev		= intel_iommu_attach_device,
		.detach_dev		= intel_iommu_detach_device,
		.map_pages		= intel_iommu_map_pages,
		.unmap_pages		= intel_iommu_unmap_pages,
		.iotlb_sync_map		= intel_iommu_iotlb_sync_map,
		.flush_iotlb_all        = intel_flush_iotlb_all,
		.iotlb_sync		= intel_iommu_tlb_sync,
		.iova_to_phys		= intel_iommu_iova_to_phys,
		.free			= intel_iommu_domain_free,
	}
};

static void quirk_iommu_igfx(struct pci_dev *dev)
{
	if (risky_device(dev))
		return;

	pci_info(dev, "Disabling IOMMU for graphics on this chipset\n");
	dmar_map_gfx = 0;
}

/* G4x/GM45 integrated gfx dmar support is totally busted. */
DECLARE_PCI_FIXUP_HEADER(PCI_VENDOR_ID_INTEL, 0x2a40, quirk_iommu_igfx);
DECLARE_PCI_FIXUP_HEADER(PCI_VENDOR_ID_INTEL, 0x2e00, quirk_iommu_igfx);
DECLARE_PCI_FIXUP_HEADER(PCI_VENDOR_ID_INTEL, 0x2e10, quirk_iommu_igfx);
DECLARE_PCI_FIXUP_HEADER(PCI_VENDOR_ID_INTEL, 0x2e20, quirk_iommu_igfx);
DECLARE_PCI_FIXUP_HEADER(PCI_VENDOR_ID_INTEL, 0x2e30, quirk_iommu_igfx);
DECLARE_PCI_FIXUP_HEADER(PCI_VENDOR_ID_INTEL, 0x2e40, quirk_iommu_igfx);
DECLARE_PCI_FIXUP_HEADER(PCI_VENDOR_ID_INTEL, 0x2e90, quirk_iommu_igfx);

/* Broadwell igfx malfunctions with dmar */
DECLARE_PCI_FIXUP_HEADER(PCI_VENDOR_ID_INTEL, 0x1606, quirk_iommu_igfx);
DECLARE_PCI_FIXUP_HEADER(PCI_VENDOR_ID_INTEL, 0x160B, quirk_iommu_igfx);
DECLARE_PCI_FIXUP_HEADER(PCI_VENDOR_ID_INTEL, 0x160E, quirk_iommu_igfx);
DECLARE_PCI_FIXUP_HEADER(PCI_VENDOR_ID_INTEL, 0x1602, quirk_iommu_igfx);
DECLARE_PCI_FIXUP_HEADER(PCI_VENDOR_ID_INTEL, 0x160A, quirk_iommu_igfx);
DECLARE_PCI_FIXUP_HEADER(PCI_VENDOR_ID_INTEL, 0x160D, quirk_iommu_igfx);
DECLARE_PCI_FIXUP_HEADER(PCI_VENDOR_ID_INTEL, 0x1616, quirk_iommu_igfx);
DECLARE_PCI_FIXUP_HEADER(PCI_VENDOR_ID_INTEL, 0x161B, quirk_iommu_igfx);
DECLARE_PCI_FIXUP_HEADER(PCI_VENDOR_ID_INTEL, 0x161E, quirk_iommu_igfx);
DECLARE_PCI_FIXUP_HEADER(PCI_VENDOR_ID_INTEL, 0x1612, quirk_iommu_igfx);
DECLARE_PCI_FIXUP_HEADER(PCI_VENDOR_ID_INTEL, 0x161A, quirk_iommu_igfx);
DECLARE_PCI_FIXUP_HEADER(PCI_VENDOR_ID_INTEL, 0x161D, quirk_iommu_igfx);
DECLARE_PCI_FIXUP_HEADER(PCI_VENDOR_ID_INTEL, 0x1626, quirk_iommu_igfx);
DECLARE_PCI_FIXUP_HEADER(PCI_VENDOR_ID_INTEL, 0x162B, quirk_iommu_igfx);
DECLARE_PCI_FIXUP_HEADER(PCI_VENDOR_ID_INTEL, 0x162E, quirk_iommu_igfx);
DECLARE_PCI_FIXUP_HEADER(PCI_VENDOR_ID_INTEL, 0x1622, quirk_iommu_igfx);
DECLARE_PCI_FIXUP_HEADER(PCI_VENDOR_ID_INTEL, 0x162A, quirk_iommu_igfx);
DECLARE_PCI_FIXUP_HEADER(PCI_VENDOR_ID_INTEL, 0x162D, quirk_iommu_igfx);
DECLARE_PCI_FIXUP_HEADER(PCI_VENDOR_ID_INTEL, 0x1636, quirk_iommu_igfx);
DECLARE_PCI_FIXUP_HEADER(PCI_VENDOR_ID_INTEL, 0x163B, quirk_iommu_igfx);
DECLARE_PCI_FIXUP_HEADER(PCI_VENDOR_ID_INTEL, 0x163E, quirk_iommu_igfx);
DECLARE_PCI_FIXUP_HEADER(PCI_VENDOR_ID_INTEL, 0x1632, quirk_iommu_igfx);
DECLARE_PCI_FIXUP_HEADER(PCI_VENDOR_ID_INTEL, 0x163A, quirk_iommu_igfx);
DECLARE_PCI_FIXUP_HEADER(PCI_VENDOR_ID_INTEL, 0x163D, quirk_iommu_igfx);

static void quirk_iommu_rwbf(struct pci_dev *dev)
{
	if (risky_device(dev))
		return;

	/*
	 * Mobile 4 Series Chipset neglects to set RWBF capability,
	 * but needs it. Same seems to hold for the desktop versions.
	 */
	pci_info(dev, "Forcing write-buffer flush capability\n");
	rwbf_quirk = 1;
}

DECLARE_PCI_FIXUP_HEADER(PCI_VENDOR_ID_INTEL, 0x2a40, quirk_iommu_rwbf);
DECLARE_PCI_FIXUP_HEADER(PCI_VENDOR_ID_INTEL, 0x2e00, quirk_iommu_rwbf);
DECLARE_PCI_FIXUP_HEADER(PCI_VENDOR_ID_INTEL, 0x2e10, quirk_iommu_rwbf);
DECLARE_PCI_FIXUP_HEADER(PCI_VENDOR_ID_INTEL, 0x2e20, quirk_iommu_rwbf);
DECLARE_PCI_FIXUP_HEADER(PCI_VENDOR_ID_INTEL, 0x2e30, quirk_iommu_rwbf);
DECLARE_PCI_FIXUP_HEADER(PCI_VENDOR_ID_INTEL, 0x2e40, quirk_iommu_rwbf);
DECLARE_PCI_FIXUP_HEADER(PCI_VENDOR_ID_INTEL, 0x2e90, quirk_iommu_rwbf);

#define GGC 0x52
#define GGC_MEMORY_SIZE_MASK	(0xf << 8)
#define GGC_MEMORY_SIZE_NONE	(0x0 << 8)
#define GGC_MEMORY_SIZE_1M	(0x1 << 8)
#define GGC_MEMORY_SIZE_2M	(0x3 << 8)
#define GGC_MEMORY_VT_ENABLED	(0x8 << 8)
#define GGC_MEMORY_SIZE_2M_VT	(0x9 << 8)
#define GGC_MEMORY_SIZE_3M_VT	(0xa << 8)
#define GGC_MEMORY_SIZE_4M_VT	(0xb << 8)

static void quirk_calpella_no_shadow_gtt(struct pci_dev *dev)
{
	unsigned short ggc;

	if (risky_device(dev))
		return;

	if (pci_read_config_word(dev, GGC, &ggc))
		return;

	if (!(ggc & GGC_MEMORY_VT_ENABLED)) {
		pci_info(dev, "BIOS has allocated no shadow GTT; disabling IOMMU for graphics\n");
		dmar_map_gfx = 0;
	} else if (dmar_map_gfx) {
		/* we have to ensure the gfx device is idle before we flush */
		pci_info(dev, "Disabling batched IOTLB flush on Ironlake\n");
		iommu_set_dma_strict();
	}
}
DECLARE_PCI_FIXUP_HEADER(PCI_VENDOR_ID_INTEL, 0x0040, quirk_calpella_no_shadow_gtt);
DECLARE_PCI_FIXUP_HEADER(PCI_VENDOR_ID_INTEL, 0x0044, quirk_calpella_no_shadow_gtt);
DECLARE_PCI_FIXUP_HEADER(PCI_VENDOR_ID_INTEL, 0x0062, quirk_calpella_no_shadow_gtt);
DECLARE_PCI_FIXUP_HEADER(PCI_VENDOR_ID_INTEL, 0x006a, quirk_calpella_no_shadow_gtt);

static void quirk_igfx_skip_te_disable(struct pci_dev *dev)
{
	unsigned short ver;

	if (!IS_GFX_DEVICE(dev))
		return;

	ver = (dev->device >> 8) & 0xff;
	if (ver != 0x45 && ver != 0x46 && ver != 0x4c &&
	    ver != 0x4e && ver != 0x8a && ver != 0x98 &&
	    ver != 0x9a)
		return;

	if (risky_device(dev))
		return;

	pci_info(dev, "Skip IOMMU disabling for graphics\n");
	iommu_skip_te_disable = 1;
}
DECLARE_PCI_FIXUP_HEADER(PCI_VENDOR_ID_INTEL, PCI_ANY_ID, quirk_igfx_skip_te_disable);

/* On Tylersburg chipsets, some BIOSes have been known to enable the
   ISOCH DMAR unit for the Azalia sound device, but not give it any
   TLB entries, which causes it to deadlock. Check for that.  We do
   this in a function called from init_dmars(), instead of in a PCI
   quirk, because we don't want to print the obnoxious "BIOS broken"
   message if VT-d is actually disabled.
*/
static void __init check_tylersburg_isoch(void)
{
	struct pci_dev *pdev;
	uint32_t vtisochctrl;

	/* If there's no Azalia in the system anyway, forget it. */
	pdev = pci_get_device(PCI_VENDOR_ID_INTEL, 0x3a3e, NULL);
	if (!pdev)
		return;

	if (risky_device(pdev)) {
		pci_dev_put(pdev);
		return;
	}

	pci_dev_put(pdev);

	/* System Management Registers. Might be hidden, in which case
	   we can't do the sanity check. But that's OK, because the
	   known-broken BIOSes _don't_ actually hide it, so far. */
	pdev = pci_get_device(PCI_VENDOR_ID_INTEL, 0x342e, NULL);
	if (!pdev)
		return;

	if (risky_device(pdev)) {
		pci_dev_put(pdev);
		return;
	}

	if (pci_read_config_dword(pdev, 0x188, &vtisochctrl)) {
		pci_dev_put(pdev);
		return;
	}

	pci_dev_put(pdev);

	/* If Azalia DMA is routed to the non-isoch DMAR unit, fine. */
	if (vtisochctrl & 1)
		return;

	/* Drop all bits other than the number of TLB entries */
	vtisochctrl &= 0x1c;

	/* If we have the recommended number of TLB entries (16), fine. */
	if (vtisochctrl == 0x10)
		return;

	/* Zero TLB entries? You get to ride the short bus to school. */
	if (!vtisochctrl) {
		WARN(1, "Your BIOS is broken; DMA routed to ISOCH DMAR unit but no TLB space.\n"
		     "BIOS vendor: %s; Ver: %s; Product Version: %s\n",
		     dmi_get_system_info(DMI_BIOS_VENDOR),
		     dmi_get_system_info(DMI_BIOS_VERSION),
		     dmi_get_system_info(DMI_PRODUCT_VERSION));
		iommu_identity_mapping |= IDENTMAP_AZALIA;
		return;
	}

	pr_warn("Recommended TLB entries for ISOCH unit is 16; your BIOS set %d\n",
	       vtisochctrl);
}<|MERGE_RESOLUTION|>--- conflicted
+++ resolved
@@ -1716,10 +1716,6 @@
 static int iommu_init_domains(struct intel_iommu *iommu)
 {
 	u32 ndomains;
-<<<<<<< HEAD
-	size_t size;
-=======
->>>>>>> 95cd2cdc
 
 	ndomains = cap_ndoms(iommu->cap);
 	pr_debug("%s: Number of Domains supported <%d>\n",
@@ -1731,27 +1727,6 @@
 	if (!iommu->domain_ids)
 		return -ENOMEM;
 
-<<<<<<< HEAD
-	size = (ALIGN(ndomains, 256) >> 8) * sizeof(struct dmar_domain **);
-	iommu->domains = kzalloc(size, GFP_KERNEL);
-
-	if (iommu->domains) {
-		size = 256 * sizeof(struct dmar_domain *);
-		iommu->domains[0] = kzalloc(size, GFP_KERNEL);
-	}
-
-	if (!iommu->domains || !iommu->domains[0]) {
-		pr_err("%s: Allocating domain array failed\n",
-		       iommu->name);
-		bitmap_free(iommu->domain_ids);
-		kfree(iommu->domains);
-		iommu->domain_ids = NULL;
-		iommu->domains    = NULL;
-		return -ENOMEM;
-	}
-
-=======
->>>>>>> 95cd2cdc
 	/*
 	 * If Caching mode is set, then invalid translations are tagged
 	 * with domain-id 0, hence we need to pre-allocate it. We also
@@ -1799,20 +1774,8 @@
 
 static void free_dmar_iommu(struct intel_iommu *iommu)
 {
-<<<<<<< HEAD
-	if ((iommu->domains) && (iommu->domain_ids)) {
-		int elems = ALIGN(cap_ndoms(iommu->cap), 256) >> 8;
-		int i;
-
-		for (i = 0; i < elems; i++)
-			kfree(iommu->domains[i]);
-		kfree(iommu->domains);
-		bitmap_free(iommu->domain_ids);
-		iommu->domains = NULL;
-=======
 	if (iommu->domain_ids) {
 		bitmap_free(iommu->domain_ids);
->>>>>>> 95cd2cdc
 		iommu->domain_ids = NULL;
 	}
 
