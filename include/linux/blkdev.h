/* SPDX-License-Identifier: GPL-2.0 */
#ifndef _LINUX_BLKDEV_H
#define _LINUX_BLKDEV_H

#include <linux/sched.h>
#include <linux/sched/clock.h>

#ifdef CONFIG_BLOCK

#include <linux/major.h>
#include <linux/genhd.h>
#include <linux/list.h>
#include <linux/llist.h>
#include <linux/timer.h>
#include <linux/workqueue.h>
#include <linux/pagemap.h>
#include <linux/backing-dev-defs.h>
#include <linux/wait.h>
#include <linux/mempool.h>
#include <linux/pfn.h>
#include <linux/bio.h>
#include <linux/stringify.h>
#include <linux/gfp.h>
#include <linux/bsg.h>
#include <linux/smp.h>
#include <linux/rcupdate.h>
#include <linux/percpu-refcount.h>
#include <linux/scatterlist.h>
#include <linux/blkzoned.h>

struct module;
struct scsi_ioctl_command;

struct request_queue;
struct elevator_queue;
struct blk_trace;
struct request;
struct sg_io_hdr;
struct bsg_job;
struct blkcg_gq;
struct blk_flush_queue;
struct pr_ops;
struct rq_qos;
struct blk_queue_stats;
struct blk_stat_callback;

#define BLKDEV_MIN_RQ	4
#define BLKDEV_MAX_RQ	128	/* Default maximum */

/* Must be consistent with blk_mq_poll_stats_bkt() */
#define BLK_MQ_POLL_STATS_BKTS 16

/* Doing classic polling */
#define BLK_MQ_POLL_CLASSIC -1

/*
 * Maximum number of blkcg policies allowed to be registered concurrently.
 * Defined here to simplify include dependency.
 */
#define BLKCG_MAX_POLS		5

typedef void (rq_end_io_fn)(struct request *, blk_status_t);

/*
 * request flags */
typedef __u32 __bitwise req_flags_t;

/* elevator knows about this request */
#define RQF_SORTED		((__force req_flags_t)(1 << 0))
/* drive already may have started this one */
#define RQF_STARTED		((__force req_flags_t)(1 << 1))
/* may not be passed by ioscheduler */
#define RQF_SOFTBARRIER		((__force req_flags_t)(1 << 3))
/* request for flush sequence */
#define RQF_FLUSH_SEQ		((__force req_flags_t)(1 << 4))
/* merge of different types, fail separately */
#define RQF_MIXED_MERGE		((__force req_flags_t)(1 << 5))
/* track inflight for MQ */
#define RQF_MQ_INFLIGHT		((__force req_flags_t)(1 << 6))
/* don't call prep for this one */
#define RQF_DONTPREP		((__force req_flags_t)(1 << 7))
/* set for "ide_preempt" requests and also for requests for which the SCSI
   "quiesce" state must be ignored. */
#define RQF_PREEMPT		((__force req_flags_t)(1 << 8))
/* contains copies of user pages */
#define RQF_COPY_USER		((__force req_flags_t)(1 << 9))
/* vaguely specified driver internal error.  Ignored by the block layer */
#define RQF_FAILED		((__force req_flags_t)(1 << 10))
/* don't warn about errors */
#define RQF_QUIET		((__force req_flags_t)(1 << 11))
/* elevator private data attached */
#define RQF_ELVPRIV		((__force req_flags_t)(1 << 12))
/* account into disk and partition IO statistics */
#define RQF_IO_STAT		((__force req_flags_t)(1 << 13))
/* request came from our alloc pool */
#define RQF_ALLOCED		((__force req_flags_t)(1 << 14))
/* runtime pm request */
#define RQF_PM			((__force req_flags_t)(1 << 15))
/* on IO scheduler merge hash */
#define RQF_HASHED		((__force req_flags_t)(1 << 16))
/* track IO completion time */
#define RQF_STATS		((__force req_flags_t)(1 << 17))
/* Look at ->special_vec for the actual data payload instead of the
   bio chain. */
#define RQF_SPECIAL_PAYLOAD	((__force req_flags_t)(1 << 18))
/* The per-zone write lock is held for this request */
#define RQF_ZONE_WRITE_LOCKED	((__force req_flags_t)(1 << 19))
/* already slept for hybrid poll */
#define RQF_MQ_POLL_SLEPT	((__force req_flags_t)(1 << 20))
/* ->timeout has been called, don't expire again */
#define RQF_TIMED_OUT		((__force req_flags_t)(1 << 21))

/* flags that prevent us from merging requests: */
#define RQF_NOMERGE_FLAGS \
	(RQF_STARTED | RQF_SOFTBARRIER | RQF_FLUSH_SEQ | RQF_SPECIAL_PAYLOAD)

/*
 * Request state for blk-mq.
 */
enum mq_rq_state {
	MQ_RQ_IDLE		= 0,
	MQ_RQ_IN_FLIGHT		= 1,
	MQ_RQ_COMPLETE		= 2,
};

/*
 * Try to put the fields that are referenced together in the same cacheline.
 *
 * If you modify this structure, make sure to update blk_rq_init() and
 * especially blk_mq_rq_ctx_init() to take care of the added fields.
 */
struct request {
	struct request_queue *q;
	struct blk_mq_ctx *mq_ctx;
	struct blk_mq_hw_ctx *mq_hctx;

	unsigned int cmd_flags;		/* op and common flags */
	req_flags_t rq_flags;

	int tag;
	int internal_tag;

	/* the following two fields are internal, NEVER access directly */
	unsigned int __data_len;	/* total data len */
	sector_t __sector;		/* sector cursor */

	struct bio *bio;
	struct bio *biotail;

	struct list_head queuelist;

	/*
	 * The hash is used inside the scheduler, and killed once the
	 * request reaches the dispatch list. The ipi_list is only used
	 * to queue the request for softirq completion, which is long
	 * after the request has been unhashed (and even removed from
	 * the dispatch list).
	 */
	union {
		struct hlist_node hash;	/* merge hash */
		struct list_head ipi_list;
	};

	/*
	 * The rb_node is only used inside the io scheduler, requests
	 * are pruned when moved to the dispatch queue. So let the
	 * completion_data share space with the rb_node.
	 */
	union {
		struct rb_node rb_node;	/* sort/lookup */
		struct bio_vec special_vec;
		void *completion_data;
		int error_count; /* for legacy drivers, don't use */
	};

	/*
	 * Three pointers are available for the IO schedulers, if they need
	 * more they have to dynamically allocate it.  Flush requests are
	 * never put on the IO scheduler. So let the flush fields share
	 * space with the elevator data.
	 */
	union {
		struct {
			struct io_cq		*icq;
			void			*priv[2];
		} elv;

		struct {
			unsigned int		seq;
			struct list_head	list;
			rq_end_io_fn		*saved_end_io;
		} flush;
	};

	struct gendisk *rq_disk;
	struct hd_struct *part;
#ifdef CONFIG_BLK_RQ_ALLOC_TIME
	/* Time that the first bio started allocating this request. */
	u64 alloc_time_ns;
#endif
	/* Time that this request was allocated for this IO. */
	u64 start_time_ns;
	/* Time that I/O was submitted to the device. */
	u64 io_start_time_ns;

#ifdef CONFIG_BLK_WBT
	unsigned short wbt_flags;
#endif
	/*
	 * rq sectors used for blk stats. It has the same value
	 * with blk_rq_sectors(rq), except that it never be zeroed
	 * by completion.
	 */
	unsigned short stats_sectors;

	/*
	 * Number of scatter-gather DMA addr+len pairs after
	 * physical address coalescing is performed.
	 */
	unsigned short nr_phys_segments;

#if defined(CONFIG_BLK_DEV_INTEGRITY)
	unsigned short nr_integrity_segments;
#endif

	unsigned short write_hint;
	unsigned short ioprio;

	unsigned int extra_len;	/* length of alignment and padding */

	enum mq_rq_state state;
	refcount_t ref;

	unsigned int timeout;
	unsigned long deadline;

	union {
		struct __call_single_data csd;
		u64 fifo_time;
	};

	/*
	 * completion callback.
	 */
	rq_end_io_fn *end_io;
	void *end_io_data;
};

static inline bool blk_op_is_scsi(unsigned int op)
{
	return op == REQ_OP_SCSI_IN || op == REQ_OP_SCSI_OUT;
}

static inline bool blk_op_is_private(unsigned int op)
{
	return op == REQ_OP_DRV_IN || op == REQ_OP_DRV_OUT;
}

static inline bool blk_rq_is_scsi(struct request *rq)
{
	return blk_op_is_scsi(req_op(rq));
}

static inline bool blk_rq_is_private(struct request *rq)
{
	return blk_op_is_private(req_op(rq));
}

static inline bool blk_rq_is_passthrough(struct request *rq)
{
	return blk_rq_is_scsi(rq) || blk_rq_is_private(rq);
}

static inline bool bio_is_passthrough(struct bio *bio)
{
	unsigned op = bio_op(bio);

	return blk_op_is_scsi(op) || blk_op_is_private(op);
}

static inline unsigned short req_get_ioprio(struct request *req)
{
	return req->ioprio;
}

#include <linux/elevator.h>

struct blk_queue_ctx;

typedef blk_qc_t (make_request_fn) (struct request_queue *q, struct bio *bio);

struct bio_vec;
typedef int (dma_drain_needed_fn)(struct request *);

enum blk_eh_timer_return {
	BLK_EH_DONE,		/* drivers has completed the command */
	BLK_EH_RESET_TIMER,	/* reset timer and try again */
};

enum blk_queue_state {
	Queue_down,
	Queue_up,
};

#define BLK_TAG_ALLOC_FIFO 0 /* allocate starting from 0 */
#define BLK_TAG_ALLOC_RR 1 /* allocate starting from last allocated tag */

#define BLK_SCSI_MAX_CMDS	(256)
#define BLK_SCSI_CMD_PER_LONG	(BLK_SCSI_MAX_CMDS / (sizeof(long) * 8))

/*
 * Zoned block device models (zoned limit).
 */
enum blk_zoned_model {
	BLK_ZONED_NONE,	/* Regular block device */
	BLK_ZONED_HA,	/* Host-aware zoned block device */
	BLK_ZONED_HM,	/* Host-managed zoned block device */
};

struct queue_limits {
	unsigned long		bounce_pfn;
	unsigned long		seg_boundary_mask;
	unsigned long		virt_boundary_mask;

	unsigned int		max_hw_sectors;
	unsigned int		max_dev_sectors;
	unsigned int		chunk_sectors;
	unsigned int		max_sectors;
	unsigned int		max_segment_size;
	unsigned int		physical_block_size;
	unsigned int		alignment_offset;
	unsigned int		io_min;
	unsigned int		io_opt;
	unsigned int		max_discard_sectors;
	unsigned int		max_hw_discard_sectors;
	unsigned int		max_write_same_sectors;
	unsigned int		max_write_zeroes_sectors;
	unsigned int		discard_granularity;
	unsigned int		discard_alignment;

	unsigned short		logical_block_size;
	unsigned short		max_segments;
	unsigned short		max_integrity_segments;
	unsigned short		max_discard_segments;

	unsigned char		misaligned;
	unsigned char		discard_misaligned;
	unsigned char		raid_partial_stripes_expensive;
	enum blk_zoned_model	zoned;
};

#ifdef CONFIG_BLK_DEV_ZONED

/*
 * Maximum number of zones to report with a single report zones command.
 */
#define BLK_ZONED_REPORT_MAX_ZONES	8192U

extern unsigned int blkdev_nr_zones(struct block_device *bdev);
extern int blkdev_report_zones(struct block_device *bdev,
			       sector_t sector, struct blk_zone *zones,
			       unsigned int *nr_zones);
extern int blkdev_reset_zones(struct block_device *bdev, sector_t sectors,
			      sector_t nr_sectors, gfp_t gfp_mask);
extern int blk_revalidate_disk_zones(struct gendisk *disk);

extern int blkdev_report_zones_ioctl(struct block_device *bdev, fmode_t mode,
				     unsigned int cmd, unsigned long arg);
extern int blkdev_reset_zones_ioctl(struct block_device *bdev, fmode_t mode,
				    unsigned int cmd, unsigned long arg);

#else /* CONFIG_BLK_DEV_ZONED */

static inline unsigned int blkdev_nr_zones(struct block_device *bdev)
{
	return 0;
}

static inline int blk_revalidate_disk_zones(struct gendisk *disk)
{
	return 0;
}

static inline int blkdev_report_zones_ioctl(struct block_device *bdev,
					    fmode_t mode, unsigned int cmd,
					    unsigned long arg)
{
	return -ENOTTY;
}

static inline int blkdev_reset_zones_ioctl(struct block_device *bdev,
					   fmode_t mode, unsigned int cmd,
					   unsigned long arg)
{
	return -ENOTTY;
}

#endif /* CONFIG_BLK_DEV_ZONED */

struct request_queue {
	struct request		*last_merge;
	struct elevator_queue	*elevator;

	struct blk_queue_stats	*stats;
	struct rq_qos		*rq_qos;

	make_request_fn		*make_request_fn;
	dma_drain_needed_fn	*dma_drain_needed;

	const struct blk_mq_ops	*mq_ops;

	/* sw queues */
	struct blk_mq_ctx __percpu	*queue_ctx;
	unsigned int		nr_queues;

	unsigned int		queue_depth;

	/* hw dispatch queues */
	struct blk_mq_hw_ctx	**queue_hw_ctx;
	unsigned int		nr_hw_queues;

	struct backing_dev_info	*backing_dev_info;

	/*
	 * The queue owner gets to use this for whatever they like.
	 * ll_rw_blk doesn't touch it.
	 */
	void			*queuedata;

	/*
	 * various queue flags, see QUEUE_* below
	 */
	unsigned long		queue_flags;
	/*
	 * Number of contexts that have called blk_set_pm_only(). If this
	 * counter is above zero then only RQF_PM and RQF_PREEMPT requests are
	 * processed.
	 */
	atomic_t		pm_only;

	/*
	 * ida allocated id for this queue.  Used to index queues from
	 * ioctx.
	 */
	int			id;

	/*
	 * queue needs bounce pages for pages above this limit
	 */
	gfp_t			bounce_gfp;

	spinlock_t		queue_lock;

	/*
	 * queue kobject
	 */
	struct kobject kobj;

	/*
	 * mq queue kobject
	 */
	struct kobject *mq_kobj;

#ifdef  CONFIG_BLK_DEV_INTEGRITY
	struct blk_integrity integrity;
#endif	/* CONFIG_BLK_DEV_INTEGRITY */

#ifdef CONFIG_PM
	struct device		*dev;
	int			rpm_status;
	unsigned int		nr_pending;
#endif

	/*
	 * queue settings
	 */
	unsigned long		nr_requests;	/* Max # of requests */

	unsigned int		dma_drain_size;
	void			*dma_drain_buffer;
	unsigned int		dma_pad_mask;
	unsigned int		dma_alignment;

	unsigned int		rq_timeout;
	int			poll_nsec;

	struct blk_stat_callback	*poll_cb;
	struct blk_rq_stat	poll_stat[BLK_MQ_POLL_STATS_BKTS];

	struct timer_list	timeout;
	struct work_struct	timeout_work;

	struct list_head	icq_list;
#ifdef CONFIG_BLK_CGROUP
	DECLARE_BITMAP		(blkcg_pols, BLKCG_MAX_POLS);
	struct blkcg_gq		*root_blkg;
	struct list_head	blkg_list;
#endif

	struct queue_limits	limits;

	unsigned int		required_elevator_features;

#ifdef CONFIG_BLK_DEV_ZONED
	/*
	 * Zoned block device information for request dispatch control.
	 * nr_zones is the total number of zones of the device. This is always
	 * 0 for regular block devices. seq_zones_bitmap is a bitmap of nr_zones
	 * bits which indicates if a zone is conventional (bit clear) or
	 * sequential (bit set). seq_zones_wlock is a bitmap of nr_zones
	 * bits which indicates if a zone is write locked, that is, if a write
	 * request targeting the zone was dispatched. All three fields are
	 * initialized by the low level device driver (e.g. scsi/sd.c).
	 * Stacking drivers (device mappers) may or may not initialize
	 * these fields.
	 *
	 * Reads of this information must be protected with blk_queue_enter() /
	 * blk_queue_exit(). Modifying this information is only allowed while
	 * no requests are being processed. See also blk_mq_freeze_queue() and
	 * blk_mq_unfreeze_queue().
	 */
	unsigned int		nr_zones;
	unsigned long		*seq_zones_bitmap;
	unsigned long		*seq_zones_wlock;
#endif /* CONFIG_BLK_DEV_ZONED */

	/*
	 * sg stuff
	 */
	unsigned int		sg_timeout;
	unsigned int		sg_reserved_size;
	int			node;
#ifdef CONFIG_BLK_DEV_IO_TRACE
	struct blk_trace	*blk_trace;
	struct mutex		blk_trace_mutex;
#endif
	/*
	 * for flush operations
	 */
	struct blk_flush_queue	*fq;

	struct list_head	requeue_list;
	spinlock_t		requeue_lock;
	struct delayed_work	requeue_work;

	struct mutex		sysfs_lock;
	struct mutex		sysfs_dir_lock;

	/*
	 * for reusing dead hctx instance in case of updating
	 * nr_hw_queues
	 */
	struct list_head	unused_hctx_list;
	spinlock_t		unused_hctx_lock;

	int			mq_freeze_depth;

#if defined(CONFIG_BLK_DEV_BSG)
	struct bsg_class_device bsg_dev;
#endif

#ifdef CONFIG_BLK_DEV_THROTTLING
	/* Throttle data */
	struct throtl_data *td;
#endif
	struct rcu_head		rcu_head;
	wait_queue_head_t	mq_freeze_wq;
	/*
	 * Protect concurrent access to q_usage_counter by
	 * percpu_ref_kill() and percpu_ref_reinit().
	 */
	struct mutex		mq_freeze_lock;
	struct percpu_ref	q_usage_counter;

	struct blk_mq_tag_set	*tag_set;
	struct list_head	tag_set_list;
	struct bio_set		bio_split;

#ifdef CONFIG_BLK_DEBUG_FS
	struct dentry		*debugfs_dir;
	struct dentry		*sched_debugfs_dir;
	struct dentry		*rqos_debugfs_dir;
#endif

	bool			mq_sysfs_init_done;

	size_t			cmd_size;

	struct work_struct	release_work;

#define BLK_MAX_WRITE_HINTS	5
	u64			write_hints[BLK_MAX_WRITE_HINTS];
};

#define QUEUE_FLAG_STOPPED	0	/* queue is stopped */
#define QUEUE_FLAG_DYING	1	/* queue being torn down */
#define QUEUE_FLAG_NOMERGES     3	/* disable merge attempts */
#define QUEUE_FLAG_SAME_COMP	4	/* complete on same CPU-group */
#define QUEUE_FLAG_FAIL_IO	5	/* fake timeout */
#define QUEUE_FLAG_NONROT	6	/* non-rotational device (SSD) */
#define QUEUE_FLAG_VIRT		QUEUE_FLAG_NONROT /* paravirt device */
#define QUEUE_FLAG_IO_STAT	7	/* do disk/partitions IO accounting */
#define QUEUE_FLAG_DISCARD	8	/* supports DISCARD */
#define QUEUE_FLAG_NOXMERGES	9	/* No extended merges */
#define QUEUE_FLAG_ADD_RANDOM	10	/* Contributes to random pool */
#define QUEUE_FLAG_SECERASE	11	/* supports secure erase */
#define QUEUE_FLAG_SAME_FORCE	12	/* force complete on same CPU */
#define QUEUE_FLAG_DEAD		13	/* queue tear-down finished */
#define QUEUE_FLAG_INIT_DONE	14	/* queue is initialized */
#define QUEUE_FLAG_POLL		16	/* IO polling enabled if set */
#define QUEUE_FLAG_WC		17	/* Write back caching */
#define QUEUE_FLAG_FUA		18	/* device supports FUA writes */
#define QUEUE_FLAG_DAX		19	/* device supports DAX */
#define QUEUE_FLAG_STATS	20	/* track IO start and completion times */
#define QUEUE_FLAG_POLL_STATS	21	/* collecting stats for hybrid polling */
#define QUEUE_FLAG_REGISTERED	22	/* queue has been registered to a disk */
#define QUEUE_FLAG_SCSI_PASSTHROUGH 23	/* queue supports SCSI commands */
#define QUEUE_FLAG_QUIESCED	24	/* queue has been quiesced */
#define QUEUE_FLAG_PCI_P2PDMA	25	/* device supports PCI p2p requests */
#define QUEUE_FLAG_ZONE_RESETALL 26	/* supports Zone Reset All */
#define QUEUE_FLAG_RQ_ALLOC_TIME 27	/* record rq->alloc_time_ns */

#define QUEUE_FLAG_MQ_DEFAULT	((1 << QUEUE_FLAG_IO_STAT) |		\
				 (1 << QUEUE_FLAG_SAME_COMP))

void blk_queue_flag_set(unsigned int flag, struct request_queue *q);
void blk_queue_flag_clear(unsigned int flag, struct request_queue *q);
bool blk_queue_flag_test_and_set(unsigned int flag, struct request_queue *q);

#define blk_queue_stopped(q)	test_bit(QUEUE_FLAG_STOPPED, &(q)->queue_flags)
#define blk_queue_dying(q)	test_bit(QUEUE_FLAG_DYING, &(q)->queue_flags)
#define blk_queue_dead(q)	test_bit(QUEUE_FLAG_DEAD, &(q)->queue_flags)
#define blk_queue_init_done(q)	test_bit(QUEUE_FLAG_INIT_DONE, &(q)->queue_flags)
#define blk_queue_nomerges(q)	test_bit(QUEUE_FLAG_NOMERGES, &(q)->queue_flags)
#define blk_queue_noxmerges(q)	\
	test_bit(QUEUE_FLAG_NOXMERGES, &(q)->queue_flags)
#define blk_queue_nonrot(q)	test_bit(QUEUE_FLAG_NONROT, &(q)->queue_flags)
#define blk_queue_io_stat(q)	test_bit(QUEUE_FLAG_IO_STAT, &(q)->queue_flags)
#define blk_queue_add_random(q)	test_bit(QUEUE_FLAG_ADD_RANDOM, &(q)->queue_flags)
#define blk_queue_discard(q)	test_bit(QUEUE_FLAG_DISCARD, &(q)->queue_flags)
#define blk_queue_zone_resetall(q)	\
	test_bit(QUEUE_FLAG_ZONE_RESETALL, &(q)->queue_flags)
#define blk_queue_secure_erase(q) \
	(test_bit(QUEUE_FLAG_SECERASE, &(q)->queue_flags))
#define blk_queue_dax(q)	test_bit(QUEUE_FLAG_DAX, &(q)->queue_flags)
#define blk_queue_scsi_passthrough(q)	\
	test_bit(QUEUE_FLAG_SCSI_PASSTHROUGH, &(q)->queue_flags)
#define blk_queue_pci_p2pdma(q)	\
	test_bit(QUEUE_FLAG_PCI_P2PDMA, &(q)->queue_flags)
#ifdef CONFIG_BLK_RQ_ALLOC_TIME
#define blk_queue_rq_alloc_time(q)	\
	test_bit(QUEUE_FLAG_RQ_ALLOC_TIME, &(q)->queue_flags)
#else
#define blk_queue_rq_alloc_time(q)	false
#endif

#define blk_noretry_request(rq) \
	((rq)->cmd_flags & (REQ_FAILFAST_DEV|REQ_FAILFAST_TRANSPORT| \
			     REQ_FAILFAST_DRIVER))
#define blk_queue_quiesced(q)	test_bit(QUEUE_FLAG_QUIESCED, &(q)->queue_flags)
#define blk_queue_pm_only(q)	atomic_read(&(q)->pm_only)
#define blk_queue_fua(q)	test_bit(QUEUE_FLAG_FUA, &(q)->queue_flags)
#define blk_queue_registered(q)	test_bit(QUEUE_FLAG_REGISTERED, &(q)->queue_flags)

extern void blk_set_pm_only(struct request_queue *q);
extern void blk_clear_pm_only(struct request_queue *q);

static inline bool blk_account_rq(struct request *rq)
{
	return (rq->rq_flags & RQF_STARTED) && !blk_rq_is_passthrough(rq);
}

#define list_entry_rq(ptr)	list_entry((ptr), struct request, queuelist)

#define rq_data_dir(rq)		(op_is_write(req_op(rq)) ? WRITE : READ)

#define rq_dma_dir(rq) \
	(op_is_write(req_op(rq)) ? DMA_TO_DEVICE : DMA_FROM_DEVICE)

#define dma_map_bvec(dev, bv, dir, attrs) \
	dma_map_page_attrs(dev, (bv)->bv_page, (bv)->bv_offset, (bv)->bv_len, \
	(dir), (attrs))

static inline bool queue_is_mq(struct request_queue *q)
{
	return q->mq_ops;
}

static inline enum blk_zoned_model
blk_queue_zoned_model(struct request_queue *q)
{
	return q->limits.zoned;
}

static inline bool blk_queue_is_zoned(struct request_queue *q)
{
	switch (blk_queue_zoned_model(q)) {
	case BLK_ZONED_HA:
	case BLK_ZONED_HM:
		return true;
	default:
		return false;
	}
}

static inline sector_t blk_queue_zone_sectors(struct request_queue *q)
{
	return blk_queue_is_zoned(q) ? q->limits.chunk_sectors : 0;
}

#ifdef CONFIG_BLK_DEV_ZONED
static inline unsigned int blk_queue_nr_zones(struct request_queue *q)
{
	return blk_queue_is_zoned(q) ? q->nr_zones : 0;
}

static inline unsigned int blk_queue_zone_no(struct request_queue *q,
					     sector_t sector)
{
	if (!blk_queue_is_zoned(q))
		return 0;
	return sector >> ilog2(q->limits.chunk_sectors);
}

static inline bool blk_queue_zone_is_seq(struct request_queue *q,
					 sector_t sector)
{
	if (!blk_queue_is_zoned(q) || !q->seq_zones_bitmap)
		return false;
	return test_bit(blk_queue_zone_no(q, sector), q->seq_zones_bitmap);
}
#else /* CONFIG_BLK_DEV_ZONED */
static inline unsigned int blk_queue_nr_zones(struct request_queue *q)
{
	return 0;
}
#endif /* CONFIG_BLK_DEV_ZONED */

static inline bool rq_is_sync(struct request *rq)
{
	return op_is_sync(rq->cmd_flags);
}

static inline bool rq_mergeable(struct request *rq)
{
	if (blk_rq_is_passthrough(rq))
		return false;

	if (req_op(rq) == REQ_OP_FLUSH)
		return false;

	if (req_op(rq) == REQ_OP_WRITE_ZEROES)
		return false;

	if (rq->cmd_flags & REQ_NOMERGE_FLAGS)
		return false;
	if (rq->rq_flags & RQF_NOMERGE_FLAGS)
		return false;

	return true;
}

static inline bool blk_write_same_mergeable(struct bio *a, struct bio *b)
{
	if (bio_page(a) == bio_page(b) &&
	    bio_offset(a) == bio_offset(b))
		return true;

	return false;
}

static inline unsigned int blk_queue_depth(struct request_queue *q)
{
	if (q->queue_depth)
		return q->queue_depth;

	return q->nr_requests;
}

extern unsigned long blk_max_low_pfn, blk_max_pfn;

/*
 * standard bounce addresses:
 *
 * BLK_BOUNCE_HIGH	: bounce all highmem pages
 * BLK_BOUNCE_ANY	: don't bounce anything
 * BLK_BOUNCE_ISA	: bounce pages above ISA DMA boundary
 */

#if BITS_PER_LONG == 32
#define BLK_BOUNCE_HIGH		((u64)blk_max_low_pfn << PAGE_SHIFT)
#else
#define BLK_BOUNCE_HIGH		-1ULL
#endif
#define BLK_BOUNCE_ANY		(-1ULL)
#define BLK_BOUNCE_ISA		(DMA_BIT_MASK(24))

/*
 * default timeout for SG_IO if none specified
 */
#define BLK_DEFAULT_SG_TIMEOUT	(60 * HZ)
#define BLK_MIN_SG_TIMEOUT	(7 * HZ)

struct rq_map_data {
	struct page **pages;
	int page_order;
	int nr_entries;
	unsigned long offset;
	int null_mapped;
	int from_user;
};

struct req_iterator {
	struct bvec_iter iter;
	struct bio *bio;
};

/* This should not be used directly - use rq_for_each_segment */
#define for_each_bio(_bio)		\
	for (; _bio; _bio = _bio->bi_next)
#define __rq_for_each_bio(_bio, rq)	\
	if ((rq->bio))			\
		for (_bio = (rq)->bio; _bio; _bio = _bio->bi_next)

#define rq_for_each_segment(bvl, _rq, _iter)			\
	__rq_for_each_bio(_iter.bio, _rq)			\
		bio_for_each_segment(bvl, _iter.bio, _iter.iter)

#define rq_for_each_bvec(bvl, _rq, _iter)			\
	__rq_for_each_bio(_iter.bio, _rq)			\
		bio_for_each_bvec(bvl, _iter.bio, _iter.iter)

#define rq_iter_last(bvec, _iter)				\
		(_iter.bio->bi_next == NULL &&			\
		 bio_iter_last(bvec, _iter.iter))

#ifndef ARCH_IMPLEMENTS_FLUSH_DCACHE_PAGE
# error	"You should define ARCH_IMPLEMENTS_FLUSH_DCACHE_PAGE for your platform"
#endif
#if ARCH_IMPLEMENTS_FLUSH_DCACHE_PAGE
extern void rq_flush_dcache_pages(struct request *rq);
#else
static inline void rq_flush_dcache_pages(struct request *rq)
{
}
#endif

extern int blk_register_queue(struct gendisk *disk);
extern void blk_unregister_queue(struct gendisk *disk);
extern blk_qc_t generic_make_request(struct bio *bio);
extern blk_qc_t direct_make_request(struct bio *bio);
extern void blk_rq_init(struct request_queue *q, struct request *rq);
extern void blk_put_request(struct request *);
extern struct request *blk_get_request(struct request_queue *, unsigned int op,
				       blk_mq_req_flags_t flags);
extern int blk_lld_busy(struct request_queue *q);
extern int blk_rq_prep_clone(struct request *rq, struct request *rq_src,
			     struct bio_set *bs, gfp_t gfp_mask,
			     int (*bio_ctr)(struct bio *, struct bio *, void *),
			     void *data);
extern void blk_rq_unprep_clone(struct request *rq);
extern blk_status_t blk_insert_cloned_request(struct request_queue *q,
				     struct request *rq);
extern int blk_rq_append_bio(struct request *rq, struct bio **bio);
extern void blk_queue_split(struct request_queue *, struct bio **);
extern int scsi_verify_blk_ioctl(struct block_device *, unsigned int);
extern int scsi_cmd_blk_ioctl(struct block_device *, fmode_t,
			      unsigned int, void __user *);
extern int scsi_cmd_ioctl(struct request_queue *, struct gendisk *, fmode_t,
			  unsigned int, void __user *);
extern int sg_scsi_ioctl(struct request_queue *, struct gendisk *, fmode_t,
			 struct scsi_ioctl_command __user *);

extern int blk_queue_enter(struct request_queue *q, blk_mq_req_flags_t flags);
extern void blk_queue_exit(struct request_queue *q);
extern void blk_sync_queue(struct request_queue *q);
extern int blk_rq_map_user(struct request_queue *, struct request *,
			   struct rq_map_data *, void __user *, unsigned long,
			   gfp_t);
extern int blk_rq_unmap_user(struct bio *);
extern int blk_rq_map_kern(struct request_queue *, struct request *, void *, unsigned int, gfp_t);
extern int blk_rq_map_user_iov(struct request_queue *, struct request *,
			       struct rq_map_data *, const struct iov_iter *,
			       gfp_t);
extern void blk_execute_rq(struct request_queue *, struct gendisk *,
			  struct request *, int);
extern void blk_execute_rq_nowait(struct request_queue *, struct gendisk *,
				  struct request *, int, rq_end_io_fn *);

/* Helper to convert REQ_OP_XXX to its string format XXX */
extern const char *blk_op_str(unsigned int op);

int blk_status_to_errno(blk_status_t status);
blk_status_t errno_to_blk_status(int errno);

int blk_poll(struct request_queue *q, blk_qc_t cookie, bool spin);

static inline struct request_queue *bdev_get_queue(struct block_device *bdev)
{
	return bdev->bd_disk->queue;	/* this is never NULL */
}

/*
 * The basic unit of block I/O is a sector. It is used in a number of contexts
 * in Linux (blk, bio, genhd). The size of one sector is 512 = 2**9
 * bytes. Variables of type sector_t represent an offset or size that is a
 * multiple of 512 bytes. Hence these two constants.
 */
#ifndef SECTOR_SHIFT
#define SECTOR_SHIFT 9
#endif
#ifndef SECTOR_SIZE
#define SECTOR_SIZE (1 << SECTOR_SHIFT)
#endif

/*
 * blk_rq_pos()			: the current sector
 * blk_rq_bytes()		: bytes left in the entire request
 * blk_rq_cur_bytes()		: bytes left in the current segment
 * blk_rq_err_bytes()		: bytes left till the next error boundary
 * blk_rq_sectors()		: sectors left in the entire request
 * blk_rq_cur_sectors()		: sectors left in the current segment
 * blk_rq_stats_sectors()	: sectors of the entire request used for stats
 */
static inline sector_t blk_rq_pos(const struct request *rq)
{
	return rq->__sector;
}

static inline unsigned int blk_rq_bytes(const struct request *rq)
{
	return rq->__data_len;
}

static inline int blk_rq_cur_bytes(const struct request *rq)
{
	return rq->bio ? bio_cur_bytes(rq->bio) : 0;
}

extern unsigned int blk_rq_err_bytes(const struct request *rq);

static inline unsigned int blk_rq_sectors(const struct request *rq)
{
	return blk_rq_bytes(rq) >> SECTOR_SHIFT;
}

static inline unsigned int blk_rq_cur_sectors(const struct request *rq)
{
	return blk_rq_cur_bytes(rq) >> SECTOR_SHIFT;
}

static inline unsigned int blk_rq_stats_sectors(const struct request *rq)
{
	return rq->stats_sectors;
}

#ifdef CONFIG_BLK_DEV_ZONED
static inline unsigned int blk_rq_zone_no(struct request *rq)
{
	return blk_queue_zone_no(rq->q, blk_rq_pos(rq));
}

static inline unsigned int blk_rq_zone_is_seq(struct request *rq)
{
	return blk_queue_zone_is_seq(rq->q, blk_rq_pos(rq));
}
#endif /* CONFIG_BLK_DEV_ZONED */

/*
 * Some commands like WRITE SAME have a payload or data transfer size which
 * is different from the size of the request.  Any driver that supports such
 * commands using the RQF_SPECIAL_PAYLOAD flag needs to use this helper to
 * calculate the data transfer size.
 */
static inline unsigned int blk_rq_payload_bytes(struct request *rq)
{
	if (rq->rq_flags & RQF_SPECIAL_PAYLOAD)
		return rq->special_vec.bv_len;
	return blk_rq_bytes(rq);
}

/*
 * Return the first full biovec in the request.  The caller needs to check that
 * there are any bvecs before calling this helper.
 */
static inline struct bio_vec req_bvec(struct request *rq)
{
	if (rq->rq_flags & RQF_SPECIAL_PAYLOAD)
		return rq->special_vec;
	return mp_bvec_iter_bvec(rq->bio->bi_io_vec, rq->bio->bi_iter);
}

static inline unsigned int blk_queue_get_max_sectors(struct request_queue *q,
						     int op)
{
	if (unlikely(op == REQ_OP_DISCARD || op == REQ_OP_SECURE_ERASE))
		return min(q->limits.max_discard_sectors,
			   UINT_MAX >> SECTOR_SHIFT);

	if (unlikely(op == REQ_OP_WRITE_SAME))
		return q->limits.max_write_same_sectors;

	if (unlikely(op == REQ_OP_WRITE_ZEROES))
		return q->limits.max_write_zeroes_sectors;

	return q->limits.max_sectors;
}

/*
 * Return maximum size of a request at given offset. Only valid for
 * file system requests.
 */
static inline unsigned int blk_max_size_offset(struct request_queue *q,
					       sector_t offset)
{
	if (!q->limits.chunk_sectors)
		return q->limits.max_sectors;

	return min(q->limits.max_sectors, (unsigned int)(q->limits.chunk_sectors -
			(offset & (q->limits.chunk_sectors - 1))));
}

static inline unsigned int blk_rq_get_max_sectors(struct request *rq,
						  sector_t offset)
{
	struct request_queue *q = rq->q;

	if (blk_rq_is_passthrough(rq))
		return q->limits.max_hw_sectors;

	if (!q->limits.chunk_sectors ||
	    req_op(rq) == REQ_OP_DISCARD ||
	    req_op(rq) == REQ_OP_SECURE_ERASE)
		return blk_queue_get_max_sectors(q, req_op(rq));

	return min(blk_max_size_offset(q, offset),
			blk_queue_get_max_sectors(q, req_op(rq)));
}

static inline unsigned int blk_rq_count_bios(struct request *rq)
{
	unsigned int nr_bios = 0;
	struct bio *bio;

	__rq_for_each_bio(bio, rq)
		nr_bios++;

	return nr_bios;
}

void blk_steal_bios(struct bio_list *list, struct request *rq);

/*
 * Request completion related functions.
 *
 * blk_update_request() completes given number of bytes and updates
 * the request without completing it.
 */
extern bool blk_update_request(struct request *rq, blk_status_t error,
			       unsigned int nr_bytes);

extern void __blk_complete_request(struct request *);
extern void blk_abort_request(struct request *);

/*
 * Access functions for manipulating queue properties
 */
extern void blk_cleanup_queue(struct request_queue *);
extern void blk_queue_make_request(struct request_queue *, make_request_fn *);
extern void blk_queue_bounce_limit(struct request_queue *, u64);
extern void blk_queue_max_hw_sectors(struct request_queue *, unsigned int);
extern void blk_queue_chunk_sectors(struct request_queue *, unsigned int);
extern void blk_queue_max_segments(struct request_queue *, unsigned short);
extern void blk_queue_max_discard_segments(struct request_queue *,
		unsigned short);
extern void blk_queue_max_segment_size(struct request_queue *, unsigned int);
extern void blk_queue_max_discard_sectors(struct request_queue *q,
		unsigned int max_discard_sectors);
extern void blk_queue_max_write_same_sectors(struct request_queue *q,
		unsigned int max_write_same_sectors);
extern void blk_queue_max_write_zeroes_sectors(struct request_queue *q,
		unsigned int max_write_same_sectors);
extern void blk_queue_logical_block_size(struct request_queue *, unsigned short);
extern void blk_queue_physical_block_size(struct request_queue *, unsigned int);
extern void blk_queue_alignment_offset(struct request_queue *q,
				       unsigned int alignment);
extern void blk_limits_io_min(struct queue_limits *limits, unsigned int min);
extern void blk_queue_io_min(struct request_queue *q, unsigned int min);
extern void blk_limits_io_opt(struct queue_limits *limits, unsigned int opt);
extern void blk_queue_io_opt(struct request_queue *q, unsigned int opt);
extern void blk_set_queue_depth(struct request_queue *q, unsigned int depth);
extern void blk_set_default_limits(struct queue_limits *lim);
extern void blk_set_stacking_limits(struct queue_limits *lim);
extern int blk_stack_limits(struct queue_limits *t, struct queue_limits *b,
			    sector_t offset);
extern int bdev_stack_limits(struct queue_limits *t, struct block_device *bdev,
			    sector_t offset);
extern void disk_stack_limits(struct gendisk *disk, struct block_device *bdev,
			      sector_t offset);
extern void blk_queue_stack_limits(struct request_queue *t, struct request_queue *b);
extern void blk_queue_update_dma_pad(struct request_queue *, unsigned int);
extern int blk_queue_dma_drain(struct request_queue *q,
			       dma_drain_needed_fn *dma_drain_needed,
			       void *buf, unsigned int size);
extern void blk_queue_segment_boundary(struct request_queue *, unsigned long);
extern void blk_queue_virt_boundary(struct request_queue *, unsigned long);
extern void blk_queue_dma_alignment(struct request_queue *, int);
extern void blk_queue_update_dma_alignment(struct request_queue *, int);
extern void blk_queue_rq_timeout(struct request_queue *, unsigned int);
extern void blk_queue_write_cache(struct request_queue *q, bool enabled, bool fua);
<<<<<<< HEAD
extern void blk_queue_required_elevator_features(struct request_queue *q,
						 unsigned int features);
=======
extern bool blk_queue_can_use_dma_map_merging(struct request_queue *q,
					      struct device *dev);
>>>>>>> c7d9eccb

/*
 * Number of physical segments as sent to the device.
 *
 * Normally this is the number of discontiguous data segments sent by the
 * submitter.  But for data-less command like discard we might have no
 * actual data segments submitted, but the driver might have to add it's
 * own special payload.  In that case we still return 1 here so that this
 * special payload will be mapped.
 */
static inline unsigned short blk_rq_nr_phys_segments(struct request *rq)
{
	if (rq->rq_flags & RQF_SPECIAL_PAYLOAD)
		return 1;
	return rq->nr_phys_segments;
}

/*
 * Number of discard segments (or ranges) the driver needs to fill in.
 * Each discard bio merged into a request is counted as one segment.
 */
static inline unsigned short blk_rq_nr_discard_segments(struct request *rq)
{
	return max_t(unsigned short, rq->nr_phys_segments, 1);
}

extern int blk_rq_map_sg(struct request_queue *, struct request *, struct scatterlist *);
extern void blk_dump_rq_flags(struct request *, char *);
extern long nr_blockdev_pages(void);

bool __must_check blk_get_queue(struct request_queue *);
struct request_queue *blk_alloc_queue(gfp_t);
struct request_queue *blk_alloc_queue_node(gfp_t gfp_mask, int node_id);
extern void blk_put_queue(struct request_queue *);
extern void blk_set_queue_dying(struct request_queue *);

/*
 * blk_plug permits building a queue of related requests by holding the I/O
 * fragments for a short period. This allows merging of sequential requests
 * into single larger request. As the requests are moved from a per-task list to
 * the device's request_queue in a batch, this results in improved scalability
 * as the lock contention for request_queue lock is reduced.
 *
 * It is ok not to disable preemption when adding the request to the plug list
 * or when attempting a merge, because blk_schedule_flush_list() will only flush
 * the plug list when the task sleeps by itself. For details, please see
 * schedule() where blk_schedule_flush_plug() is called.
 */
struct blk_plug {
	struct list_head mq_list; /* blk-mq requests */
	struct list_head cb_list; /* md requires an unplug callback */
	unsigned short rq_count;
	bool multiple_queues;
};
#define BLK_MAX_REQUEST_COUNT 16
#define BLK_PLUG_FLUSH_SIZE (128 * 1024)

struct blk_plug_cb;
typedef void (*blk_plug_cb_fn)(struct blk_plug_cb *, bool);
struct blk_plug_cb {
	struct list_head list;
	blk_plug_cb_fn callback;
	void *data;
};
extern struct blk_plug_cb *blk_check_plugged(blk_plug_cb_fn unplug,
					     void *data, int size);
extern void blk_start_plug(struct blk_plug *);
extern void blk_finish_plug(struct blk_plug *);
extern void blk_flush_plug_list(struct blk_plug *, bool);

static inline void blk_flush_plug(struct task_struct *tsk)
{
	struct blk_plug *plug = tsk->plug;

	if (plug)
		blk_flush_plug_list(plug, false);
}

static inline void blk_schedule_flush_plug(struct task_struct *tsk)
{
	struct blk_plug *plug = tsk->plug;

	if (plug)
		blk_flush_plug_list(plug, true);
}

static inline bool blk_needs_flush_plug(struct task_struct *tsk)
{
	struct blk_plug *plug = tsk->plug;

	return plug &&
		 (!list_empty(&plug->mq_list) ||
		 !list_empty(&plug->cb_list));
}

extern int blkdev_issue_flush(struct block_device *, gfp_t, sector_t *);
extern int blkdev_issue_write_same(struct block_device *bdev, sector_t sector,
		sector_t nr_sects, gfp_t gfp_mask, struct page *page);

#define BLKDEV_DISCARD_SECURE	(1 << 0)	/* issue a secure erase */

extern int blkdev_issue_discard(struct block_device *bdev, sector_t sector,
		sector_t nr_sects, gfp_t gfp_mask, unsigned long flags);
extern int __blkdev_issue_discard(struct block_device *bdev, sector_t sector,
		sector_t nr_sects, gfp_t gfp_mask, int flags,
		struct bio **biop);

#define BLKDEV_ZERO_NOUNMAP	(1 << 0)  /* do not free blocks */
#define BLKDEV_ZERO_NOFALLBACK	(1 << 1)  /* don't write explicit zeroes */

extern int __blkdev_issue_zeroout(struct block_device *bdev, sector_t sector,
		sector_t nr_sects, gfp_t gfp_mask, struct bio **biop,
		unsigned flags);
extern int blkdev_issue_zeroout(struct block_device *bdev, sector_t sector,
		sector_t nr_sects, gfp_t gfp_mask, unsigned flags);

static inline int sb_issue_discard(struct super_block *sb, sector_t block,
		sector_t nr_blocks, gfp_t gfp_mask, unsigned long flags)
{
	return blkdev_issue_discard(sb->s_bdev,
				    block << (sb->s_blocksize_bits -
					      SECTOR_SHIFT),
				    nr_blocks << (sb->s_blocksize_bits -
						  SECTOR_SHIFT),
				    gfp_mask, flags);
}
static inline int sb_issue_zeroout(struct super_block *sb, sector_t block,
		sector_t nr_blocks, gfp_t gfp_mask)
{
	return blkdev_issue_zeroout(sb->s_bdev,
				    block << (sb->s_blocksize_bits -
					      SECTOR_SHIFT),
				    nr_blocks << (sb->s_blocksize_bits -
						  SECTOR_SHIFT),
				    gfp_mask, 0);
}

extern int blk_verify_command(unsigned char *cmd, fmode_t mode);

enum blk_default_limits {
	BLK_MAX_SEGMENTS	= 128,
	BLK_SAFE_MAX_SECTORS	= 255,
	BLK_DEF_MAX_SECTORS	= 2560,
	BLK_MAX_SEGMENT_SIZE	= 65536,
	BLK_SEG_BOUNDARY_MASK	= 0xFFFFFFFFUL,
};

static inline unsigned long queue_segment_boundary(const struct request_queue *q)
{
	return q->limits.seg_boundary_mask;
}

static inline unsigned long queue_virt_boundary(const struct request_queue *q)
{
	return q->limits.virt_boundary_mask;
}

static inline unsigned int queue_max_sectors(const struct request_queue *q)
{
	return q->limits.max_sectors;
}

static inline unsigned int queue_max_hw_sectors(const struct request_queue *q)
{
	return q->limits.max_hw_sectors;
}

static inline unsigned short queue_max_segments(const struct request_queue *q)
{
	return q->limits.max_segments;
}

static inline unsigned short queue_max_discard_segments(const struct request_queue *q)
{
	return q->limits.max_discard_segments;
}

static inline unsigned int queue_max_segment_size(const struct request_queue *q)
{
	return q->limits.max_segment_size;
}

static inline unsigned short queue_logical_block_size(const struct request_queue *q)
{
	int retval = 512;

	if (q && q->limits.logical_block_size)
		retval = q->limits.logical_block_size;

	return retval;
}

static inline unsigned short bdev_logical_block_size(struct block_device *bdev)
{
	return queue_logical_block_size(bdev_get_queue(bdev));
}

static inline unsigned int queue_physical_block_size(const struct request_queue *q)
{
	return q->limits.physical_block_size;
}

static inline unsigned int bdev_physical_block_size(struct block_device *bdev)
{
	return queue_physical_block_size(bdev_get_queue(bdev));
}

static inline unsigned int queue_io_min(const struct request_queue *q)
{
	return q->limits.io_min;
}

static inline int bdev_io_min(struct block_device *bdev)
{
	return queue_io_min(bdev_get_queue(bdev));
}

static inline unsigned int queue_io_opt(const struct request_queue *q)
{
	return q->limits.io_opt;
}

static inline int bdev_io_opt(struct block_device *bdev)
{
	return queue_io_opt(bdev_get_queue(bdev));
}

static inline int queue_alignment_offset(const struct request_queue *q)
{
	if (q->limits.misaligned)
		return -1;

	return q->limits.alignment_offset;
}

static inline int queue_limit_alignment_offset(struct queue_limits *lim, sector_t sector)
{
	unsigned int granularity = max(lim->physical_block_size, lim->io_min);
	unsigned int alignment = sector_div(sector, granularity >> SECTOR_SHIFT)
		<< SECTOR_SHIFT;

	return (granularity + lim->alignment_offset - alignment) % granularity;
}

static inline int bdev_alignment_offset(struct block_device *bdev)
{
	struct request_queue *q = bdev_get_queue(bdev);

	if (q->limits.misaligned)
		return -1;

	if (bdev != bdev->bd_contains)
		return bdev->bd_part->alignment_offset;

	return q->limits.alignment_offset;
}

static inline int queue_discard_alignment(const struct request_queue *q)
{
	if (q->limits.discard_misaligned)
		return -1;

	return q->limits.discard_alignment;
}

static inline int queue_limit_discard_alignment(struct queue_limits *lim, sector_t sector)
{
	unsigned int alignment, granularity, offset;

	if (!lim->max_discard_sectors)
		return 0;

	/* Why are these in bytes, not sectors? */
	alignment = lim->discard_alignment >> SECTOR_SHIFT;
	granularity = lim->discard_granularity >> SECTOR_SHIFT;
	if (!granularity)
		return 0;

	/* Offset of the partition start in 'granularity' sectors */
	offset = sector_div(sector, granularity);

	/* And why do we do this modulus *again* in blkdev_issue_discard()? */
	offset = (granularity + alignment - offset) % granularity;

	/* Turn it back into bytes, gaah */
	return offset << SECTOR_SHIFT;
}

static inline int bdev_discard_alignment(struct block_device *bdev)
{
	struct request_queue *q = bdev_get_queue(bdev);

	if (bdev != bdev->bd_contains)
		return bdev->bd_part->discard_alignment;

	return q->limits.discard_alignment;
}

static inline unsigned int bdev_write_same(struct block_device *bdev)
{
	struct request_queue *q = bdev_get_queue(bdev);

	if (q)
		return q->limits.max_write_same_sectors;

	return 0;
}

static inline unsigned int bdev_write_zeroes_sectors(struct block_device *bdev)
{
	struct request_queue *q = bdev_get_queue(bdev);

	if (q)
		return q->limits.max_write_zeroes_sectors;

	return 0;
}

static inline enum blk_zoned_model bdev_zoned_model(struct block_device *bdev)
{
	struct request_queue *q = bdev_get_queue(bdev);

	if (q)
		return blk_queue_zoned_model(q);

	return BLK_ZONED_NONE;
}

static inline bool bdev_is_zoned(struct block_device *bdev)
{
	struct request_queue *q = bdev_get_queue(bdev);

	if (q)
		return blk_queue_is_zoned(q);

	return false;
}

static inline sector_t bdev_zone_sectors(struct block_device *bdev)
{
	struct request_queue *q = bdev_get_queue(bdev);

	if (q)
		return blk_queue_zone_sectors(q);
	return 0;
}

static inline int queue_dma_alignment(const struct request_queue *q)
{
	return q ? q->dma_alignment : 511;
}

static inline int blk_rq_aligned(struct request_queue *q, unsigned long addr,
				 unsigned int len)
{
	unsigned int alignment = queue_dma_alignment(q) | q->dma_pad_mask;
	return !(addr & alignment) && !(len & alignment);
}

/* assumes size > 256 */
static inline unsigned int blksize_bits(unsigned int size)
{
	unsigned int bits = 8;
	do {
		bits++;
		size >>= 1;
	} while (size > 256);
	return bits;
}

static inline unsigned int block_size(struct block_device *bdev)
{
	return bdev->bd_block_size;
}

typedef struct {struct page *v;} Sector;

unsigned char *read_dev_sector(struct block_device *, sector_t, Sector *);

static inline void put_dev_sector(Sector p)
{
	put_page(p.v);
}

int kblockd_schedule_work(struct work_struct *work);
int kblockd_schedule_work_on(int cpu, struct work_struct *work);
int kblockd_mod_delayed_work_on(int cpu, struct delayed_work *dwork, unsigned long delay);

#define MODULE_ALIAS_BLOCKDEV(major,minor) \
	MODULE_ALIAS("block-major-" __stringify(major) "-" __stringify(minor))
#define MODULE_ALIAS_BLOCKDEV_MAJOR(major) \
	MODULE_ALIAS("block-major-" __stringify(major) "-*")

#if defined(CONFIG_BLK_DEV_INTEGRITY)

enum blk_integrity_flags {
	BLK_INTEGRITY_VERIFY		= 1 << 0,
	BLK_INTEGRITY_GENERATE		= 1 << 1,
	BLK_INTEGRITY_DEVICE_CAPABLE	= 1 << 2,
	BLK_INTEGRITY_IP_CHECKSUM	= 1 << 3,
};

struct blk_integrity_iter {
	void			*prot_buf;
	void			*data_buf;
	sector_t		seed;
	unsigned int		data_size;
	unsigned short		interval;
	const char		*disk_name;
};

typedef blk_status_t (integrity_processing_fn) (struct blk_integrity_iter *);

struct blk_integrity_profile {
	integrity_processing_fn		*generate_fn;
	integrity_processing_fn		*verify_fn;
	const char			*name;
};

extern void blk_integrity_register(struct gendisk *, struct blk_integrity *);
extern void blk_integrity_unregister(struct gendisk *);
extern int blk_integrity_compare(struct gendisk *, struct gendisk *);
extern int blk_rq_map_integrity_sg(struct request_queue *, struct bio *,
				   struct scatterlist *);
extern int blk_rq_count_integrity_sg(struct request_queue *, struct bio *);
extern bool blk_integrity_merge_rq(struct request_queue *, struct request *,
				   struct request *);
extern bool blk_integrity_merge_bio(struct request_queue *, struct request *,
				    struct bio *);

static inline struct blk_integrity *blk_get_integrity(struct gendisk *disk)
{
	struct blk_integrity *bi = &disk->queue->integrity;

	if (!bi->profile)
		return NULL;

	return bi;
}

static inline
struct blk_integrity *bdev_get_integrity(struct block_device *bdev)
{
	return blk_get_integrity(bdev->bd_disk);
}

static inline bool blk_integrity_rq(struct request *rq)
{
	return rq->cmd_flags & REQ_INTEGRITY;
}

static inline void blk_queue_max_integrity_segments(struct request_queue *q,
						    unsigned int segs)
{
	q->limits.max_integrity_segments = segs;
}

static inline unsigned short
queue_max_integrity_segments(const struct request_queue *q)
{
	return q->limits.max_integrity_segments;
}

/**
 * bio_integrity_intervals - Return number of integrity intervals for a bio
 * @bi:		blk_integrity profile for device
 * @sectors:	Size of the bio in 512-byte sectors
 *
 * Description: The block layer calculates everything in 512 byte
 * sectors but integrity metadata is done in terms of the data integrity
 * interval size of the storage device.  Convert the block layer sectors
 * to the appropriate number of integrity intervals.
 */
static inline unsigned int bio_integrity_intervals(struct blk_integrity *bi,
						   unsigned int sectors)
{
	return sectors >> (bi->interval_exp - 9);
}

static inline unsigned int bio_integrity_bytes(struct blk_integrity *bi,
					       unsigned int sectors)
{
	return bio_integrity_intervals(bi, sectors) * bi->tuple_size;
}

/*
 * Return the first bvec that contains integrity data.  Only drivers that are
 * limited to a single integrity segment should use this helper.
 */
static inline struct bio_vec *rq_integrity_vec(struct request *rq)
{
	if (WARN_ON_ONCE(queue_max_integrity_segments(rq->q) > 1))
		return NULL;
	return rq->bio->bi_integrity->bip_vec;
}

#else /* CONFIG_BLK_DEV_INTEGRITY */

struct bio;
struct block_device;
struct gendisk;
struct blk_integrity;

static inline int blk_integrity_rq(struct request *rq)
{
	return 0;
}
static inline int blk_rq_count_integrity_sg(struct request_queue *q,
					    struct bio *b)
{
	return 0;
}
static inline int blk_rq_map_integrity_sg(struct request_queue *q,
					  struct bio *b,
					  struct scatterlist *s)
{
	return 0;
}
static inline struct blk_integrity *bdev_get_integrity(struct block_device *b)
{
	return NULL;
}
static inline struct blk_integrity *blk_get_integrity(struct gendisk *disk)
{
	return NULL;
}
static inline int blk_integrity_compare(struct gendisk *a, struct gendisk *b)
{
	return 0;
}
static inline void blk_integrity_register(struct gendisk *d,
					 struct blk_integrity *b)
{
}
static inline void blk_integrity_unregister(struct gendisk *d)
{
}
static inline void blk_queue_max_integrity_segments(struct request_queue *q,
						    unsigned int segs)
{
}
static inline unsigned short queue_max_integrity_segments(const struct request_queue *q)
{
	return 0;
}
static inline bool blk_integrity_merge_rq(struct request_queue *rq,
					  struct request *r1,
					  struct request *r2)
{
	return true;
}
static inline bool blk_integrity_merge_bio(struct request_queue *rq,
					   struct request *r,
					   struct bio *b)
{
	return true;
}

static inline unsigned int bio_integrity_intervals(struct blk_integrity *bi,
						   unsigned int sectors)
{
	return 0;
}

static inline unsigned int bio_integrity_bytes(struct blk_integrity *bi,
					       unsigned int sectors)
{
	return 0;
}

static inline struct bio_vec *rq_integrity_vec(struct request *rq)
{
	return NULL;
}

#endif /* CONFIG_BLK_DEV_INTEGRITY */

struct block_device_operations {
	int (*open) (struct block_device *, fmode_t);
	void (*release) (struct gendisk *, fmode_t);
	int (*rw_page)(struct block_device *, sector_t, struct page *, unsigned int);
	int (*ioctl) (struct block_device *, fmode_t, unsigned, unsigned long);
	int (*compat_ioctl) (struct block_device *, fmode_t, unsigned, unsigned long);
	unsigned int (*check_events) (struct gendisk *disk,
				      unsigned int clearing);
	/* ->media_changed() is DEPRECATED, use ->check_events() instead */
	int (*media_changed) (struct gendisk *);
	void (*unlock_native_capacity) (struct gendisk *);
	int (*revalidate_disk) (struct gendisk *);
	int (*getgeo)(struct block_device *, struct hd_geometry *);
	/* this callback is with swap_lock and sometimes page table lock held */
	void (*swap_slot_free_notify) (struct block_device *, unsigned long);
	int (*report_zones)(struct gendisk *, sector_t sector,
			    struct blk_zone *zones, unsigned int *nr_zones);
	struct module *owner;
	const struct pr_ops *pr_ops;
};

extern int __blkdev_driver_ioctl(struct block_device *, fmode_t, unsigned int,
				 unsigned long);
extern int bdev_read_page(struct block_device *, sector_t, struct page *);
extern int bdev_write_page(struct block_device *, sector_t, struct page *,
						struct writeback_control *);

#ifdef CONFIG_BLK_DEV_ZONED
bool blk_req_needs_zone_write_lock(struct request *rq);
void __blk_req_zone_write_lock(struct request *rq);
void __blk_req_zone_write_unlock(struct request *rq);

static inline void blk_req_zone_write_lock(struct request *rq)
{
	if (blk_req_needs_zone_write_lock(rq))
		__blk_req_zone_write_lock(rq);
}

static inline void blk_req_zone_write_unlock(struct request *rq)
{
	if (rq->rq_flags & RQF_ZONE_WRITE_LOCKED)
		__blk_req_zone_write_unlock(rq);
}

static inline bool blk_req_zone_is_write_locked(struct request *rq)
{
	return rq->q->seq_zones_wlock &&
		test_bit(blk_rq_zone_no(rq), rq->q->seq_zones_wlock);
}

static inline bool blk_req_can_dispatch_to_zone(struct request *rq)
{
	if (!blk_req_needs_zone_write_lock(rq))
		return true;
	return !blk_req_zone_is_write_locked(rq);
}
#else
static inline bool blk_req_needs_zone_write_lock(struct request *rq)
{
	return false;
}

static inline void blk_req_zone_write_lock(struct request *rq)
{
}

static inline void blk_req_zone_write_unlock(struct request *rq)
{
}
static inline bool blk_req_zone_is_write_locked(struct request *rq)
{
	return false;
}

static inline bool blk_req_can_dispatch_to_zone(struct request *rq)
{
	return true;
}
#endif /* CONFIG_BLK_DEV_ZONED */

#else /* CONFIG_BLOCK */

struct block_device;

/*
 * stubs for when the block layer is configured out
 */
#define buffer_heads_over_limit 0

static inline long nr_blockdev_pages(void)
{
	return 0;
}

struct blk_plug {
};

static inline void blk_start_plug(struct blk_plug *plug)
{
}

static inline void blk_finish_plug(struct blk_plug *plug)
{
}

static inline void blk_flush_plug(struct task_struct *task)
{
}

static inline void blk_schedule_flush_plug(struct task_struct *task)
{
}


static inline bool blk_needs_flush_plug(struct task_struct *tsk)
{
	return false;
}

static inline int blkdev_issue_flush(struct block_device *bdev, gfp_t gfp_mask,
				     sector_t *error_sector)
{
	return 0;
}

#endif /* CONFIG_BLOCK */

static inline void blk_wake_io_task(struct task_struct *waiter)
{
	/*
	 * If we're polling, the task itself is doing the completions. For
	 * that case, we don't need to signal a wakeup, it's enough to just
	 * mark us as RUNNING.
	 */
	if (waiter == current)
		__set_current_state(TASK_RUNNING);
	else
		wake_up_process(waiter);
}

#endif<|MERGE_RESOLUTION|>--- conflicted
+++ resolved
@@ -1108,13 +1108,10 @@
 extern void blk_queue_update_dma_alignment(struct request_queue *, int);
 extern void blk_queue_rq_timeout(struct request_queue *, unsigned int);
 extern void blk_queue_write_cache(struct request_queue *q, bool enabled, bool fua);
-<<<<<<< HEAD
 extern void blk_queue_required_elevator_features(struct request_queue *q,
 						 unsigned int features);
-=======
 extern bool blk_queue_can_use_dma_map_merging(struct request_queue *q,
 					      struct device *dev);
->>>>>>> c7d9eccb
 
 /*
  * Number of physical segments as sent to the device.
