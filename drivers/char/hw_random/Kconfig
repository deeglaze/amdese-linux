#
# Hardware Random Number Generator (RNG) configuration
#

menuconfig HW_RANDOM
	tristate "Hardware Random Number Generator Core support"
	default m
	---help---
	  Hardware Random Number Generator Core infrastructure.

	  To compile this driver as a module, choose M here: the
	  module will be called rng-core.  This provides a device
	  that's usually called /dev/hwrng, and which exposes one
	  of possibly several hardware random number generators.

	  These hardware random number generators do not feed directly
	  into the kernel's random number generator.  That is usually
	  handled by the "rngd" daemon.  Documentation/hw_random.txt
	  has more information.

	  If unsure, say Y.

if HW_RANDOM

config HW_RANDOM_TIMERIOMEM
	tristate "Timer IOMEM HW Random Number Generator support"
	depends on HAS_IOMEM
	---help---
	  This driver provides kernel-side support for a generic Random
	  Number Generator used by reading a 'dumb' iomem address that
	  is to be read no faster than, for example, once a second;
	  the default FPGA bitstream on the TS-7800 has such functionality.

	  To compile this driver as a module, choose M here: the
	  module will be called timeriomem-rng.

	  If unsure, say Y.

config HW_RANDOM_INTEL
	tristate "Intel HW Random Number Generator support"
	depends on (X86 || IA64) && PCI
	default HW_RANDOM
	---help---
	  This driver provides kernel-side support for the Random Number
	  Generator hardware found on Intel i8xx-based motherboards.

	  To compile this driver as a module, choose M here: the
	  module will be called intel-rng.

	  If unsure, say Y.

config HW_RANDOM_AMD
	tristate "AMD HW Random Number Generator support"
	depends on (X86 || PPC_MAPLE) && PCI
	default HW_RANDOM
	---help---
	  This driver provides kernel-side support for the Random Number
	  Generator hardware found on AMD 76x-based motherboards.

	  To compile this driver as a module, choose M here: the
	  module will be called amd-rng.

	  If unsure, say Y.

config HW_RANDOM_ATMEL
	tristate "Atmel Random Number Generator support"
	depends on ARCH_AT91 && HAVE_CLK && OF
	default HW_RANDOM
	---help---
	  This driver provides kernel-side support for the Random Number
	  Generator hardware found on Atmel AT91 devices.

	  To compile this driver as a module, choose M here: the
	  module will be called atmel-rng.

	  If unsure, say Y.

config HW_RANDOM_BCM63XX
	tristate "Broadcom BCM63xx Random Number Generator support"
	depends on BCM63XX || BMIPS_GENERIC
	default HW_RANDOM
	---help---
	  This driver provides kernel-side support for the Random Number
	  Generator hardware found on the Broadcom BCM63xx SoCs.

	  To compile this driver as a module, choose M here: the
	  module will be called bcm63xx-rng

	  If unusure, say Y.

config HW_RANDOM_BCM2835
	tristate "Broadcom BCM2835 Random Number Generator support"
	depends on ARCH_BCM2835 || ARCH_BCM_NSP || ARCH_BCM_5301X
	default HW_RANDOM
	---help---
	  This driver provides kernel-side support for the Random Number
	  Generator hardware found on the Broadcom BCM2835 SoCs.

	  To compile this driver as a module, choose M here: the
	  module will be called bcm2835-rng

	  If unsure, say Y.

config HW_RANDOM_IPROC_RNG200
	tristate "Broadcom iProc RNG200 support"
	depends on ARCH_BCM_IPROC
	default HW_RANDOM
	---help---
	  This driver provides kernel-side support for the RNG200
	  hardware found on the Broadcom iProc SoCs.

	  To compile this driver as a module, choose M here: the
	  module will be called iproc-rng200

	  If unsure, say Y.

config HW_RANDOM_GEODE
	tristate "AMD Geode HW Random Number Generator support"
	depends on X86_32 && PCI
	default HW_RANDOM
	---help---
	  This driver provides kernel-side support for the Random Number
	  Generator hardware found on the AMD Geode LX.

	  To compile this driver as a module, choose M here: the
	  module will be called geode-rng.

	  If unsure, say Y.

config HW_RANDOM_N2RNG
	tristate "Niagara2 Random Number Generator support"
	depends on SPARC64
	default HW_RANDOM
	---help---
	  This driver provides kernel-side support for the Random Number
	  Generator hardware found on Niagara2 cpus.

	  To compile this driver as a module, choose M here: the
	  module will be called n2-rng.

	  If unsure, say Y.

config HW_RANDOM_VIA
	tristate "VIA HW Random Number Generator support"
	depends on X86
	default HW_RANDOM
	---help---
	  This driver provides kernel-side support for the Random Number
	  Generator hardware found on VIA based motherboards.

	  To compile this driver as a module, choose M here: the
	  module will be called via-rng.

	  If unsure, say Y.

config HW_RANDOM_IXP4XX
	tristate "Intel IXP4xx NPU HW Pseudo-Random Number Generator support"
	depends on ARCH_IXP4XX
	default HW_RANDOM
	---help---
	  This driver provides kernel-side support for the Pseudo-Random
	  Number Generator hardware found on the Intel IXP45x/46x NPU.

	  To compile this driver as a module, choose M here: the
	  module will be called ixp4xx-rng.

	  If unsure, say Y.

config HW_RANDOM_OMAP
	tristate "OMAP Random Number Generator support"
	depends on ARCH_OMAP16XX || ARCH_OMAP2PLUS || ARCH_MVEBU
	default HW_RANDOM
 	---help---
 	  This driver provides kernel-side support for the Random Number
	  Generator hardware found on OMAP16xx, OMAP2/3/4/5, AM33xx/AM43xx
	  multimedia processors, and Marvell Armada 7k/8k SoCs.

	  To compile this driver as a module, choose M here: the
	  module will be called omap-rng.

 	  If unsure, say Y.

config HW_RANDOM_OMAP3_ROM
	tristate "OMAP3 ROM Random Number Generator support"
	depends on ARCH_OMAP3
	default HW_RANDOM
	---help---
	  This driver provides kernel-side support for the Random Number
	  Generator hardware found on OMAP34xx processors.

	  To compile this driver as a module, choose M here: the
	  module will be called omap3-rom-rng.

	  If unsure, say Y.

config HW_RANDOM_OCTEON
	tristate "Octeon Random Number Generator support"
	depends on CAVIUM_OCTEON_SOC
	default HW_RANDOM
	---help---
	  This driver provides kernel-side support for the Random Number
	  Generator hardware found on Octeon processors.

	  To compile this driver as a module, choose M here: the
	  module will be called octeon-rng.

	  If unsure, say Y.

config HW_RANDOM_PASEMI
	tristate "PA Semi HW Random Number Generator support"
	depends on PPC_PASEMI
	default HW_RANDOM
	---help---
	  This driver provides kernel-side support for the Random Number
	  Generator hardware found on PA Semi PWRficient SoCs.

	  To compile this driver as a module, choose M here: the
	  module will be called pasemi-rng.

	  If unsure, say Y.

config HW_RANDOM_VIRTIO
	tristate "VirtIO Random Number Generator support"
	depends on VIRTIO
	---help---
	  This driver provides kernel-side support for the virtual Random Number
	  Generator hardware.

	  To compile this driver as a module, choose M here: the
	  module will be called virtio-rng.  If unsure, say N.

config HW_RANDOM_TX4939
	tristate "TX4939 Random Number Generator support"
	depends on SOC_TX4939
	default HW_RANDOM
	---help---
	  This driver provides kernel-side support for the Random Number
	  Generator hardware found on TX4939 SoC.

	  To compile this driver as a module, choose M here: the
	  module will be called tx4939-rng.

	  If unsure, say Y.

config HW_RANDOM_MXC_RNGA
	tristate "Freescale i.MX RNGA Random Number Generator"
	depends on SOC_IMX31
	default HW_RANDOM
	---help---
	  This driver provides kernel-side support for the Random Number
	  Generator hardware found on Freescale i.MX processors.

	  To compile this driver as a module, choose M here: the
	  module will be called mxc-rnga.

	  If unsure, say Y.

config HW_RANDOM_NOMADIK
	tristate "ST-Ericsson Nomadik Random Number Generator support"
	depends on ARCH_NOMADIK
	default HW_RANDOM
	---help---
	  This driver provides kernel-side support for the Random Number
	  Generator hardware found on ST-Ericsson SoCs (8815 and 8500).

	  To compile this driver as a module, choose M here: the
	  module will be called nomadik-rng.

	  If unsure, say Y.

config HW_RANDOM_PSERIES
	tristate "pSeries HW Random Number Generator support"
	depends on PPC64 && IBMVIO
	default HW_RANDOM
	---help---
	  This driver provides kernel-side support for the Random Number
	  Generator hardware found on POWER7+ machines and above

	  To compile this driver as a module, choose M here: the
	  module will be called pseries-rng.

	  If unsure, say Y.

config HW_RANDOM_POWERNV
	tristate "PowerNV Random Number Generator support"
	depends on PPC_POWERNV
	default HW_RANDOM
	---help---
	  This is the driver for Random Number Generator hardware found
	  in POWER7+ and above machines for PowerNV platform.

	  To compile this driver as a module, choose M here: the
	  module will be called powernv-rng.

	  If unsure, say Y.

config HW_RANDOM_TPM
	tristate "TPM HW Random Number Generator support"
	depends on TCG_TPM
	default HW_RANDOM
	---help---
	  This driver provides kernel-side support for the Random Number
	  Generator in the Trusted Platform Module

	  To compile this driver as a module, choose M here: the
	  module will be called tpm-rng.

	  If unsure, say Y.

config HW_RANDOM_HISI
	tristate "Hisilicon Random Number Generator support"
	depends on HW_RANDOM && ARCH_HISI
	default HW_RANDOM
	---help---
	  This driver provides kernel-side support for the Random Number
	  Generator hardware found on Hisilicon Hip04 and Hip05 SoC.

	  To compile this driver as a module, choose M here: the
	  module will be called hisi-rng.

	  If unsure, say Y.

config HW_RANDOM_MSM
	tristate "Qualcomm SoCs Random Number Generator support"
	depends on HW_RANDOM && ARCH_QCOM
	default HW_RANDOM
	---help---
	  This driver provides kernel-side support for the Random Number
	  Generator hardware found on Qualcomm SoCs.

	  To compile this driver as a module, choose M here. the
	  module will be called msm-rng.

	  If unsure, say Y.

config HW_RANDOM_ST
	tristate "ST Microelectronics HW Random Number Generator support"
	depends on HW_RANDOM && ARCH_STI
	---help---
	  This driver provides kernel-side support for the Random Number
	  Generator hardware found on STi series of SoCs.

	  To compile this driver as a module, choose M here: the
	  module will be called st-rng.

config HW_RANDOM_XGENE
	tristate "APM X-Gene True Random Number Generator (TRNG) support"
	depends on HW_RANDOM && ARCH_XGENE
	default HW_RANDOM
	---help---
	  This driver provides kernel-side support for the Random Number
	  Generator hardware found on APM X-Gene SoC.

	  To compile this driver as a module, choose M here: the
	  module will be called xgene_rng.

	  If unsure, say Y.

config HW_RANDOM_STM32
	tristate "STMicroelectronics STM32 random number generator"
	depends on HW_RANDOM && (ARCH_STM32 || COMPILE_TEST)
	depends on HAS_IOMEM
	help
	  This driver provides kernel-side support for the Random Number
	  Generator hardware found on STM32 microcontrollers.

	  To compile this driver as a module, choose M here: the
	  module will be called stm32-rng.

	  If unsure, say N.

config HW_RANDOM_PIC32
	tristate "Microchip PIC32 Random Number Generator support"
	depends on HW_RANDOM && MACH_PIC32
	default y
	---help---
	  This driver provides kernel-side support for the Random Number
	  Generator hardware found on a PIC32.

	  To compile this driver as a module, choose M here. the
	  module will be called pic32-rng.

	  If unsure, say Y.

config HW_RANDOM_MESON
	tristate "Amlogic Meson Random Number Generator support"
	depends on HW_RANDOM
	depends on ARCH_MESON || COMPILE_TEST
	default y
	---help---
	  This driver provides kernel-side support for the Random Number
	  Generator hardware found on Amlogic Meson SoCs.

	  To compile this driver as a module, choose M here. the
	  module will be called meson-rng.

	  If unsure, say Y.

config HW_RANDOM_CAVIUM
       tristate "Cavium ThunderX Random Number Generator support"
       depends on HW_RANDOM && PCI && (ARM64 || (COMPILE_TEST && 64BIT))
       default HW_RANDOM
       ---help---
         This driver provides kernel-side support for the Random Number
         Generator hardware found on Cavium SoCs.

         To compile this driver as a module, choose M here: the
         module will be called cavium_rng.

         If unsure, say Y.

<<<<<<< HEAD
config HW_RANDOM_S390
	tristate "S390 True Random Number Generator support"
	depends on S390
	default HW_RANDOM
	---help---
	  This driver provides kernel-side support for the True
	  Random Number Generator available as CPACF extension
	  on modern s390 hardware platforms.

	  To compile this driver as a module, choose M here: the
	  module will be called s390-trng.
=======
config HW_RANDOM_MTK
	tristate "Mediatek Random Number Generator support"
	depends on HW_RANDOM
	depends on ARCH_MEDIATEK || COMPILE_TEST
	default y
	---help---
	  This driver provides kernel-side support for the Random Number
	  Generator hardware found on Mediatek SoCs.

	  To compile this driver as a module, choose M here. the
	  module will be called mtk-rng.
>>>>>>> 929562b1

	  If unsure, say Y.

endif # HW_RANDOM

config UML_RANDOM
	depends on UML
	tristate "Hardware random number generator"
	help
	  This option enables UML's "hardware" random number generator.  It
	  attaches itself to the host's /dev/random, supplying as much entropy
	  as the host has, rather than the small amount the UML gets from its
	  own drivers.  It registers itself as a standard hardware random number
	  generator, major 10, minor 183, and the canonical device name is
	  /dev/hwrng.
	  The way to make use of this is to install the rng-tools package
	  (check your distro, or download from
	  http://sourceforge.net/projects/gkernel/).  rngd periodically reads
	  /dev/hwrng and injects the entropy into /dev/random.<|MERGE_RESOLUTION|>--- conflicted
+++ resolved
@@ -409,19 +409,6 @@
 
          If unsure, say Y.
 
-<<<<<<< HEAD
-config HW_RANDOM_S390
-	tristate "S390 True Random Number Generator support"
-	depends on S390
-	default HW_RANDOM
-	---help---
-	  This driver provides kernel-side support for the True
-	  Random Number Generator available as CPACF extension
-	  on modern s390 hardware platforms.
-
-	  To compile this driver as a module, choose M here: the
-	  module will be called s390-trng.
-=======
 config HW_RANDOM_MTK
 	tristate "Mediatek Random Number Generator support"
 	depends on HW_RANDOM
@@ -433,7 +420,20 @@
 
 	  To compile this driver as a module, choose M here. the
 	  module will be called mtk-rng.
->>>>>>> 929562b1
+
+	  If unsure, say Y.
+
+config HW_RANDOM_S390
+	tristate "S390 True Random Number Generator support"
+	depends on S390
+	default HW_RANDOM
+	---help---
+	  This driver provides kernel-side support for the True
+	  Random Number Generator available as CPACF extension
+	  on modern s390 hardware platforms.
+
+	  To compile this driver as a module, choose M here: the
+	  module will be called s390-trng.
 
 	  If unsure, say Y.
 
