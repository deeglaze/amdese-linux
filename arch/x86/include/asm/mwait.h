--- conflicted
+++ resolved
@@ -24,11 +24,6 @@
 #define MWAITX_DISABLE_CSTATES		0xf0
 #define TPAUSE_C01_STATE		1
 #define TPAUSE_C02_STATE		0
-<<<<<<< HEAD
-
-u32 get_umwait_control_msr(void);
-=======
->>>>>>> 84569f32
 
 static inline void __monitor(const void *eax, unsigned long ecx,
 			     unsigned long edx)
