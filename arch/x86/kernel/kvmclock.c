/*  KVM paravirtual clock driver. A clocksource implementation
    Copyright (C) 2008 Glauber de Oliveira Costa, Red Hat Inc.

    This program is free software; you can redistribute it and/or modify
    it under the terms of the GNU General Public License as published by
    the Free Software Foundation; either version 2 of the License, or
    (at your option) any later version.

    This program is distributed in the hope that it will be useful,
    but WITHOUT ANY WARRANTY; without even the implied warranty of
    MERCHANTABILITY or FITNESS FOR A PARTICULAR PURPOSE.  See the
    GNU General Public License for more details.

    You should have received a copy of the GNU General Public License
    along with this program; if not, write to the Free Software
    Foundation, Inc., 51 Franklin St, Fifth Floor, Boston, MA  02110-1301  USA
*/

#include <linux/clocksource.h>
#include <linux/kvm_para.h>
#include <asm/pvclock.h>
#include <asm/msr.h>
#include <asm/apic.h>
#include <linux/percpu.h>
#include <linux/hardirq.h>
#include <linux/memblock.h>

#include <asm/x86_init.h>
#include <asm/reboot.h>

static int kvmclock = 1;
static int msr_kvm_system_time = MSR_KVM_SYSTEM_TIME;
static int msr_kvm_wall_clock = MSR_KVM_WALL_CLOCK;

static int parse_no_kvmclock(char *arg)
{
	kvmclock = 0;
	return 0;
}
early_param("no-kvmclock", parse_no_kvmclock);

/* The hypervisor will put information about time periodically here */
static struct pvclock_vsyscall_time_info *hv_clock;
static struct pvclock_wall_clock wall_clock;

/*
 * The wallclock is the time of day when we booted. Since then, some time may
 * have elapsed since the hypervisor wrote the data. So we try to account for
 * that with system time
 */
static unsigned long kvm_get_wallclock(void)
{
	struct pvclock_vcpu_time_info *vcpu_time;
	struct timespec ts;
	int low, high;
	int cpu;

	low = (int)__pa_symbol(&wall_clock);
	high = ((u64)__pa_symbol(&wall_clock) >> 32);

	native_write_msr(msr_kvm_wall_clock, low, high);

	preempt_disable();
	cpu = smp_processor_id();

	vcpu_time = &hv_clock[cpu].pvti;
	pvclock_read_wallclock(&wall_clock, vcpu_time, &ts);

	preempt_enable();

	return ts.tv_sec;
}

static int kvm_set_wallclock(unsigned long now)
{
	return -1;
}

static cycle_t kvm_clock_read(void)
{
	struct pvclock_vcpu_time_info *src;
	cycle_t ret;
	int cpu;

	preempt_disable_notrace();
	cpu = smp_processor_id();
	src = &hv_clock[cpu].pvti;
	ret = pvclock_clocksource_read(src);
	preempt_enable_notrace();
	return ret;
}

static cycle_t kvm_clock_get_cycles(struct clocksource *cs)
{
	return kvm_clock_read();
}

/*
 * If we don't do that, there is the possibility that the guest
 * will calibrate under heavy load - thus, getting a lower lpj -
 * and execute the delays themselves without load. This is wrong,
 * because no delay loop can finish beforehand.
 * Any heuristics is subject to fail, because ultimately, a large
 * poll of guests can be running and trouble each other. So we preset
 * lpj here
 */
static unsigned long kvm_get_tsc_khz(void)
{
	struct pvclock_vcpu_time_info *src;
	int cpu;
	unsigned long tsc_khz;

	preempt_disable();
	cpu = smp_processor_id();
	src = &hv_clock[cpu].pvti;
	tsc_khz = pvclock_tsc_khz(src);
	preempt_enable();
	return tsc_khz;
}

static void kvm_get_preset_lpj(void)
{
	unsigned long khz;
	u64 lpj;

	khz = kvm_get_tsc_khz();

	lpj = ((u64)khz * 1000);
	do_div(lpj, HZ);
	preset_lpj = lpj;
}

bool kvm_check_and_clear_guest_paused(void)
{
	bool ret = false;
	struct pvclock_vcpu_time_info *src;
	int cpu = smp_processor_id();

	if (!hv_clock)
		return ret;

	src = &hv_clock[cpu].pvti;
	if ((src->flags & PVCLOCK_GUEST_STOPPED) != 0) {
		src->flags &= ~PVCLOCK_GUEST_STOPPED;
		ret = true;
	}

	return ret;
}

static struct clocksource kvm_clock = {
	.name = "kvm-clock",
	.read = kvm_clock_get_cycles,
	.rating = 400,
	.mask = CLOCKSOURCE_MASK(64),
	.flags = CLOCK_SOURCE_IS_CONTINUOUS,
};

int kvm_register_clock(char *txt)
{
	int cpu = smp_processor_id();
	int low, high, ret;
	struct pvclock_vcpu_time_info *src;

	if (!hv_clock)
		return 0;

<<<<<<< HEAD
	src = &hv_clock[cpu].pvti;
	low = (int)__pa(src) | 1;
	high = ((u64)__pa(src) >> 32);
=======
	low = (int)slow_virt_to_phys(src) | 1;
	high = ((u64)slow_virt_to_phys(src) >> 32);
>>>>>>> 6dbe51c2
	ret = native_write_msr_safe(msr_kvm_system_time, low, high);
	printk(KERN_INFO "kvm-clock: cpu %d, msr %x:%x, %s\n",
	       cpu, high, low, txt);

	return ret;
}

static void kvm_save_sched_clock_state(void)
{
}

static void kvm_restore_sched_clock_state(void)
{
	kvm_register_clock("primary cpu clock, resume");
}

#ifdef CONFIG_X86_LOCAL_APIC
static void __cpuinit kvm_setup_secondary_clock(void)
{
	/*
	 * Now that the first cpu already had this clocksource initialized,
	 * we shouldn't fail.
	 */
	WARN_ON(kvm_register_clock("secondary cpu clock"));
}
#endif

/*
 * After the clock is registered, the host will keep writing to the
 * registered memory location. If the guest happens to shutdown, this memory
 * won't be valid. In cases like kexec, in which you install a new kernel, this
 * means a random memory location will be kept being written. So before any
 * kind of shutdown from our side, we unregister the clock by writting anything
 * that does not have the 'enable' bit set in the msr
 */
#ifdef CONFIG_KEXEC
static void kvm_crash_shutdown(struct pt_regs *regs)
{
	native_write_msr(msr_kvm_system_time, 0, 0);
	kvm_disable_steal_time();
	native_machine_crash_shutdown(regs);
}
#endif

static void kvm_shutdown(void)
{
	native_write_msr(msr_kvm_system_time, 0, 0);
	kvm_disable_steal_time();
	native_machine_shutdown();
}

void __init kvmclock_init(void)
{
	unsigned long mem;
	int size;

	size = PAGE_ALIGN(sizeof(struct pvclock_vsyscall_time_info)*NR_CPUS);

	if (!kvm_para_available())
		return;

	if (kvmclock && kvm_para_has_feature(KVM_FEATURE_CLOCKSOURCE2)) {
		msr_kvm_system_time = MSR_KVM_SYSTEM_TIME_NEW;
		msr_kvm_wall_clock = MSR_KVM_WALL_CLOCK_NEW;
	} else if (!(kvmclock && kvm_para_has_feature(KVM_FEATURE_CLOCKSOURCE)))
		return;

	printk(KERN_INFO "kvm-clock: Using msrs %x and %x",
		msr_kvm_system_time, msr_kvm_wall_clock);

	mem = memblock_alloc(size, PAGE_SIZE);
	if (!mem)
		return;
	hv_clock = __va(mem);

	if (kvm_register_clock("boot clock")) {
		hv_clock = NULL;
		memblock_free(mem, size);
		return;
	}
	pv_time_ops.sched_clock = kvm_clock_read;
	x86_platform.calibrate_tsc = kvm_get_tsc_khz;
	x86_platform.get_wallclock = kvm_get_wallclock;
	x86_platform.set_wallclock = kvm_set_wallclock;
#ifdef CONFIG_X86_LOCAL_APIC
	x86_cpuinit.early_percpu_clock_init =
		kvm_setup_secondary_clock;
#endif
	x86_platform.save_sched_clock_state = kvm_save_sched_clock_state;
	x86_platform.restore_sched_clock_state = kvm_restore_sched_clock_state;
	machine_ops.shutdown  = kvm_shutdown;
#ifdef CONFIG_KEXEC
	machine_ops.crash_shutdown  = kvm_crash_shutdown;
#endif
	kvm_get_preset_lpj();
	clocksource_register_hz(&kvm_clock, NSEC_PER_SEC);
	pv_info.paravirt_enabled = 1;
	pv_info.name = "KVM";

	if (kvm_para_has_feature(KVM_FEATURE_CLOCKSOURCE_STABLE_BIT))
		pvclock_set_flags(PVCLOCK_TSC_STABLE_BIT);
}

int __init kvm_setup_vsyscall_timeinfo(void)
{
#ifdef CONFIG_X86_64
	int cpu;
	int ret;
	u8 flags;
	struct pvclock_vcpu_time_info *vcpu_time;
	unsigned int size;

	if (!hv_clock)
		return 0;

	size = PAGE_ALIGN(sizeof(struct pvclock_vsyscall_time_info)*NR_CPUS);

	preempt_disable();
	cpu = smp_processor_id();

	vcpu_time = &hv_clock[cpu].pvti;
	flags = pvclock_read_flags(vcpu_time);

	if (!(flags & PVCLOCK_TSC_STABLE_BIT)) {
		preempt_enable();
		return 1;
	}

	if ((ret = pvclock_init_vsyscall(hv_clock, size))) {
		preempt_enable();
		return ret;
	}

	preempt_enable();

	kvm_clock.archdata.vclock_mode = VCLOCK_PVCLOCK;
#endif
	return 0;
}<|MERGE_RESOLUTION|>--- conflicted
+++ resolved
@@ -165,14 +165,9 @@
 	if (!hv_clock)
 		return 0;
 
-<<<<<<< HEAD
 	src = &hv_clock[cpu].pvti;
-	low = (int)__pa(src) | 1;
-	high = ((u64)__pa(src) >> 32);
-=======
 	low = (int)slow_virt_to_phys(src) | 1;
 	high = ((u64)slow_virt_to_phys(src) >> 32);
->>>>>>> 6dbe51c2
 	ret = native_write_msr_safe(msr_kvm_system_time, low, high);
 	printk(KERN_INFO "kvm-clock: cpu %d, msr %x:%x, %s\n",
 	       cpu, high, low, txt);
